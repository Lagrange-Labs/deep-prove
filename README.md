<<<<<<< HEAD
# ZKML: Zero-Knowledge Machine Learning Inference

Welcome to **ZKML**, a cutting-edge framework designed to prove neural network inference using zero-knowledge cryptographic techniques. Whether you're working with Multi-Layer Perceptrons (MLPs) or Convolutional Neural Networks (CNNs), ZKML offers a fast and efficient way to verify computations without revealing the underlying data.

## What Does ZKML Do?

ZKML leverages advanced cryptographic methods like sumchecks and logup GKR to achieve sublinear proving times. This means you can prove the correctness of your model's inference faster than ever before!

### Benchmark Highlights

- **Proving Time**: _[Insert Proving Time Here]_
- **Verification Time**: _[Insert Verification Time Here]_

## Licensing

- **ZKML**: Licensed under a special Lagrange license.
- **Rest of the Code**: Licensed under Apache + MIT, as per the original repository.

## Acknowledgements

This project builds upon the work from scroll-tech/ceno, reusing the sumcheck and GKR implementation from their codebase. Check out their work at [scroll-tech/ceno](https://github.com/scroll-tech/ceno).

For more technical details and usage instructions, dive into the [ZKML README](zkml/README.md).

Happy proving!
=======
# Lagrange Machine Learning Provable Inference

**Warning: This codebase has not been audited, use at your own risk!**

This repository contains the implementation of DeepProve, the Lagrange machine learning provable inference project.

## Getting Started

Head out to the [zkml's README](zkml/README.md) and follow the instructions !

## Acknowledgements

The building blocks like sumcheck and gkr are taken from the [ceno](https://github.com/ceno-zk/ceno) project.

## License

The code taken from ceno is licensed under dual MIT/Apache-2.0 licenses.
The code about the Lagrange machine learning provable inference is licensed under a specific license under the `zkml` directory.
>>>>>>> a18dcb16
<|MERGE_RESOLUTION|>--- conflicted
+++ resolved
@@ -1,46 +1,34 @@
-<<<<<<< HEAD
-# ZKML: Zero-Knowledge Machine Learning Inference
+# 🚀 ZKML: Zero-Knowledge Machine Learning Inference
 
 Welcome to **ZKML**, a cutting-edge framework designed to prove neural network inference using zero-knowledge cryptographic techniques. Whether you're working with Multi-Layer Perceptrons (MLPs) or Convolutional Neural Networks (CNNs), ZKML offers a fast and efficient way to verify computations without revealing the underlying data.
 
-## What Does ZKML Do?
+## 🤔 What Does ZKML Do?
 
 ZKML leverages advanced cryptographic methods like sumchecks and logup GKR to achieve sublinear proving times. This means you can prove the correctness of your model's inference faster than ever before!
 
-### Benchmark Highlights
+### 📊 Benchmark Highlights
 
-- **Proving Time**: _[Insert Proving Time Here]_
-- **Verification Time**: _[Insert Verification Time Here]_
+CNN 264k: This runs a CNN on the cifar 10 dataset for a total of 264k parameters.
+Dense 4M: This runs a multiple dense layers for a total of 4 million parameters.
 
-## Licensing
+| Model Type | ZKML Proving Time (ms) | ZKML Verification Time (ms) | EZKL Proving Time (ms) | EZKL Verification Time (ms) |
+|------------|------------------------|-----------------------------|------------------------|-----------------------------|
+| CNN 264k   | 1242                   | 599                         | 196567.01              | 312505                      |
+| Dense 4M   | 2335                   | 520                         | 126831.3               | 1112                        |
 
-- **ZKML**: Licensed under a special Lagrange license.
+## 📜 Licensing
+
+- **ZKML folder**: Licensed under a special Lagrange license.
 - **Rest of the Code**: Licensed under Apache + MIT, as per the original repository.
 
-## Acknowledgements
+## 🌟 Potential Use Cases
+
+Proving inference of AI models has a wide range of applications, especially in scenarios where privacy and trust are paramount. For instance, in healthcare, sensitive patient data can be used to make predictions without exposing the data itself. In finance, models can be verified for compliance without revealing proprietary algorithms. Additionally, in decentralized applications, zero-knowledge proofs can ensure the integrity of AI computations on the blockchain, fostering trust and transparency. These use cases highlight the transformative potential of ZKML in various industries.
+
+## 🙏 Acknowledgements
 
 This project builds upon the work from scroll-tech/ceno, reusing the sumcheck and GKR implementation from their codebase. Check out their work at [scroll-tech/ceno](https://github.com/scroll-tech/ceno).
 
 For more technical details and usage instructions, dive into the [ZKML README](zkml/README.md).
 
-Happy proving!
-=======
-# Lagrange Machine Learning Provable Inference
-
-**Warning: This codebase has not been audited, use at your own risk!**
-
-This repository contains the implementation of DeepProve, the Lagrange machine learning provable inference project.
-
-## Getting Started
-
-Head out to the [zkml's README](zkml/README.md) and follow the instructions !
-
-## Acknowledgements
-
-The building blocks like sumcheck and gkr are taken from the [ceno](https://github.com/ceno-zk/ceno) project.
-
-## License
-
-The code taken from ceno is licensed under dual MIT/Apache-2.0 licenses.
-The code about the Lagrange machine learning provable inference is licensed under a specific license under the `zkml` directory.
->>>>>>> a18dcb16
+Happy proving! 🎉