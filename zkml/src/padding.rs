use std::collections::HashMap;

use anyhow::{Context, Result, anyhow, bail, ensure};
use itertools::Itertools;
use serde::{Deserialize, Serialize};

use crate::{
    Element, Tensor,
    layers::{
        concat_matmul::ConcatMatMul,
        convolution::Convolution,
        dense::Dense,
        flatten::Flatten,
        matrix_mul::{MatMul, OperandMatrix},
        pooling::Pooling,
        provable::{Node, NodeId, OpInfo},
        reshape::Reshape,
        transformer::{mha::pad_matrix_to_ignore_mha_garbage, qkv::QKV},
    },
    model::{Model, ToIterator},
    parser::{check_filter, safe_conv2d_shape, safe_maxpool2d_shape},
    tensor::Shape,
};

#[derive(Clone, Debug)]
pub enum GarbagePad {
    Convolution((Shape, Shape)),
    MHA((Shape, Shape)),
}

impl GarbagePad {
    fn pad_matrix_to_ignore_garbage(
        &self,
        matrix: &mut Tensor<Element>,
        padded_matrix_shape: Shape,
    ) -> Result<()> {
        match self {
            GarbagePad::Convolution(previous_shape) => {
                let previous_input_shape_og = previous_shape.0.clone();
                let previous_input_shape_padded = previous_shape.1.clone();
                *matrix = matrix.pad_matrix_to_ignore_garbage(
                    previous_input_shape_og.as_ref(),
                    previous_input_shape_padded.as_ref(),
                    &padded_matrix_shape,
                );
            }
            GarbagePad::MHA(previous_shape) => {
                *matrix = pad_matrix_to_ignore_mha_garbage(
                    matrix,
                    &previous_shape.0,
                    &previous_shape.1,
                    padded_matrix_shape,
                )?;
            }
        }

        Ok(())
    }
}

#[derive(Clone, Debug, Copy, Serialize, Deserialize)]
pub enum PaddingMode {
    NoPadding,
    Padding,
}

#[derive(Clone, Debug)]
pub struct ShapeInfo {
    pub(crate) shapes: Vec<ShapeData>,
}

impl ShapeInfo {
    pub fn unpadded_input_shapes(&self) -> Vec<Shape> {
        self.shapes
            .iter()
            .map(|sd| sd.input_shape_og.clone())
            .collect()
    }

    pub fn padded_input_shapes(&self) -> Vec<Shape> {
        self.shapes
            .iter()
            .map(|sd| sd.input_shape_padded.clone())
            .collect()
    }
}

impl From<&[ShapeData]> for ShapeInfo {
    fn from(value: &[ShapeData]) -> Self {
        Self {
            shapes: value.to_vec(),
        }
    }
}

#[derive(Clone, Debug)]
pub struct ShapeData {
<<<<<<< HEAD
    pub(crate) input_shape_padded: Shape,
    pub(crate) ignore_garbage_pad: GarbagePad,
    pub(crate) input_shape_og: Shape,
=======
    input_shape_padded: Shape,
    ignore_garbage_pad: Option<GarbagePad>,
    input_shape_og: Shape,
>>>>>>> 48f4854e
}

impl ShapeData {
    /// Build new shape data for an input tensor of a layer, given the unpadded input shape
    pub fn new(unpadded_input_shape: Shape) -> Self {
        Self {
            input_shape_padded: unpadded_input_shape.next_power_of_two(),
            ignore_garbage_pad: None,
            input_shape_og: unpadded_input_shape,
        }
    }

    pub fn new_with_garbage_pad(unpadded_input_shape: Shape, garbage_pad: GarbagePad) -> Self {
        Self {
            input_shape_padded: unpadded_input_shape.next_power_of_two(),
            ignore_garbage_pad: Some(garbage_pad),
            input_shape_og: unpadded_input_shape,
        }
    }

    pub(crate) fn with_garbage_pad(self, garbage_pad: GarbagePad) -> Self {
        Self {
            input_shape_padded: self.input_shape_padded,
            ignore_garbage_pad: Some(garbage_pad),
            input_shape_og: self.input_shape_og,
        }
    }
}

pub fn pad_model(mut model: Model<Element>) -> Result<Model<Element>> {
    let input_si = ShapeInfo {
        shapes: model
            .unpadded_input_shapes()
            .into_iter()
            .zip(model.padded_input_shapes())
            .map(|(unpadded_shape, padded_shape)| ShapeData {
                input_shape_padded: padded_shape,
                ignore_garbage_pad: None,
                input_shape_og: unpadded_shape,
            })
            .collect(),
    };
    let mut shape_infos: HashMap<NodeId, ShapeInfo> = HashMap::new();
    let unpadded_input_shapes = model.unpadded_input_shapes();
    let nodes = model
        .into_forward_iterator()
        .map(|(node_id, node)| -> Result<(NodeId, Node<Element>)> {
            let shapes = node
                .inputs
                .iter()
                .map(|edge| {
                    if let Some(n) = edge.node {
                        let si = shape_infos
                            .get(&n)
                            .ok_or(anyhow!("Shapes for node {n} not found"))?;
                        ensure!(
                            edge.index < si.shapes.len(),
                            "Shape for input {} requested, but node {n} has only {} inputs",
                            edge.index,
                            si.shapes.len(),
                        );
                        Ok(si.shapes[edge.index].clone())
                    } else {
                        ensure!(
                            edge.index < input_si.shapes.len(),
                            "Shape for input {} requested, but model has only {} inputs",
                            edge.index,
                            input_si.shapes.len(),
                        );
                        Ok(input_si.shapes[edge.index].clone())
                    }
                })
                .collect::<Result<Vec<_>>>()?;
            let mut si = ShapeInfo { shapes };
            let node = node.pad_node(&mut si)?;
            shape_infos.insert(node_id, si);
            Ok((node_id, node))
        })
        .collect::<Result<_>>()?;
    model = Model::<Element>::new(unpadded_input_shapes, PaddingMode::Padding, nodes);
    Ok(model)
}

pub(crate) fn reshape(si: &mut ShapeInfo) -> Result<Flatten> {
    si.shapes.iter_mut().for_each(|sd| {
        sd.ignore_garbage_pad = Some(GarbagePad::Convolution((
            sd.input_shape_og.clone(),
            sd.input_shape_padded.clone(),
        )))
    });
    Ok(Flatten)
}

pub(crate) fn pooling(p: Pooling, si: &mut ShapeInfo) -> Result<Pooling> {
    for sd in si.shapes.iter_mut() {
        // Make sure that input shape is already padded and is well formed
        ensure!(
            sd.input_shape_padded.is_power_of_two(),
            "Input shape for max pool is not padded"
        );
        sd.input_shape_og = safe_maxpool2d_shape(&sd.input_shape_og)?;
        sd.input_shape_padded = safe_maxpool2d_shape(&sd.input_shape_padded)?;
    }
    Ok(p)
}

pub(crate) fn pad_conv(
    c: Convolution<Element>,
    si: &mut ShapeInfo,
) -> Result<Convolution<Element>> {
    // convolution layer currently expects 1 input, so we check there is only 1 input shape
    ensure!(
        si.shapes.len() == 1,
        "More than 1 input shape found when padding convolution layer"
    );
    let sd = si.shapes.first_mut().unwrap();
    sd.input_shape_og = safe_conv2d_shape(&sd.input_shape_og, &c.filter.get_shape())?;
    let weight_shape = c.filter.get_shape();
    // Perform basic sanity checks on the tensor dimensions
    check_filter(&weight_shape).context("filter shape test failed:")?;
    ensure!(
        weight_shape[0] == c.bias.get_shape()[0],
        "Bias length doesn't match filter shape"
    );
    // Make sure that input shape is already padded and is well formed
    ensure!(
        sd.input_shape_padded.is_power_of_two(),
        "Input shape for convolution is not padded",
    );
    ensure!(
        sd.input_shape_padded.rank() == 3,
        "Input shape for convolution is not 3D"
    );
    let new_conv_good = c.clone();
    // Since we are doing an FFT based conv, we need to pad the last two dimensions of the filter to match the input.
    let weight_shape = c.filter.pad_next_power_of_two().get_shape();
    let (filter_height, filter_width) = (weight_shape[2], weight_shape[3]);
    let (input_height, input_width) = (sd.input_shape_padded.dim(1), sd.input_shape_padded.dim(2));

    ensure!(
        filter_height <= input_height && filter_width <= input_width,
        "Filter dimensions in convolution have to be smaller than input dimensions",
    );

    let new_conv = new_conv_good.into_padded_and_ffted(&sd.input_shape_og);
    let output_shape: Shape = safe_conv2d_shape(&sd.input_shape_padded, &weight_shape)?;
    sd.input_shape_padded = output_shape.next_power_of_two();
    Ok(new_conv)
}

pub(crate) fn pad_dense(mut d: Dense<Element>, si: &mut ShapeInfo) -> Result<Dense<Element>> {
    // dense layer currently expects 1 input, so we check there is only 1 input shape
    ensure!(
        si.shapes.len() == 1,
        "More than 1 input shape found when padding dense layer"
    );
    let sd = si.shapes.first_mut().unwrap();
    let matrix_shape: Shape = d.matrix.get_shape();
    let nrows = matrix_shape.nrows();
    sd.input_shape_og = vec![nrows].into();
    ensure!(
        d.bias.get_data().len() == nrows,
        "Bias length {} does not match matrix width {}",
        d.bias.get_data().len(),
        nrows,
    );
    ensure!(
        sd.input_shape_padded.is_power_of_two(),
        "Input shape for dense is not padded"
    );
    if sd.input_shape_padded.rank() != 1 {
        sd.input_shape_padded = vec![sd.input_shape_padded.product()].into();
        sd.input_shape_og = vec![sd.input_shape_og.product()].into();
    }
    let mut new_cols = d.matrix.ncols_2d();
    if d.matrix.ncols_2d() != sd.input_shape_padded.dim(0) {
        if d.matrix.ncols_2d() < sd.input_shape_padded.dim(0) {
            new_cols = sd.input_shape_padded.dim(0);
        } else {
            // If we have too many columns, we can't shrink without losing information
            bail!(
                "Dense layer matrix has more columns ({}) than previous layer output size ({}).
                            Cannot shrink without losing information.",
                d.matrix.ncols_2d(),
                sd.input_shape_padded.dim(0)
            );
        }
    }
    // The reason to pad to a minimum of 4 is that any subsequent activation function will
    // be needing at least input shape of total size 4 due to usage of lookups.
    // current logup gkr implementation requires at least 2 variables for poly.
    let ncols = pad_minimum(new_cols);
    let nrows = pad_minimum(d.matrix.nrows_2d());

    if let Some(garbage_pad) = sd.ignore_garbage_pad.as_ref() {
        garbage_pad.pad_matrix_to_ignore_garbage(&mut d.matrix, vec![nrows, ncols].into())?;
        sd.ignore_garbage_pad = None;
    } else {
        d.matrix
            .reshape_to_fit_inplace_2d(vec![nrows, ncols].into());
    }
    d.bias = d.bias.pad_1d(nrows);
    sd.input_shape_padded = vec![nrows].into();
    Ok(d)
}

pub(crate) fn pad_matmul(mut mat: MatMul<Element>, si: &mut ShapeInfo) -> Result<MatMul<Element>> {
    let expected_num_inputs = mat.num_inputs();
    ensure!(
        si.shapes.len() == expected_num_inputs,
        "Expected {expected_num_inputs} input shapes when padding MatMul, found {}",
        si.shapes.len(),
    );

    ensure!(
        si.shapes
            .iter()
            .all(|s| s.input_shape_og.rank() == 2 && s.input_shape_padded.rank() == 2),
        "Unpadded input shape for MatMul is not 2D"
    );
    let (unpadded_input_shapes, mut padded_input_shapes): (Vec<Shape>, Vec<Shape>) = si
        .shapes
        .iter()
        .map(|s| (s.input_shape_og.clone(), s.input_shape_padded.clone()))
        .collect();
    let mut unpadded_output_shapes =
        mat.output_shapes(&unpadded_input_shapes, PaddingMode::NoPadding);
    ensure!(
        unpadded_output_shapes.len() == 1,
        "Expected 1 unpadded output shape for MatMul, found {}",
        unpadded_output_shapes.len(),
    );
    let unpadded_output_shape = unpadded_output_shapes.pop().unwrap();
    let (left_shape, mut right_shape) = match (&mut mat.left_matrix, &mut mat.right_matrix) {
        (OperandMatrix::Weight(m), OperandMatrix::Input) => {
            let nrows = pad_minimum(m.tensor.nrows_2d());
            let ncols = padded_input_shapes[0][0];
            m.tensor
                .reshape_to_fit_inplace_2d(vec![nrows, ncols].into());
            (
                m.tensor.get_shape(),
                padded_input_shapes.pop().unwrap(), /* safe to unwrap since we checked the number of inputs at the beginning */
            )
        }
        (OperandMatrix::Input, OperandMatrix::Weight(m)) => {
            let nrows = padded_input_shapes[0][1];
            let ncols = pad_minimum(m.tensor.ncols_2d());
            let padded_matrix_shape = vec![nrows, ncols].into();
            // check if there is garbage pad: this is the only case we support in matrix mul where there
            // could be garbage pad
            if let Some(garbage_pad) = &si.shapes[0].ignore_garbage_pad {
                garbage_pad.pad_matrix_to_ignore_garbage(&mut m.tensor, padded_matrix_shape)?;
                si.shapes[0].ignore_garbage_pad = None;
            } else {
                m.tensor.reshape_to_fit_inplace_2d(padded_matrix_shape)
            };
            (padded_input_shapes.pop().unwrap(), m.tensor.get_shape())
        }
        (OperandMatrix::Input, OperandMatrix::Input) => {
            let right_shape = padded_input_shapes.pop().unwrap();
            let left_shape = padded_input_shapes.pop().unwrap();
            (left_shape, right_shape)
        }
        (OperandMatrix::Weight(_), OperandMatrix::Weight(_)) => {
            unreachable!("Found MatMul layer with 2 weight matrices")
        }
    };
    if mat.is_right_transposed() {
        right_shape.reverse();
    }
    ensure!(
        left_shape[1] == right_shape[0],
        "While padding MatMul layer. number of columns in left matrix ({}) does not match with number of rows in right matrix ({})",
        left_shape[1],
        right_shape[0],
    );
    ensure!(
        si.shapes.iter().all(|sd| sd.ignore_garbage_pad.is_none()),
        "MatMul layer has garbage padding to be removed",
    );
    si.shapes = vec![ShapeData {
        input_shape_og: unpadded_output_shape,
        input_shape_padded: vec![left_shape[0], right_shape[1]].into(),
        ignore_garbage_pad: None,
    }];
    Ok(mat)
}

pub(crate) fn pad_qkv(mut qkv: QKV<Element>, si: &mut ShapeInfo) -> Result<QKV<Element>> {
    // qkv layer currently expects 1 input, so we check there is only 1 input shape
    ensure!(
        si.shapes.len() == 1,
        "More than 1 input shape found when padding qkv layer"
    );
    let sd = si.shapes.first_mut().unwrap();

    ensure!(
        sd.input_shape_og.rank() == 2,
        "Unpadded input shape for QKV is not 2D"
    );
    ensure!(
        sd.input_shape_padded.rank() == 2,
        "Padded input shape for QKV is not 2D"
    );

    let unpadded_output_shapes = qkv.output_shapes(
        std::slice::from_ref(&sd.input_shape_og),
        PaddingMode::NoPadding,
    );
    let expected_num_outputs = qkv.num_outputs(1);
    ensure!(
        unpadded_output_shapes.len() == expected_num_outputs,
        "Expected {expected_num_outputs} unpadded output shapes for QKV layer, found {}",
        unpadded_output_shapes.len(),
    );

    ensure!(
        sd.input_shape_padded
            .as_ref()
            .iter()
            .all(|d| d.is_power_of_two()),
        "Padded input shapes for QKV layer are not a power of 2"
    );

    // Pad weight matrices
    let head_dim = qkv.head_dim;
    let padded_head_dim = pad_minimum(head_dim);
    let padded_num_heads = pad_minimum(qkv.num_heads);
    [&mut qkv.q, &mut qkv.k, &mut qkv.v].into_iter().try_for_each(|weight_mat| {
        ensure!(weight_mat.nrows_2d() <= sd.input_shape_padded.dim(1),
            "Weight matrices in QKV layer has more rows than the number of columns of padded input shapes: Expected at most {} rows, found {}",
            sd.input_shape_padded.dim(1), weight_mat.nrows_2d(),
        );

        weight_mat.reshape_in_place(Shape::new(vec![
            weight_mat.nrows_2d(),
            qkv.num_heads,
            head_dim,
        ]));
        let nrows = pad_minimum(sd.input_shape_padded.dim(1));
        weight_mat.pad_to_shape(
            vec![nrows, padded_num_heads, padded_head_dim].into()
        );
        weight_mat.reshape_in_place(Shape::new(vec![
            nrows,
            padded_num_heads*padded_head_dim,
        ]));
        Ok(())
    })?;

    // Pad bias vectors
    [&mut qkv.q_bias, &mut qkv.k_bias, &mut qkv.v_bias]
        .into_iter()
        .for_each(|bias_vec| {
            bias_vec.reshape_in_place(Shape::new(vec![qkv.num_heads, head_dim]));
            bias_vec.pad_to_shape(vec![padded_num_heads, padded_head_dim].into());
            bias_vec.reshape_in_place(Shape::new(vec![padded_num_heads * padded_head_dim]))
        });

    let padded_output_shapes = qkv.output_shapes(
        std::slice::from_ref(&sd.input_shape_padded),
        PaddingMode::Padding,
    );
    ensure!(
        unpadded_output_shapes.len() == padded_output_shapes.len(),
        "Number of unpadded output shapes different from number of padded output shapes for QKV layer"
    );

    ensure!(
        sd.ignore_garbage_pad.is_none(),
        "QKV layer has garbage padding to be removed",
    );

    si.shapes = unpadded_output_shapes
        .into_iter()
        .zip(padded_output_shapes)
        .map(|(unpadded_shape, padded_shape)| ShapeData {
            input_shape_padded: padded_shape,
            ignore_garbage_pad: None,
            input_shape_og: unpadded_shape,
        })
        .collect();

    Ok(qkv)
}

pub(crate) fn pad_concat_mat_mul(mat: ConcatMatMul, si: &mut ShapeInfo) -> Result<ConcatMatMul> {
    // no padding is needed since we don't have constant matrices in this layer
    // So, we check inpout shapes are padded, and we update shape info
    ensure!(
        si.shapes.len() == 2,
        "Expected 2 input shapes when padding ConcatMatMul layer, found {}",
        si.shapes.len(),
    );
    let unpadded_input_shapes = si.unpadded_input_shapes();

    mat.ensure_shape_consistency(&unpadded_input_shapes)?;

    let unpadded_output_shapes = mat.output_shapes(&unpadded_input_shapes, PaddingMode::NoPadding);
    let expected_num_outputs = mat.num_outputs(2);
    ensure!(
        unpadded_output_shapes.len() == expected_num_outputs,
        "Expected {expected_num_outputs} unpadded output shapes when padding ConcatMatMul, found {}",
        unpadded_output_shapes.len(),
    );

    let padded_input_shapes = si.padded_input_shapes();

    mat.ensure_shape_consistency(&padded_input_shapes)?;

    padded_input_shapes.iter().try_for_each(|s| {
        ensure!(
            s.is_power_of_two(),
            "Padded input shape for ConcatMatMul is not properly padded"
        );
        Ok(())
    })?;

    let padded_output_shapes = mat.output_shapes(&padded_input_shapes, PaddingMode::Padding);

    ensure!(
        padded_output_shapes.len() == expected_num_outputs,
        "Expected {expected_num_outputs} padded output shapes when padding ConcatMatMul, found {}",
        unpadded_output_shapes.len(),
    );

    ensure!(
        si.shapes.iter().all(|sd| sd.ignore_garbage_pad.is_none()),
        "ConcatMatMul layer has garbage padding to be removed",
    );

    si.shapes = unpadded_output_shapes
        .into_iter()
        .zip(padded_output_shapes)
        .map(|(unpadded, padded)| ShapeData {
            input_shape_padded: padded,
            ignore_garbage_pad: None,
            input_shape_og: unpadded,
        })
        .collect_vec();

    Ok(mat)
}

pub(crate) fn pad_reshape_layer(reshape: Reshape, si: &mut ShapeInfo) -> Result<Reshape> {
    let unpadded_output_shapes =
        reshape.output_shapes(&si.unpadded_input_shapes(), PaddingMode::NoPadding);

    let padded_output_shapes =
        reshape.output_shapes(&si.padded_input_shapes(), PaddingMode::Padding);

    ensure!(
        unpadded_output_shapes.len() == padded_output_shapes.len(),
        "Different number of unpadded output shapes and padded output shapes: {} vs {}",
        unpadded_output_shapes.len(),
        padded_output_shapes.len(),
    );

    // pad reshape depending on the type of reshape operation
    let reshape = reshape.to_padded_reshape();

    si.shapes
        .iter_mut()
        .zip(unpadded_output_shapes)
        .zip(padded_output_shapes)
        .for_each(|((sd, unpadded_shape), padded_shape)| {
            sd.input_shape_og = unpadded_shape;
            sd.input_shape_padded = padded_shape;
        });

    Ok(reshape)
}

fn pad_minimum(dim: usize) -> usize {
    let r = dim.next_power_of_two();
    if r < 4 { 4 } else { r }
}<|MERGE_RESOLUTION|>--- conflicted
+++ resolved
@@ -95,15 +95,9 @@
 
 #[derive(Clone, Debug)]
 pub struct ShapeData {
-<<<<<<< HEAD
     pub(crate) input_shape_padded: Shape,
-    pub(crate) ignore_garbage_pad: GarbagePad,
+    pub(crate) ignore_garbage_pad: Option<GarbagePad>,
     pub(crate) input_shape_og: Shape,
-=======
-    input_shape_padded: Shape,
-    ignore_garbage_pad: Option<GarbagePad>,
-    input_shape_og: Shape,
->>>>>>> 48f4854e
 }
 
 impl ShapeData {
