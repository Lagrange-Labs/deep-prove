--- conflicted
+++ resolved
@@ -5,14 +5,9 @@
 use crate::{
     Claim, Element, VectorTranscript,
     activation::Activation,
-<<<<<<< HEAD
     commit::{compute_betas_eval, identity_eval, precommit, same_poly},
+    dense,
     iop::{ActivationProof, DenseProof, PoolingProof},
-=======
-    commit::{precommit, same_poly},
-    dense,
-    iop::{ActivationProof, DenseProof},
->>>>>>> 39f01937
     lookup::{self, LookupProtocol},
     model::{InferenceStep, InferenceTrace, Layer},
     tensor::Tensor,
