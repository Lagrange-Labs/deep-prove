--- conflicted
+++ resolved
@@ -8,11 +8,7 @@
         logup_gkr::{prover::batch_prove as logup_batch_prove, structs::LogUpInput},
     },
     model::{InferenceStep, InferenceTrace},
-<<<<<<< HEAD
-    tensors::{Tensor, get_root_of_unity},
-=======
     tensor::{Tensor, get_root_of_unity},
->>>>>>> 95feeccd
 };
 use anyhow::{anyhow, bail};
 use ff_ext::ExtensionField;
