--- conflicted
+++ resolved
@@ -5,13 +5,8 @@
 use ff_ext::ExtensionField;
 use mpcs::BasefoldCommitment;
 use serde::{Deserialize, Serialize, de::DeserializeOwned};
-<<<<<<< HEAD
 use std::collections::{BTreeSet, HashMap};
-use tracing::{debug, trace};
-=======
-use std::collections::BTreeSet;
 use tracing::{debug, info, trace};
->>>>>>> 6154ab86
 use transcript::Transcript;
 
 /// Info related to the lookup protocol tables.
@@ -48,24 +43,24 @@
     /// Context holding all the different table types we use in lookups
     pub lookup: LookupContext,
     /// unpadded shape of the first initial input
-    pub unpadded_input_shape: Vec<usize>,
+    pub unpadded_input_shapes: Vec<Vec<usize>>,
 }
 
 /// Similar to the InferenceStep but only records the input and output shapes
 #[derive(Clone, Debug, Serialize, Deserialize)]
 pub struct ShapeStep {
-    pub unpadded_input_shape: Vec<usize>,
-    pub unpadded_output_shape: Vec<usize>,
-    pub padded_input_shape: Vec<usize>,
-    pub padded_output_shape: Vec<usize>,
+    pub unpadded_input_shape: Vec<Vec<usize>>,
+    pub unpadded_output_shape: Vec<Vec<usize>>,
+    pub padded_input_shape: Vec<Vec<usize>>,
+    pub padded_output_shape: Vec<Vec<usize>>,
 }
 
 impl ShapeStep {
     pub fn new(
-        unpadded_input: Vec<usize>,
-        padded_input: Vec<usize>,
-        unpadded_output: Vec<usize>,
-        padded_output: Vec<usize>,
+        unpadded_input: Vec<Vec<usize>>,
+        padded_input: Vec<Vec<usize>>,
+        unpadded_output: Vec<Vec<usize>>,
+        padded_output: Vec<Vec<usize>>,
     ) -> ShapeStep {
         Self {
             unpadded_input_shape: unpadded_input,
@@ -76,8 +71,8 @@
     }
     pub fn next_step(
         last_step: &ShapeStep,
-        unpadded_output: Vec<usize>,
-        padded_output: Vec<usize>,
+        unpadded_output: Vec<Vec<usize>>,
+        padded_output: Vec<Vec<usize>>,
     ) -> ShapeStep {
         ShapeStep {
             unpadded_input_shape: last_step.unpadded_output_shape.clone(),
@@ -206,6 +201,7 @@
             steps_info: ModelCtx { nodes: step_infos },
             weights: commit_ctx,
             lookup: lookup_ctx,
+            unpadded_input_shapes: model.unpadded_input_shapes(),
         })
 
     }
@@ -248,15 +244,10 @@
                     info.ifft_aux.write_to_transcript(t);
                     info.hadamard.write_to_transcript(t);
                 }
-<<<<<<< HEAD
-                LayerCtx::SchoolBookConvolution(_info) => {},
-                LayerCtx::Reshape(_) => {},
-=======
                 LayerCtx::SchoolBookConvolution(_info) => {}
                 LayerCtx::Reshape => {
                     t.append_field_element(&E::BaseField::from(RESHAPE_FS_ID as u64));
                 }
->>>>>>> 6154ab86
             }
         }
         self.weights.write_to_transcript(t)?;
