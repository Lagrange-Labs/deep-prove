use crate::{
    activation::Activation,
    iop::precommit::{self, PolyID},
    lookup::Context as LookupContext,
    model::{Layer, Model},
<<<<<<< HEAD
    pooling::Pooling,
=======
    pooling::{Maxpool2D, Pooling},
>>>>>>> b6ef94a7
    quantization::Requant,
};
use anyhow::Context as CC;
use ff_ext::ExtensionField;
use itertools::Itertools;
use mpcs::BasefoldCommitment;
use multilinear_extensions::virtual_poly::VPAuxInfo;
use serde::{Deserialize, Serialize, de::DeserializeOwned};
use transcript::Transcript;

/// Describes a steps wrt the polynomial to be proven/looked at. Verifier needs to know
/// the sequence of steps and the type of each step from the setup phase so it can make sure the prover is not
/// cheating on this.
/// NOTE: The context automatically appends a requant step after each dense layer.
#[derive(Clone, Debug, Serialize, Deserialize)]
#[serde(bound(serialize = "E: Serialize", deserialize = "E: DeserializeOwned"))]
pub enum StepInfo<E>
where
    E: ExtensionField + DeserializeOwned,
    E::BaseField: Serialize + DeserializeOwned,
{
    Dense(DenseInfo<E>),
    Activation(ActivationInfo),
    Requant(RequantInfo),
    Pooling(PoolingInfo), // Maxpool update
    Table(TableInfo<E>),
}

/// Holds the poly info for the polynomials representing each matrix in the dense layers
#[derive(Clone, Debug, Serialize, Deserialize)]
pub struct DenseInfo<E> {
    pub poly_id: PolyID,
    pub poly_aux: VPAuxInfo<E>,
}
/// Currently holds the poly info for the output polynomial of the RELU
#[derive(Clone, Debug, Serialize, Deserialize)]
pub struct ActivationInfo {
    pub op: Activation,
    pub poly_id: PolyID,
    pub num_vars: usize,
}

/// Info related to the lookup protocol necessary to requantize
#[derive(Clone, Debug, Serialize, Deserialize)]
pub struct RequantInfo {
    pub requant: Requant,
    pub poly_id: PolyID,
    pub num_vars: usize,
}

#[derive(Clone, Debug, Serialize, Deserialize)]
// Maxpool update
pub struct PoolingInfo {
    pub poolinfo: Maxpool2D,
    pub poly_id: PolyID,
    pub num_vars: usize,
}

/// Info related to the lookup protocol tables.
/// Here `poly_id` is the multiplicity poly for this table.
#[derive(Clone, Debug, Serialize, Deserialize)]
#[serde(bound(serialize = "E: Serialize", deserialize = "E: DeserializeOwned"))]
pub struct TableInfo<E>
where
    E: ExtensionField + DeserializeOwned,
    E::BaseField: Serialize + DeserializeOwned,
{
    pub poly_id: PolyID,
    pub num_vars: usize,
    pub table_commitment: BasefoldCommitment<E>,
}

impl<E> StepInfo<E>
where
    E: ExtensionField + DeserializeOwned,
    E::BaseField: Serialize + DeserializeOwned,
{
    pub fn variant_name(&self) -> String {
        match self {
            Self::Dense(_) => "Dense".to_string(),
            Self::Activation(_) => "Activation".to_string(),
            Self::Requant(_) => "Requant".to_string(),
            Self::Pooling(_) => "Pooling".to_string(), // Maxpool update
            Self::Table(..) => "Table".to_string(),
        }
    }

    pub fn requires_lookup(&self) -> bool {
        match self {
            Self::Dense(..) => false,
            _ => true,
        }
    }
}

/// Common information between prover and verifier
#[derive(Clone, Debug, Serialize, Deserialize)]
#[serde(bound(serialize = "E: Serialize", deserialize = "E: DeserializeOwned"))]
pub struct Context<E: ExtensionField>
where
    E::BaseField: Serialize + DeserializeOwned,
    E: Serialize + DeserializeOwned,
{
    /// Information about each steps of the model. That's the information that the verifier
    /// needs to know from the setup to avoid the prover being able to cheat.
    /// in REVERSED order already since proving goes from last layer to first layer.
    pub steps_info: Vec<StepInfo<E>>,
    /// Context related to the commitment and accumulation of claims related to the weights of model.
    /// This part contains the commitment of the weights.
    pub weights: precommit::Context<E>,
    /// Context holding all lookup related inforamtion
    pub lookup: LookupContext<E>,
}

impl<E: ExtensionField> Context<E>
where
    E::BaseField: Serialize + DeserializeOwned,
    E: Serialize + DeserializeOwned,
{
    /// Generates a context to give to the verifier that contains informations about the polynomials
    /// to prove at each step.
    /// INFO: it _assumes_ the model is already well padded to power of twos.
    pub fn generate(model: &Model) -> anyhow::Result<Self> {
        let mut last_output_size = model.first_output_shape()[0];
        let auxs = model
            .layers()
            .map(|(id, layer)| {
                match layer {
                    Layer::Dense(matrix) => {
                        // construct dimension of the polynomial given to the sumcheck
                        let ncols = matrix.ncols_2d();
                        last_output_size = matrix.nrows_2d();
                        // each poly is only two polynomial right now: matrix and vector
                        // for matrix, each time we fix the variables related to rows so we are only left
                        // with the variables related to columns
                        let matrix_num_vars = ncols.ilog2() as usize;
                        let vector_num_vars = matrix_num_vars;
                        // there is only one product (i.e. quadratic sumcheck)
                        let dense_info = StepInfo::Dense(DenseInfo {
                            poly_id: id,
                            poly_aux: VPAuxInfo::<E>::from_mle_list_dimensions(&vec![vec![
                                matrix_num_vars,
                                vector_num_vars,
                            ]]),
                        });
                        dense_info
                    }
                    Layer::Activation(Activation::Relu(relu)) => {
                        StepInfo::Activation(ActivationInfo {
                            op: Activation::Relu(*relu),
                            poly_id: id,
                            num_vars: last_output_size.ilog2() as usize,
                        })
                    }
                    Layer::Requant(info) => StepInfo::Requant(RequantInfo {
                        requant: *info,
                        poly_id: id,
                        num_vars: last_output_size.ilog2() as usize,
                    }),
<<<<<<< HEAD
                    Layer::Pooling(Pooling::Maxpool2D(_)) => unimplemented!(),
=======
                    Layer::Pooling(Pooling::Maxpool2D(info)) => StepInfo::Pooling(PoolingInfo {
                        // Maxpool update
                        poolinfo: *info,
                        poly_id: id,
                        num_vars: last_output_size.ilog2() as usize,
                    }),
>>>>>>> b6ef94a7
                }
            })
            .collect_vec();
        let commit_ctx = precommit::Context::generate_from_model(model)
            .context("can't generate context for commitment part")?;

        let lookup = LookupContext::<E>::generate(&auxs)?;

        Ok(Self {
            steps_info: auxs.into_iter().rev().collect_vec(),
            weights: commit_ctx,
            lookup,
        })
    }

    pub fn write_to_transcript<T: Transcript<E>>(&self, t: &mut T) -> anyhow::Result<()> {
        for steps in self.steps_info.iter() {
            match steps {
                StepInfo::Dense(info) => {
                    t.append_field_element(&E::BaseField::from(info.poly_id as u64));
                    info.poly_aux.write_to_transcript(t);
                }
                StepInfo::Requant(info) => {
                    t.append_field_element(&E::BaseField::from(info.poly_id as u64));
                    t.append_field_element(&E::BaseField::from(info.num_vars as u64));
                }
                StepInfo::Activation(info) => {
                    t.append_field_element(&E::BaseField::from(info.poly_id as u64));
                    t.append_field_element(&E::BaseField::from(info.num_vars as u64));
                }
                StepInfo::Pooling(info) => {
                    // Maxpool update
                    t.append_field_element(&E::BaseField::from(info.poolinfo.kernel_size as u64));
                    t.append_field_element(&E::BaseField::from(info.poolinfo.stride as u64));
                }
                StepInfo::Table(info) => {
                    t.append_field_element(&E::BaseField::from(info.poly_id as u64));
                    t.append_field_element(&E::BaseField::from(info.num_vars as u64));
                    t.append_field_elements(info.table_commitment.root().0.as_slice());
                }
            }
        }
        self.weights.write_to_transcript(t)?;
        Ok(())
    }
}<|MERGE_RESOLUTION|>--- conflicted
+++ resolved
@@ -3,11 +3,7 @@
     iop::precommit::{self, PolyID},
     lookup::Context as LookupContext,
     model::{Layer, Model},
-<<<<<<< HEAD
-    pooling::Pooling,
-=======
     pooling::{Maxpool2D, Pooling},
->>>>>>> b6ef94a7
     quantization::Requant,
 };
 use anyhow::Context as CC;
@@ -167,16 +163,12 @@
                         poly_id: id,
                         num_vars: last_output_size.ilog2() as usize,
                     }),
-<<<<<<< HEAD
-                    Layer::Pooling(Pooling::Maxpool2D(_)) => unimplemented!(),
-=======
                     Layer::Pooling(Pooling::Maxpool2D(info)) => StepInfo::Pooling(PoolingInfo {
                         // Maxpool update
                         poolinfo: *info,
                         poly_id: id,
                         num_vars: last_output_size.ilog2() as usize,
                     }),
->>>>>>> b6ef94a7
                 }
             })
             .collect_vec();
