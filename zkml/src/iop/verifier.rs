--- conflicted
+++ resolved
@@ -228,7 +228,6 @@
         let input_claims =
             NodeCtx::input_claims(ctx.steps_info.to_forward_iterator(), &claims_by_layer)?;
         // 6. input verification: evaluating the input at the random evaluation point from the sumcheck
-<<<<<<< HEAD
         let mut inputs_iter = io.input.into_iter();
         for (node_id, claims) in input_claims.into_iter() {
             // we assume the inputs are given in the same order as the claims, "flattened"
@@ -250,26 +249,6 @@
                 &claims,
             )?;
         }
-=======
-        io.input
-            .iter()
-            .zip(input_claims)
-            .enumerate()
-            .map(|(i, (input, claim))| {
-                let input_mle = input.get_data().to_vec().into_mle();
-                let computed_randomized_input = input_mle.evaluate(&claim.point);
-                let given_randomized_input = claim.eval;
-                ensure!(
-                    computed_randomized_input == given_randomized_input,
-                    "input {} not valid from proof, computed: {:?}, given: {:?}",
-                    i,
-                    computed_randomized_input,
-                    given_randomized_input,
-                );
-                Ok(())
-            })
-            .fold_ok((), |_, _| ())?;
->>>>>>> 48f4854e
 
         // 7. verify the opening of the accumulation of claims
         self.commit_verifier
