use std::collections::HashMap;

use crate::{
<<<<<<< HEAD
    Claim, Element, VectorTranscript,
=======
    Claim,
>>>>>>> d2190b27
    commit::context::{CommitmentVerifier, PolyId},
    iop::{ChallengeStorage, context::ShapeStep},
    layers::{
        LayerCtx, LayerProof,
        provable::{NodeCtx, NodeId, OpInfo, VerifiableCtx, compute_model_output_claims},
    },
    lookup::{context::TableType, logup_gkr::verifier::verify_logup_proof},
    model::ToIterator,
    tensor::Tensor,
    try_unzip,
};
use anyhow::{anyhow, ensure};
use ff_ext::ExtensionField;
use itertools::Itertools;
use mpcs::PolynomialCommitmentScheme;
use tracing::trace;

use serde::{Deserialize, Serialize, de::DeserializeOwned};
use transcript::Transcript;

use super::{Context, Proof, TableProof};

/// What the verifier must have besides the proof
#[derive(Clone, Serialize, Deserialize)]
pub struct IO<E> {
    /// Input of the inference given to the model
<<<<<<< HEAD
    pub input: Vec<Tensor<E>>,
    /// Output of the inference
    pub output: Vec<Tensor<E>>,
=======
    pub(crate) input: Vec<Tensor<E>>,
    /// Output of the inference
    pub(crate) output: Vec<Tensor<E>>,
>>>>>>> d2190b27
}

impl<E> IO<E> {
    pub fn new(input: Vec<Tensor<E>>, output: Vec<Tensor<E>>) -> Self {
        Self { input, output }
    }
    pub fn inputs(&self) -> &[Tensor<E>] {
        &self.input
    }
}

impl<E: ExtensionField> IO<E> {
    pub fn to_element(self) -> IO<Element> {
        IO {
            input: self
                .input
                .into_iter()
                .map(|t| t.map_data(|e| e.to_canonical_u64_vec()[0] as Element))
                .collect(),
            output: self
                .output
                .into_iter()
                .map(|t| t.map_data(|e| e.to_canonical_u64_vec()[0] as Element))
                .collect(),
        }
    }
}

pub struct Verifier<'a, E: ExtensionField, T: Transcript<E>, PCS>
where
    E::BaseField: Serialize + DeserializeOwned,
    E: Serialize + DeserializeOwned,
    PCS: PolynomialCommitmentScheme<E>,
{
    pub(crate) io: IO<E>,
    pub(crate) commit_verifier: CommitmentVerifier<E, PCS>,
    pub(crate) transcript: &'a mut T,
    pub(crate) challenge_storage: ChallengeStorage<E>,
}

impl<'a, E: ExtensionField, T: Transcript<E>, PCS: PolynomialCommitmentScheme<E>>
    Verifier<'a, E, T, PCS>
where
    E::BaseField: Serialize + DeserializeOwned,
    E: Serialize + DeserializeOwned,
{
    pub(crate) fn new(ctx: &Context<E, PCS>, transcript: &'a mut T, io: IO<E>) -> Self {
        let commit_verifier = CommitmentVerifier::<E, PCS>::new(&ctx.commitment_ctx);
        Self {
            io,
            commit_verifier,
            transcript,
            challenge_storage: ChallengeStorage::<E>::default(),
        }
    }

    pub(crate) fn verify(
        mut self,
        ctx: Context<E, PCS>,
        proof: Proof<E, PCS>,
    ) -> anyhow::Result<()> {
        // 1. Instantiate everything and append relevant info to the transcript
        let mut numerators = Vec::<E>::new();
        let mut denominators = Vec::<E>::new();

        ctx.write_to_transcript(self.transcript)?;

        // Here we generate and store all lookup related challenges
        // TODO: make this part of verifier struct
        self.challenge_storage = if ctx.lookup.is_empty() {
            ChallengeStorage::<E>::default()
        } else {
            ChallengeStorage::<E>::initialise(&ctx, self.transcript)
        };

        // iterate over the step proofs in inference order
        for (node_id, node) in ctx.steps_info.to_forward_iterator() {
            if !node.ctx.has_proof() {
                // if the current node is not provable, there is no proof, so we can skip it
                continue;
            }
            let node_proof = proof
                .steps
                .get(&node_id)
                .ok_or(anyhow!("Proof for node {} not found", node_id))?;
            if let Some((num, denom)) = node_proof.get_lookup_data() {
                numerators.extend(num.into_iter());
                denominators.extend(denom.into_iter());
            }
        }

        proof.table_proofs.iter().for_each(|proof| {
            let (nums, denoms) = proof.lookup.fractional_outputs();
            numerators.extend(nums);
            denominators.extend(denoms);
        });
        // 2. Derive output claims
        // first, we bind each output to the node that computes it, so that we know whether we
        // need to compute the output claim or not
        let num_outputs = self.io.output.len();
        let out_nodes =
            NodeCtx::bind_outputs_to_node(ctx.steps_info.to_backward_iterator(), num_outputs)?;
        let mut out_claims = vec![Claim::default(); num_outputs];
        out_nodes.into_iter().try_for_each(|(node_id, out_indexes)| {
            let node = ctx.steps_info.nodes.get(&node_id).ok_or(
                anyhow!("Node {node_id} not found in verifier context")
            )?;
            let output_values = out_indexes.iter().map(|index|
                &self.io.output[*index]
            ).collect_vec();
            let claims = compute_model_output_claims::<_, PCS, _, _>(
                &node.ctx,
                self.transcript,
                &output_values,
            );
            ensure!(
                claims.len() == out_indexes.len(),
                "Number of output claims ({}) does not match number of output indexes ({}) for node {node_id}",
                out_claims.len(),
                out_indexes.len(),
            );
            out_indexes.into_iter().zip(claims).for_each(|(index, claim)| {
                out_claims[index] = claim;
            });
            Ok(())
        })?;

        let mut shape_steps: HashMap<NodeId, ShapeStep> = HashMap::new();
        for (node_id, node_ctx) in ctx.steps_info.to_forward_iterator() {
            let (unpadded_input_shapes, padded_input_shapes): (Vec<_>, Vec<_>) =
                try_unzip(node_ctx.inputs.iter().map(|edge| {
                    if let Some(n) = edge.node {
                        let step = shape_steps
                            .get(&n)
                            .ok_or(anyhow!("Shapes for node {n} not found"))?;
                        ensure!(
                            edge.index < step.unpadded_output_shape.len(),
                            "Required input {} for node {n}, but there are only {} inputs shapes",
                            edge.index,
                            step.unpadded_output_shape.len(),
                        );
                        Ok((
                            step.unpadded_output_shape[edge.index].clone(),
                            step.padded_output_shape[edge.index].clone(),
                        ))
                    } else {
                        ensure!(
                            edge.index < ctx.unpadded_input_shapes.len(),
                            "Required input {} of model, but there are only {} inputs shapes",
                            edge.index,
                            ctx.unpadded_input_shapes.len(),
                        );
                        Ok((
                            ctx.unpadded_input_shapes[edge.index].clone(),
                            self.io.input[edge.index].get_shape(),
                        ))
                    }
                }))?;
            let shape_step = node_ctx
                .ctx
                .shape_step(&unpadded_input_shapes, &padded_input_shapes);
            shape_steps.insert(node_id, shape_step);
        }

        // 4. Verify each proof sequentially, Always make sure the proof corresponds to the expected type of proof in the context.
        // We have two `HashSet`s, one for the type of table used and one for the lookup challenges used
        let mut claims_by_layer: HashMap<NodeId, Vec<Claim<E>>> = HashMap::new();
        for (node_id, step) in ctx.steps_info.to_backward_iterator() {
            let node_proof = if step.ctx.has_proof() {
                proof
                    .steps
                    .get(&node_id)
                    .ok_or(anyhow!("Proof for node {} not found", node_id))?
            } else {
                &LayerProof::Dummy
            };
            let shape_step = shape_steps
                .get(&node_id)
                .ok_or(anyhow!("Shape for node {node_id} not found"))?;
            trace!(
                "Verifying proof {} for node {node_id}",
                node_proof.variant_name(),
            );
            let claims_for_verify = step.claims_for_node(&claims_by_layer, &out_claims)?;
            let claims = {
                if step.ctx.is_provable() {
                    // we verify the proof
                    step.ctx
                        .verify(node_proof, &claims_for_verify, &mut self, shape_step)?
                } else {
                    // we only propagate the claims, without changing them, as a non-provable layer
                    // shouldn't change the input values
                    claims_for_verify.into_iter().cloned().collect()
                }
            };
            claims_by_layer.insert(node_id, claims);
        }

        // 5. Verify the lookup table proofs
        proof
            .table_proofs
            .iter()
            .zip(ctx.lookup.iter())
            .try_for_each(|(table_proof, table_type)| {
                let (constant_challenge, column_separation_challenge) = self
                    .challenge_storage
                    .get_challenges_by_name(&table_type.name())
                    .ok_or(anyhow!(
                        "No challenges found for table of type: {:?} during verification",
                        table_type.name()
                    ))?;

                verify_table::<_, _, _>(
                    table_proof,
                    table_type.clone(),
                    &mut self.commit_verifier,
                    self.transcript,
                    constant_challenge,
                    column_separation_challenge,
                )?;

                Result::<(), anyhow::Error>::Ok(())
            })?;

        // inputs are assigned at inference time using the forward iterator so we need to use the same ordering here.
        let input_claims =
            NodeCtx::input_claims(ctx.steps_info.to_forward_iterator(), &claims_by_layer)?;
        // 6. input verification: evaluating the input at the random evaluation point from the sumcheck
        let num_inputs = self.io.input.len();
        for (node_id, claims) in input_claims.into_iter() {
            // we assume the inputs are given in the same order as the claims, "flattened"
            let (inputs, claims): (Vec<_>, Vec<_>) = try_unzip(claims.into_iter()
                .map(|(index, claim)| {
                    ensure!(index < num_inputs,
                        "Processing claim associated to input {index}, but there are only {num_inputs} inputs",
                    );
                    Ok((
                        &self.io.input[index],
                        claim,
                    ))
                }))?;
            let node_ctx = ctx
                .steps_info
                .nodes
                .get(&node_id)
                .ok_or(anyhow!("Node {node_id} not found"))?;
            <LayerCtx<E> as VerifiableCtx<E, PCS>>::verify_input_claim(
                &node_ctx.ctx,
                inputs.as_slice(),
                &claims,
            )?;
        }

        // 7. verify the opening of the accumulation of claims
        self.commit_verifier
            .verify(&ctx.commitment_ctx, &proof.commit, self.transcript)?;

        let num_len = numerators.len();
        // 8. verify that the accumulated numerator is zero and accumulated denominator is non-zero
        let (final_num, final_denom) = numerators.into_iter().zip(denominators).fold(
            (E::ZERO, E::ONE),
            |(acc_num, acc_denom), (num, denom)| {
                (acc_num * denom + num * acc_denom, acc_denom * denom)
            },
        );

        ensure!(
            final_num == E::ZERO,
            "Final numerator was non-zero, got: {:?} - numerator.len(): {}",
            final_num,
            num_len
        );
        ensure!(
            final_denom != E::ZERO,
            "Final denominator was zero, lookup arguments are invalid"
        );

        Ok(())
    }

    pub(crate) fn add_common_claims(
        &mut self,
        node_id: NodeId,
        claims: HashMap<PolyId, Claim<E>>,
    ) -> anyhow::Result<()> {
        self.commit_verifier.add_common_claims(node_id, claims)
    }
}

/// Verifies an inference proof given a context, a proof and the input / output of the model.
pub fn verify<E, T: Transcript<E>, PCS: PolynomialCommitmentScheme<E>>(
    ctx: Context<E, PCS>,
    proof: Proof<E, PCS>,
    io: IO<E>,
    transcript: &mut T,
) -> anyhow::Result<()>
where
    E::BaseField: Serialize + DeserializeOwned,
    E: ExtensionField + Serialize + DeserializeOwned,
{
    let verifier = Verifier::new(&ctx, transcript, io);
    verifier.verify(ctx, proof)
}

fn verify_table<E, T: Transcript<E>, PCS: PolynomialCommitmentScheme<E>>(
    proof: &TableProof<E, PCS>,
    table_type: TableType,
    witness_verifier: &mut CommitmentVerifier<E, PCS>,
    t: &mut T,
    constant_challenge: E,
    column_separation_challenge: E,
) -> anyhow::Result<()>
where
    E::BaseField: Serialize + DeserializeOwned,
    E: ExtensionField + Serialize + DeserializeOwned,
{
    // 1. Verify the lookup proof
    let verifier_claims = verify_logup_proof(
        &proof.lookup,
        1,
        constant_challenge,
        column_separation_challenge,
        t,
    )?;

    // 2. Accumulate the multiplicity poly claim into the witness commitment protocol
    let poly_claims = verifier_claims.claims();

    witness_verifier.add_witness_claim(
        proof.get_commitment().clone(),
        poly_claims
            .first()
            .ok_or(anyhow!("Claims was empty in table verification!"))?
            .clone(),
    )?;
    // Add any table poly claims to the commitment verifier
    let table_poly_claims = table_type.table_claims(poly_claims);

    if !table_poly_claims.is_empty() {
        // If the table poly claims aren't empty there should only be 1
        ensure!(
            table_poly_claims.len() == 1,
            "If table poly claims isn't empty we should only have 1, got: {}",
            table_poly_claims.len()
        );
        witness_verifier.add_table_claim(table_type.clone(), table_poly_claims[0].clone())?;
    }

    // Hard indexing is okay here because we checked above that at least one claim exists
    let expected_claim_evals = table_type.evaluate_table_columns::<E>(&poly_claims[0].point)?;

    ensure!(
        expected_claim_evals.len() == (poly_claims.len() - table_poly_claims.len() - 1),
        "Expected {} table column evaluation claims, got {}, for table type: {}",
        poly_claims.len() - table_poly_claims.len() - 1,
        expected_claim_evals.len(),
        table_type.name(),
    );
    for (poly_claim, expected) in poly_claims[1..].iter().zip(expected_claim_evals.iter()) {
        ensure!(
            poly_claim.eval == *expected,
            "Claimed table eval was wrong, claimed: {:?}, expected: {:?}",
            poly_claim.eval,
            expected
        );
    }
    Ok(())
}<|MERGE_RESOLUTION|>--- conflicted
+++ resolved
@@ -1,11 +1,7 @@
 use std::collections::HashMap;
 
 use crate::{
-<<<<<<< HEAD
-    Claim, Element, VectorTranscript,
-=======
-    Claim,
->>>>>>> d2190b27
+    Claim, Element,
     commit::context::{CommitmentVerifier, PolyId},
     iop::{ChallengeStorage, context::ShapeStep},
     layers::{
@@ -32,15 +28,9 @@
 #[derive(Clone, Serialize, Deserialize)]
 pub struct IO<E> {
     /// Input of the inference given to the model
-<<<<<<< HEAD
     pub input: Vec<Tensor<E>>,
     /// Output of the inference
     pub output: Vec<Tensor<E>>,
-=======
-    pub(crate) input: Vec<Tensor<E>>,
-    /// Output of the inference
-    pub(crate) output: Vec<Tensor<E>>,
->>>>>>> d2190b27
 }
 
 impl<E> IO<E> {
