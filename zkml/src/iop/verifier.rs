--- conflicted
+++ resolved
@@ -271,7 +271,7 @@
     E: Serialize + DeserializeOwned,
 {
     // 1. Verify the lookup proof
-    L::verify(
+    let verifier_claims = L::verify(
         lookup_ctx,
         constant_challenge,
         column_separator_challenges,
@@ -767,9 +767,6 @@
     E: Serialize + DeserializeOwned,
 {
     // 1. Verify the lookup proof
-<<<<<<< HEAD
-    let verifier_claims = L::verify_table(challenges, &info.circuit, proof.lookup.clone(), t)?;
-=======
     let verifier_claims = L::verify_table(
         constant_challenge,
         column_separator_challenges,
@@ -777,7 +774,6 @@
         proof.lookup.clone(),
         t,
     )?;
->>>>>>> 02f55add
 
     // 2. Accumulate the multiplicity poly claim into the witness commitment protocol
     witness_verifier.add_claim(
