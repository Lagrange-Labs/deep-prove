--- conflicted
+++ resolved
@@ -1,7 +1,7 @@
 use std::collections::HashMap;
 
 use crate::{
-    commit::{self, precommit}, iop::ChallengeStorage, layers::provable::{NodeCtx, NodeId, ProvableOpError, VerifiableCtx}, lookup::{context::TableType, logup_gkr::verifier::verify_logup_proof}, tensor::Tensor, Claim, VectorTranscript
+    commit::{self, precommit}, iop::{context::ShapeStep, ChallengeStorage}, layers::provable::{NodeCtx, NodeId, ProvableOpError, VerifiableCtx}, lookup::{context::TableType, logup_gkr::verifier::verify_logup_proof}, tensor::Tensor, try_unzip, Claim, VectorTranscript
 };
 use anyhow::{anyhow, ensure};
 use ff_ext::ExtensionField;
@@ -56,15 +56,7 @@
         proof: Proof<E>,
         io: IO<E>,
     ) -> anyhow::Result<()> {
-<<<<<<< HEAD
         
-=======
-        // Ordering of proofs.
-        info!(
-            "VERIFIER: Proof Order: {:?}",
-            proof.steps.iter().map(|p| p.variant_name()).collect_vec()
-        );
->>>>>>> 6154ab86
         // 1. Instatiate everything and append relevant info to the transcript
         let mut numerators = Vec::<E>::new();
         let mut denominators = Vec::<E>::new();
@@ -115,32 +107,44 @@
             eval: computed_sum,
         };
 
-        let shape_steps = ctx
-            .steps_info
-            .iter()
-            .rev()
-            .scan(None, |last_shape, step| {
-                *last_shape = if let Some(shape_step) = last_shape {
-                    Some(step.next_shape_step(&shape_step))
+        let mut shape_steps: HashMap<NodeId, ShapeStep> = HashMap::new();
+        for (node_id, node_ctx) in ctx.steps_info.to_forward_iterator() {
+            let (unpadded_input_shapes, padded_input_shapes): (Vec<_>, Vec<_>) = try_unzip(node_ctx.inputs.iter().map(|edge| {
+                if let Some(n) = edge.node {
+                    let step = shape_steps.get(&n).ok_or(
+                        anyhow!("Shapes for node {n} not found")
+                    )?;
+                    ensure!(
+                        edge.index < step.unpadded_input_shape.len(),
+                        "Required input {} for node {n}, but there are only {} inputs shapes",
+                        edge.index,
+                        step.unpadded_input_shape.len(),
+                    );
+                    Ok((
+                        step.unpadded_input_shape[edge.index].clone(), step.padded_input_shape[edge.index].clone()
+                    ))
                 } else {
-                    Some(step.shape_step(&ctx.unpadded_input_shape, &io.input.get_shape()))
-                };
-                Some(last_shape.clone())
-                // ?? rev() doesn't work with scan
-            })
-            .collect_vec()
-            .into_iter()
-            .rev()
-            .map(|s| s.unwrap())
-            .collect_vec();
+                    ensure!(edge.index < ctx.unpadded_input_shapes.len(),
+                        "Required input {} of model, but there are only {} inputs shapes",
+                        edge.index,
+                        ctx.unpadded_input_shapes.len(),
+                    );
+                    Ok((ctx.unpadded_input_shapes[edge.index].clone(), io.input[edge.index].get_shape()))
+                }
+            }))?;
+            let shape_step = node_ctx.ctx.shape_step(&unpadded_input_shapes, &padded_input_shapes);
+            shape_steps.insert(node_id, shape_step);
+        }
 
         // 4. Verify each proof sequentially, Always make sure the proof corresponds to the expected type of proof in the context.
         // We have two `HashSet`s, one for the type of table used and one for the lookup challenges used
-<<<<<<< HEAD
         let mut claims_by_layer: HashMap<NodeId, Vec<Claim<E>>> = HashMap::new();
         for (node_id, step) in ctx.steps_info.to_backward_iterator() {
             let node_proof = proof.steps.get(&node_id).ok_or(
                 anyhow!("Proof for node {} not found", node_id)
+            )?;
+            let shape_step = shape_steps.get(&node_id).ok_or(
+                anyhow!("Shape for node {node_id} not found")
             )?;
             println!(
                 "VERIFIER: Verifying proof {}",
@@ -148,7 +152,7 @@
             );
             let claims_for_verify = step.get_claims_for_node(&claims_by_layer, &output_claim)?;
             let claims = {
-                let res = step.ctx.verify(node_proof, &claims_for_verify, &mut self);
+                let res = step.ctx.verify(node_proof, &claims_for_verify, &mut self, shape_step);
                 if let Err(ProvableOpError::NotProvableLayer(_)) = res {
                     // we only propagate the claims, without changing them, as a non-provable layer
                     // shouldn't change the input values
@@ -158,80 +162,6 @@
                 }
             };
             claims_by_layer.insert(node_id, claims);
-=======
-        for ((proof, step), shape_step) in proof
-            .steps
-            .iter()
-            .zip(ctx.steps_info.iter())
-            .zip(shape_steps)
-        {
-            // println!("VERIFIER: layer {:?} -> output_shape step: {:?}", step.variant_name(), shape_step);
-            output_claim = match (proof, step) {
-                (LayerProof::<E>::Activation(proof), LayerCtx::Activation(info)) => {
-                    let (constant_challenge, column_separation_challenge) = challenge_storage
-                        .get_challenges_by_name(&TableType::Relu.name())
-                        .ok_or(anyhow!(
-                            "Couldn't get challenges at Step: {}, LookupType was: {}",
-                            step.variant_name(),
-                            TableType::Relu.name()
-                        ))?;
-                    info.verify_activation(
-                        &mut self,
-                        output_claim,
-                        proof,
-                        constant_challenge,
-                        column_separation_challenge,
-                    )?
-                }
-                (LayerProof::<E>::Dense(proof), LayerCtx::Dense(info)) => {
-                    info.verify_dense(&mut self, output_claim, &proof)?
-                }
-                (LayerProof::<E>::Requant(proof), LayerCtx::Requant(info)) => {
-                    let (constant_challenge, column_separation_challenge) = challenge_storage
-                        .get_challenges_by_name(&TableType::Range.name())
-                        .ok_or(anyhow!(
-                            "Couldn't get challenges at Step: {}, LookupType was: {}",
-                            step.variant_name(),
-                            TableType::Range.name()
-                        ))?;
-                    info.verify_requant(
-                        &mut self,
-                        output_claim,
-                        &proof,
-                        constant_challenge,
-                        column_separation_challenge,
-                    )?
-                }
-                (LayerProof::Pooling(proof), LayerCtx::Pooling(info)) => {
-                    let (constant_challenge, column_separation_challenge) = challenge_storage
-                        .get_challenges_by_name(&TableType::Range.name())
-                        .ok_or(anyhow!(
-                            "Couldn't get challenges at Step: {}, LookupType was: {}",
-                            step.variant_name(),
-                            TableType::Range.name()
-                        ))?;
-                    info.verify_pooling(
-                        &mut self,
-                        output_claim,
-                        &proof,
-                        constant_challenge,
-                        column_separation_challenge,
-                    )?
-                }
-                (LayerProof::<E>::Convolution(proof), LayerCtx::<E>::Convolution(info)) => {
-                    info.verify_convolution(&mut self, output_claim, &proof, &shape_step)?
-                }
-                (LayerProof::<E>::Reshape, LayerCtx::Reshape) => {
-                    // reshape doesn't change anything apart the shape but we dont "prove" the shape really
-                    output_claim
-                }
-                _ => bail!(
-                    "Step proof: {} and step info: {} did not match",
-                    proof.variant_name(),
-                    step.variant_name()
-                ),
-            }
->>>>>>> 6154ab86
         }
 
         let input_claims = NodeCtx::input_claims(
