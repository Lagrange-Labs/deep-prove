--- conflicted
+++ resolved
@@ -6,11 +6,7 @@
     iop::{ChallengeStorage, context::ShapeStep},
     layers::{
         LayerCtx, LayerProof,
-<<<<<<< HEAD
         provable::{NodeCtx, NodeId, OpInfo, VerifiableCtx, compute_model_output_claims},
-=======
-        provable::{NodeCtx, NodeId, OpInfo, VerifiableCtx},
->>>>>>> dbbaf8df
     },
     lookup::{context::TableType, logup_gkr::verifier::verify_logup_proof},
     model::ToIterator,
@@ -245,11 +241,7 @@
         let input_claims =
             NodeCtx::input_claims(ctx.steps_info.to_forward_iterator(), &claims_by_layer)?;
         // 6. input verification: evaluating the input at the random evaluation point from the sumcheck
-<<<<<<< HEAD
         let num_inputs = self.io.input.len();
-=======
-        let num_inputs = io.input.len();
->>>>>>> dbbaf8df
         for (node_id, claims) in input_claims.into_iter() {
             // we assume the inputs are given in the same order as the claims, "flattened"
             let (inputs, claims): (Vec<_>, Vec<_>) = try_unzip(claims.into_iter()
@@ -258,11 +250,7 @@
                         "Processing claim associated to input {index}, but there are only {num_inputs} inputs",
                     );
                     Ok((
-<<<<<<< HEAD
                         &self.io.input[index],
-=======
-                        &io.input[index],
->>>>>>> dbbaf8df
                         claim,
                     ))
                 }))?;
