--- conflicted
+++ resolved
@@ -123,8 +123,6 @@
             })
             .collect_vec();
 
-<<<<<<< HEAD
-=======
         let mut shape_steps: HashMap<NodeId, ShapeStep> = HashMap::new();
         for (node_id, node_ctx) in ctx.steps_info.to_forward_iterator() {
             let (unpadded_input_shapes, padded_input_shapes): (Vec<_>, Vec<_>) =
@@ -162,7 +160,6 @@
             shape_steps.insert(node_id, shape_step);
         }
 
->>>>>>> 63dede2d
         // 4. Verify each proof sequentially, Always make sure the proof corresponds to the expected type of proof in the context.
         // We have two `HashSet`s, one for the type of table used and one for the lookup challenges used
         let mut claims_by_layer: HashMap<NodeId, Vec<Claim<E>>> = HashMap::new();
@@ -194,60 +191,8 @@
                 } else {
                     res?
                 }
-<<<<<<< HEAD
-                (LayerProof::<E>::Dense(proof), LayerCtx::Dense(info)) => {
-                    info.verify_dense(&mut self, output_claim, &proof)?
-                }
-                (LayerProof::<E>::MatMul(proof), LayerCtx::MatMul(info)) => {
-                    // ToDo: for now we discard the sub-sequent claims since we don't support multiple claims
-                    // being produced by a verification step
-                    info.verify_matmul(&mut self, output_claim, &proof)?[0].clone()
-                }
-                (LayerProof::<E>::Requant(proof), LayerCtx::Requant(info)) => {
-                    let (constant_challenge, column_separation_challenge) = challenge_storage
-                        .get_challenges_by_name(&TableType::Range.name())
-                        .ok_or(anyhow!(
-                            "Couldn't get challenges at Step: {}, LookupType was: {}",
-                            proof_and_step.1.variant_name(),
-                            TableType::Range.name()
-                        ))?;
-                    info.verify_requant(
-                        &mut self,
-                        output_claim,
-                        &proof,
-                        constant_challenge,
-                        column_separation_challenge,
-                    )?
-                }
-                (LayerProof::Pooling(proof), LayerCtx::Pooling(info)) => {
-                    let (constant_challenge, column_separation_challenge) = challenge_storage
-                        .get_challenges_by_name(&TableType::Range.name())
-                        .ok_or(anyhow!(
-                            "Couldn't get challenges at Step: {}, LookupType was: {}",
-                            proof_and_step.1.variant_name(),
-                            TableType::Range.name()
-                        ))?;
-                    info.verify_pooling(
-                        &mut self,
-                        output_claim,
-                        &proof,
-                        constant_challenge,
-                        column_separation_challenge,
-                    )?
-                }
-                (LayerProof::<E>::Convolution(proof), LayerCtx::<E>::Convolution(info)) => {
-                    info.verify_convolution(&mut self, output_claim, &proof)?
-                }
-                _ => bail!(
-                    "Step proof: {} and step info: {} did not match",
-                    proof_and_step.0.variant_name(),
-                    proof_and_step.1.variant_name()
-                ),
-            }
-=======
             };
             claims_by_layer.insert(node_id, claims);
->>>>>>> 63dede2d
         }
 
         let input_claims = NodeCtx::input_claims(ctx.steps_info.nodes.iter(), &claims_by_layer)?;
