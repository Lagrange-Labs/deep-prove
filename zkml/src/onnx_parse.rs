use crate::dense::Dense;
use anyhow::{Context, Error, Result, bail, ensure};
use itertools::Itertools;
use log::debug;
use std::{collections::HashMap, i8, path::Path};
use tract_onnx::{pb::NodeProto, prelude::*};

use crate::{
    Element,
    activation::{Activation, Relu},
    model::{Layer, Model},
    pooling::{MAXPOOL2D_KERNEL_SIZE, Maxpool2D, Pooling},
    quantization::Quantizer,
};

// Supported operators
const ACTIVATION: [&str; 1] = ["Relu"];
const CONVOLUTION: [&str; 1] = ["Conv"];
const DOWNSAMPLING: [&str; 1] = ["MaxPool"];
const LINEAR_ALG: [&str; 2] = ["Gemm", "MatMul"];
const RESHAPE: [&str; 2] = ["Flatten", "Reshape"];

// Given serialized data and its tract DatumType, build a tract tensor.
fn create_tensor(shape: Vec<usize>, dt: DatumType, data: &[u8]) -> TractResult<Tensor> {
    unsafe {
        match dt {
            DatumType::U8 => Tensor::from_raw::<u8>(&shape, data),
            DatumType::U16 => Tensor::from_raw::<u16>(&shape, data),
            DatumType::U32 => Tensor::from_raw::<u32>(&shape, data),
            DatumType::U64 => Tensor::from_raw::<u64>(&shape, data),
            DatumType::I8 => Tensor::from_raw::<i8>(&shape, data),
            DatumType::I16 => Tensor::from_raw::<i16>(&shape, data),
            DatumType::I32 => Tensor::from_raw::<i32>(&shape, data),
            DatumType::I64 => Tensor::from_raw::<i64>(&shape, data),
            DatumType::F16 => Tensor::from_raw::<f16>(&shape, data),
            DatumType::F32 => Tensor::from_raw::<f32>(&shape, data),
            DatumType::F64 => Tensor::from_raw::<f64>(&shape, data),
            DatumType::Bool => Ok(Tensor::from_raw::<u8>(&shape, data)?
                .into_array::<u8>()?
                .mapv(|x| x != 0)
                .into()),
            _ => unimplemented!("create_tensor: Failed"),
        }
    }
}

fn is_mlp(filepath: &str) -> Result<bool> {
    let is_mlp = true;
    let mut prev_was_gemm_or_matmul = false;

    let model = tract_onnx::onnx()
        .proto_model_for_path(filepath)
        .map_err(|e| Error::msg(format!("Failed to load model: {:?}", e)))?;
    let graph = model.graph.unwrap();

    for node in graph.node.iter() {
        if LINEAR_ALG.contains(&node.op_type.as_str()) {
            if prev_was_gemm_or_matmul {
                return Ok(false);
            }
            prev_was_gemm_or_matmul = true;
        } else if ACTIVATION.contains(&node.op_type.as_str()) {
            if !prev_was_gemm_or_matmul {
                return Ok(false);
            }
            prev_was_gemm_or_matmul = false;
        } else {
            return Err(Error::msg(format!(
                "Operator '{}' unsupported, yet.",
                node.op_type.as_str()
            )));
        }
    }

    Ok(is_mlp)
}

<<<<<<< HEAD
fn is_cnn(filepath: &str) -> Result<bool> {
    let mut is_cnn = true;
    let mut found_lin = false;

    // Load the ONNX model
    let model = tract_onnx::onnx()
        .proto_model_for_path(filepath)
        .map_err(|e| Error::msg(format!("Failed to load model: {:?}", e)))?;

    let graph = model.graph.unwrap();
    let mut previous_op = "";
=======
// Given a flat vector, converts it to matrix in row major form
fn reshape<T: Clone>(flat_vec: Vec<T>, rows: usize, cols: usize) -> Option<Vec<Vec<T>>> {
    if flat_vec.len() != rows * cols {
        return None; // Return None if dimensions don't match the number of elements
    }

    Some(flat_vec.chunks(cols).map(|chunk| chunk.to_vec()).collect())
}

fn fetch_weight_bias_as_mat<Q: Quantizer<Element>>(
    weight_or_bias: &str,
    node: &NodeProto,
    initializers: &HashMap<String, Tensor>,
) -> Result<Vec<Vec<Element>>> {
    ensure!(weight_or_bias == "weight" || weight_or_bias == "bias");
>>>>>>> 39f01937

    for node in graph.node.iter() {
        let op_type = node.op_type.as_str();

        if !CONVOLUTION.contains(&op_type)
            && !DOWNSAMPLING.contains(&op_type)
            && !ACTIVATION.contains(&op_type)
            && !LINEAR_ALG.contains(&op_type)
            && !RESHAPE.contains(&op_type)
        {
            return Err(Error::msg(format!(
                "Operator '{}' unsupported, yet.",
                op_type
            )));
        }

        if ACTIVATION.contains(&op_type) {
            is_cnn =
                is_cnn && (LINEAR_ALG.contains(&previous_op) || CONVOLUTION.contains(&previous_op));
        }

        if DOWNSAMPLING.contains(&op_type) {
            is_cnn = is_cnn && ACTIVATION.contains(&previous_op);
        }

        // Check for dense layers
        if LINEAR_ALG.contains(&op_type) {
            found_lin = true;
        }

        // Conv layers should appear before dense layers
        if found_lin && CONVOLUTION.contains(&op_type) {
            is_cnn = false;
            break;
        }
        previous_op = op_type;
    }

    Ok(is_cnn)
}

pub fn load_mlp<Q: Quantizer<Element>>(filepath: &str) -> Result<Model> {
    if !Path::new(filepath).exists() {
        return Err(Error::msg(format!("File '{}' does not exist", filepath)));
    }
    // TODO: Re-enable. Was disabled to test the bench binary but only dense layer were working
    // assert!(is_mlp(filepath)?, "is_mlp: Failed");

    let model = tract_onnx::onnx()
        .proto_model_for_path(filepath)
        .map_err(|e| Error::msg(format!("Failed to load model: {:?}", e)))?;

    let graph = model.graph.unwrap();

    let mut initializers: HashMap<String, Tensor> = HashMap::new();
    for item in graph.initializer {
        let dt = tract_onnx::pb::tensor_proto::DataType::from_i32(item.data_type)
            .context("can't load from onnx")?
            .try_into()?;
        let shape: Vec<usize> = item.dims.iter().map(|&i| i as usize).collect();
        let value = create_tensor(shape, dt, &item.raw_data).unwrap();
        let key = item.name.to_string();
        initializers.insert(key, value);
    }

    let mut layers: Vec<Layer> = Vec::new();
    for (i, node) in graph.node.iter().enumerate() {
        match node.op_type.as_str() {
<<<<<<< HEAD
            op if LINEAR_ALG.contains(&op) => {
                let matrix_weight =
                    fetch_weight_bias_as_tensor::<Q>(1.0, "weight", node, &initializers)?;
                let matrix_bias =
                    fetch_weight_bias_as_tensor::<Q>(1.0, "bias", node, &initializers)?;

                // Concatenate bias as an extra column
                let matrix = matrix_weight.concat_matvec_col(&matrix_bias);

=======
            "Gemm" => {
                let matrix_weight = fetch_weight_bias_as_mat::<Q>("weight", node, &initializers)?;
                let matrix_bias = fetch_weight_bias_as_mat::<Q>("bias", node, &initializers)?;
                ensure!(
                    matrix_bias.iter().all(|r| r.len() == 1),
                    "bias is not a vector"
                );
                let flat_bias = matrix_bias.into_iter().map(|r| r[0]).collect_vec();
                let nrows = matrix_weight.len();
                ensure!(
                    flat_bias.len() == nrows,
                    "bias length {} does not match matrix width {}",
                    flat_bias.len(),
                    nrows
                );

                // Create matrix and transpose (PyTorch stores as output_size x input_size)
                let matrix =
                    crate::tensor::Tensor::<Element>::from_coeffs_2d(matrix_weight).unwrap();
                let bias = crate::tensor::Tensor::<Element>::new(vec![nrows], flat_bias);
>>>>>>> 39f01937
                debug!("layer idx {} -> unprocessed matrix {:?}", i, matrix.dims());
                layers.push(Layer::Dense(Dense::new(matrix, bias)));
            }
            op if ACTIVATION.contains(&op) => {
                let layer = Layer::Activation(Activation::Relu(Relu::new()));
                layers.push(layer);
            }
            _ => (),
        };
    }

    println!(" DONE READING LAYERS - MOVING ON TO PADDING");
    // Process the layers to ensure consistent dimensions
    let mut processed_layers: Vec<Layer> = Vec::new();
    let mut prev_layer_shape: Option<Vec<usize>> = None;
    let last = layers.len() - 1;
    for (i, layer) in layers.into_iter().enumerate() {
        if let Layer::Dense(dense) = layer {
            let Dense { mut matrix, bias } = dense;
            let mut new_cols = matrix.ncols_2d();
            if let Some(prev_shape) = prev_layer_shape {
                assert!(prev_shape.iter().all(|d| d.is_power_of_two()));
                // Check if previous output's vector length is equal to the number of columns of this matrix
                if matrix.ncols_2d() != prev_shape[0] {
                    if matrix.ncols_2d() < prev_shape[0] {
                        new_cols = prev_shape[0];
                    } else {
                        // If we have too many columns, we can't shrink without losing information
                        panic!(
                            "Matrix has more columns ({}) than previous layer output size ({}).
                            Cannot shrink without losing information.",
                            matrix.ncols_2d(),
                            prev_shape[0]
                        );
                    }
                }
            }

            let ncols = new_cols.next_power_of_two();
            let nrows = matrix.nrows_2d().next_power_of_two();

            // println!("layer idx {} -> from ({:?} to ({},{})",i,matrix.shape(),
            //                 nrows.next_power_of_two(),
            //                 new_cols.next_power_of_two());
            // Pad to power of two dimensions
            matrix.reshape_to_fit_inplace_2d(vec![nrows, ncols]);
            let bias = bias.pad_1d(nrows);
            // Update prev_output_size to reflect the padded size
            prev_layer_shape = Some(matrix.dims());
            debug!("layer idx {} -> final shape {:?}", i, matrix.dims());
            processed_layers.push(Layer::Dense(Dense::new(matrix, bias)));
        } else {
            // prev_layer_shape = Some(layer.shape()); // TODO: Need to double check
            processed_layers.push(layer);
        }
    }

    let mut model = Model::new();
    for layer in processed_layers {
        model.add_layer(layer);
    }

    Ok(model)
}

// TODO: Need to get max_abs by looking at the range of the weights and biases during calibration.
fn fetch_weight_bias_as_tensor<Q: Quantizer<Element>>(
    max_abs: f64,
    weight_or_bias: &str,
    node: &NodeProto,
    initializers: &HashMap<String, Tensor>,
) -> Result<crate::tensor::Tensor<Element>> {
    ensure!(weight_or_bias == "weight" || weight_or_bias == "bias");

    let mut alpha_or_beta: f32 = 1.0;
    if node.name.contains("Gemm") {
        let result = node
            .attribute
            .iter()
            .filter(|x| {
                x.name.contains(match weight_or_bias {
                    "weight" => "alpha",
                    _ => "beta",
                })
            })
            .map(|x| x.f)
            .collect_vec();
        alpha_or_beta = result[0];
    }

    let tensor_vec = node
        .input
        .iter()
        .filter(|x| x.contains(weight_or_bias))
        .filter_map(|key| initializers.get(key).cloned())
        .collect_vec();

    // If a node is Gemm, then it has only one tensor of the form "fcN.weight"
    let tensor_t = tensor_vec[0].clone();
    let tensor_t_f32 = tensor_t.as_slice::<f32>().unwrap().to_vec();
    let tensor_t_f32 = tensor_t_f32.iter().map(|x| x * alpha_or_beta).collect_vec();
    let tensor_f = tensor_t_f32
        .iter()
        .map(|x| Q::from_f32_unsafe_clamp(x, max_abs))
        .collect_vec();
    let tensor_result = crate::tensor::Tensor::new(tensor_t.shape().to_vec(), tensor_f);

    Ok(tensor_result)
}

fn fetch_maxpool_attributes(node: &NodeProto) -> Result<()> {
    let get_attr = |name: &str| -> Vec<i64> {
        node.attribute
            .iter()
            .find(|x| x.name.contains(name))
            .map_or_else(Vec::new, |x| x.ints.clone())
    };

    let (strides, pads, kernel_shape, dilations) = (
        get_attr("strides"),
        get_attr("pads"),
        get_attr("kernel_shape"),
        get_attr("dilations"),
    );

    let expected_value: i64 = MAXPOOL2D_KERNEL_SIZE.try_into()?;

    assert!(
        strides.iter().all(|&x| x == expected_value),
        "Strides must be {}",
        expected_value
    );
    assert!(pads.iter().all(|&x| x == 0), "Padding must be 0s");
    assert!(
        kernel_shape.iter().all(|&x| x == expected_value),
        "Kernel shape must be {}",
        expected_value
    );
    assert!(
        dilations.iter().all(|&x| x == 1),
        "Dilations shape must be 1"
    );

    Ok(())
}

pub fn load_cnn<Q: Quantizer<Element>>(filepath: &str) -> Result<Model> {
    if !Path::new(filepath).exists() {
        return Err(Error::msg(format!("File '{}' does not exist", filepath)));
    }
    let result = is_cnn(filepath)?;
    if !result {
        bail!("is_cnn: Failed");
    }

    let model = tract_onnx::onnx()
        .proto_model_for_path(filepath)
        .map_err(|e| Error::msg(format!("Failed to load model: {:?}", e)))?;

    let graph = model.graph.unwrap();
    let mut initializers: HashMap<String, Tensor> = HashMap::new();
    for item in graph.initializer {
        let dt = tract_onnx::pb::tensor_proto::DataType::from_i32(item.data_type)
            .unwrap()
            .try_into()?;
        let shape: Vec<usize> = item.dims.iter().map(|&i| i as usize).collect();
        let value = create_tensor(shape, dt, &item.raw_data).unwrap();
        let key = item.name.to_string();
        initializers.insert(key, value);
    }

    let mut layers: Vec<Layer> = Vec::new();
    for (i, node) in graph.node.iter().enumerate() {
        match node.op_type.as_str() {
            op if LINEAR_ALG.contains(&op) => {
                let weight = fetch_weight_bias_as_tensor::<Q>(1.0, "weight", node, &initializers)?;
                let bias = fetch_weight_bias_as_tensor::<Q>(1.0, "bias", node, &initializers)?;
                // Concatenate bias as an extra column
                let matrix = weight.concat_matvec_col(&bias);

                debug!("layer idx {} -> unprocessed matrix {:?}", i, matrix.dims());
                layers.push(Layer::Dense(matrix));
            }
            op if ACTIVATION.contains(&op) => {
                let layer = Layer::Activation(Activation::Relu(Relu::new()));
                layers.push(layer);
            }
            op if CONVOLUTION.contains(&op) => {
                // TODO
                let weight = fetch_weight_bias_as_tensor::<Q>(1.0, "weight", node, &initializers)?;
                let bias = fetch_weight_bias_as_tensor::<Q>(1.0, "bias", node, &initializers)?;
                unimplemented!()
            }
            op if DOWNSAMPLING.contains(&op) => {
                // TODO
                let _ = fetch_maxpool_attributes(node)?;
                let layer = Layer::Pooling(Pooling::Maxpool2D(Maxpool2D::default()));
                layers.push(layer);
                unimplemented!()
            }
            op if RESHAPE.contains(&op) => {
                // TODO
                unimplemented!()
            }
            _ => (),
        };
    }

    let mut model = Model::new();
    for layer in layers {
        model.add_layer(layer);
    }
    Ok(model)
}

#[cfg(test)]
mod tests {

    use super::*;

    use goldilocks::GoldilocksExt2;

    // cargo test --release --package zkml -- onnx_parse::tests::test_tract --nocapture

    #[test]
    fn test_tract() {
        let filepath = "assets/scripts/MLP/mlp-iris-01.onnx";
        let result = load_mlp::<Element>(&filepath);

        assert!(result.is_ok(), "Failed: {:?}", result.unwrap_err());
    }

    #[test]
    fn test_model_run() {
        let filepath = "assets/scripts/MLP/mlp-iris-01.onnx";

        let model = load_mlp::<Element>(&filepath).unwrap();
        let input = crate::tensor::Tensor::random(vec![model.input_shape()[0]]);
        let trace = model.run(input.clone());
        println!("Result: {:?}", trace.final_output());
    }

    #[test]
    fn test_quantize() {
        let input = [0.09039914, -0.07716653];

        println!(
            "Result: {} => {:?}",
            input[0],
            <Element as Quantizer<Element>>::from_f32_unsafe(&input[0])
        );
        println!(
            "Result: {} => {:?}",
            input[1],
            <Element as Quantizer<Element>>::from_f32_unsafe(&input[1])
        );
        println!(
            "Result: {} => {:?}",
            0,
            <Element as Quantizer<Element>>::from_f32_unsafe(&0.0)
        );
        println!(
            "Result: {} => {:?}",
            -1.0,
            <Element as Quantizer<Element>>::from_f32_unsafe(&-1.0)
        );
        println!(
            "Result: {} => {:?}",
            1.0,
            <Element as Quantizer<Element>>::from_f32_unsafe(&1.0)
        );
    }

    #[test]
    fn test_is_cnn() {
        let filepath = "assets/scripts/CNN/cnn-cifar-01.onnx";
        let result = is_cnn(&filepath);

        assert!(result.is_ok(), "Failed: {:?}", result.unwrap_err());
    }

    // #[test]
    fn test_load_cnn() {
        // let filepath = "assets/scripts/CNN/lenet-mnist-01.onnx";
        let filepath = "assets/scripts/CNN/cnn-cifar-01.onnx";
        let result = load_cnn::<Element>(&filepath);

        assert!(result.is_ok(), "Failed: {:?}", result.unwrap_err());
    }
}<|MERGE_RESOLUTION|>--- conflicted
+++ resolved
@@ -75,7 +75,6 @@
     Ok(is_mlp)
 }
 
-<<<<<<< HEAD
 fn is_cnn(filepath: &str) -> Result<bool> {
     let mut is_cnn = true;
     let mut found_lin = false;
@@ -87,23 +86,6 @@
 
     let graph = model.graph.unwrap();
     let mut previous_op = "";
-=======
-// Given a flat vector, converts it to matrix in row major form
-fn reshape<T: Clone>(flat_vec: Vec<T>, rows: usize, cols: usize) -> Option<Vec<Vec<T>>> {
-    if flat_vec.len() != rows * cols {
-        return None; // Return None if dimensions don't match the number of elements
-    }
-
-    Some(flat_vec.chunks(cols).map(|chunk| chunk.to_vec()).collect())
-}
-
-fn fetch_weight_bias_as_mat<Q: Quantizer<Element>>(
-    weight_or_bias: &str,
-    node: &NodeProto,
-    initializers: &HashMap<String, Tensor>,
-) -> Result<Vec<Vec<Element>>> {
-    ensure!(weight_or_bias == "weight" || weight_or_bias == "bias");
->>>>>>> 39f01937
 
     for node in graph.node.iter() {
         let op_type = node.op_type.as_str();
@@ -172,7 +154,6 @@
     let mut layers: Vec<Layer> = Vec::new();
     for (i, node) in graph.node.iter().enumerate() {
         match node.op_type.as_str() {
-<<<<<<< HEAD
             op if LINEAR_ALG.contains(&op) => {
                 let matrix_weight =
                     fetch_weight_bias_as_tensor::<Q>(1.0, "weight", node, &initializers)?;
@@ -182,30 +163,8 @@
                 // Concatenate bias as an extra column
                 let matrix = matrix_weight.concat_matvec_col(&matrix_bias);
 
-=======
-            "Gemm" => {
-                let matrix_weight = fetch_weight_bias_as_mat::<Q>("weight", node, &initializers)?;
-                let matrix_bias = fetch_weight_bias_as_mat::<Q>("bias", node, &initializers)?;
-                ensure!(
-                    matrix_bias.iter().all(|r| r.len() == 1),
-                    "bias is not a vector"
-                );
-                let flat_bias = matrix_bias.into_iter().map(|r| r[0]).collect_vec();
-                let nrows = matrix_weight.len();
-                ensure!(
-                    flat_bias.len() == nrows,
-                    "bias length {} does not match matrix width {}",
-                    flat_bias.len(),
-                    nrows
-                );
-
-                // Create matrix and transpose (PyTorch stores as output_size x input_size)
-                let matrix =
-                    crate::tensor::Tensor::<Element>::from_coeffs_2d(matrix_weight).unwrap();
-                let bias = crate::tensor::Tensor::<Element>::new(vec![nrows], flat_bias);
->>>>>>> 39f01937
                 debug!("layer idx {} -> unprocessed matrix {:?}", i, matrix.dims());
-                layers.push(Layer::Dense(Dense::new(matrix, bias)));
+                layers.push(Layer::Dense(Dense::new(matrix_weight, matrix_bias)));
             }
             op if ACTIVATION.contains(&op) => {
                 let layer = Layer::Activation(Activation::Relu(Relu::new()));
@@ -385,7 +344,7 @@
                 let matrix = weight.concat_matvec_col(&bias);
 
                 debug!("layer idx {} -> unprocessed matrix {:?}", i, matrix.dims());
-                layers.push(Layer::Dense(matrix));
+                layers.push(Layer::Dense(Dense::new(weight, bias)));
             }
             op if ACTIVATION.contains(&op) => {
                 let layer = Layer::Activation(Activation::Relu(Relu::new()));
