use crate::{
    Element,
    layers::{
        Layer,
        activation::{Activation, Relu},
        convolution::{Convolution, conv2d_shape},
        dense::Dense,
        flatten::Flatten,
        pooling::{MAXPOOL2D_KERNEL_SIZE, Maxpool2D, Pooling, maxpool2d_shape},
<<<<<<< HEAD
=======
        provable::{OpInfo, ProvableModel},
        reshape::Reshape,
>>>>>>> 6eb968ec
    },
    padding::pad_model,
    quantization::{AbsoluteMax, ModelMetadata, ScalingStrategy},
};
use anyhow::{Context, Error, Result, bail, ensure};
use itertools::Itertools;
use std::{collections::HashMap, i8, time::Instant};
use tracing::{debug, info, trace, warn};
use tract_onnx::{
    pb::{GraphProto, NodeProto},
    prelude::*,
};

use tract_onnx::pb::{
    tensor_shape_proto::dimension::Value::{DimParam, DimValue},
    type_proto::Value,
};

use crate::model::Model;

/// Utility struct for loading a onnx model with float weights and producing a quantized model
/// that can be used for inference and proving.
#[derive(Debug)]
pub struct FloatOnnxLoader {
    model_path: String,
    scaling_strategy: Box<dyn ScalingStrategy>,
    model_type: Option<ModelType>,
    keep_float: bool,
}

impl FloatOnnxLoader {
    pub fn new(model_path: &str) -> Self {
        Self {
            model_path: model_path.to_string(),
            scaling_strategy: Box::new(AbsoluteMax::new()),
            model_type: None,
            keep_float: false,
        }
    }
    pub fn with_scaling_strategy(mut self, scaling_strategy: Box<dyn ScalingStrategy>) -> Self {
        self.scaling_strategy = scaling_strategy;
        self
    }
    pub fn with_model_type(mut self, model_type: ModelType) -> Self {
        self.model_type = Some(model_type);
        self
    }
    pub fn with_keep_float(mut self, keep_float: bool) -> Self {
        self.keep_float = keep_float;
        self
    }
    #[cfg(feature = "parse")]
    pub fn build(self) -> Result<(ProvableModel<Element>, ModelMetadata)> {
        if let Some(model_type) = self.model_type {
            model_type.validate(&self.model_path)?;
        }
        let float_model = load_float_model(&self.model_path)?;
        let mut kept_float = None;
        if self.keep_float {
            kept_float = Some(float_model.clone());
        }
        let (quantized_model, mut md) = self.scaling_strategy.quantize(float_model)?;
        let padded_model = pad_model(quantized_model)?;
        md.float_model = kept_float;
        Ok((padded_model, md))
    }
}
// Supported operators
const ACTIVATION: [&str; 2] = ["Relu", "Sigmoid"];
const CONVOLUTION: [&str; 1] = ["Conv"];
const DOWNSAMPLING: [&str; 1] = ["MaxPool"];
const LINEAR_ALG: [&str; 2] = ["Gemm", "MatMul"];
const RESHAPE: [&str; 2] = ["Flatten", "Reshape"];

// Given serialized data and its tract DatumType, build a tract tensor.
fn create_tensor(shape: Vec<usize>, dt: DatumType, data: &[u8]) -> TractResult<Tensor> {
    unsafe {
        match dt {
            DatumType::U8 => Tensor::from_raw::<u8>(&shape, data),
            DatumType::U16 => Tensor::from_raw::<u16>(&shape, data),
            DatumType::U32 => Tensor::from_raw::<u32>(&shape, data),
            DatumType::U64 => Tensor::from_raw::<u64>(&shape, data),
            DatumType::I8 => Tensor::from_raw::<i8>(&shape, data),
            DatumType::I16 => Tensor::from_raw::<i16>(&shape, data),
            DatumType::I32 => Tensor::from_raw::<i32>(&shape, data),
            DatumType::I64 => Tensor::from_raw::<i64>(&shape, data),
            DatumType::F16 => Tensor::from_raw::<f16>(&shape, data),
            DatumType::F32 => Tensor::from_raw::<f32>(&shape, data),
            DatumType::F64 => Tensor::from_raw::<f64>(&shape, data),
            DatumType::Bool => Ok(Tensor::from_raw::<u8>(&shape, data)?
                .into_array::<u8>()?
                .mapv(|x| x != 0)
                .into()),
            _ => unimplemented!("create_tensor: Failed"),
        }
    }
}

fn is_mlp(filepath: &str) -> Result<bool> {
    let is_mlp = true;
    let mut prev_was_gemm_or_matmul = false;

    let model = tract_onnx::onnx()
        .proto_model_for_path(filepath)
        .map_err(|e| Error::msg(format!("Failed to load model: {:?}", e)))?;
    let graph = model.graph.unwrap();

    for node in graph.node.iter() {
        if LINEAR_ALG.contains(&node.op_type.as_str()) {
            if prev_was_gemm_or_matmul {
                return Ok(false);
            }
            prev_was_gemm_or_matmul = true;
        } else if ACTIVATION.contains(&node.op_type.as_str()) {
            if !prev_was_gemm_or_matmul {
                return Ok(false);
            }
            prev_was_gemm_or_matmul = false;
        } else {
            return Err(Error::msg(format!(
                "Operator '{}' unsupported, yet.",
                node.op_type.as_str()
            )));
        }
    }

    Ok(is_mlp)
}

fn is_cnn(filepath: &str) -> Result<bool> {
    let mut is_cnn = true;
    let mut found_lin = false;

    // Load the ONNX model
    let model = tract_onnx::onnx()
        .proto_model_for_path(filepath)
        .map_err(|e| Error::msg(format!("Failed to load model: {:?}", e)))?;

    let graph = model.graph.unwrap();
    let mut previous_op = "";

    for node in graph.node.iter() {
        let op_type = node.op_type.as_str();

        if !CONVOLUTION.contains(&op_type)
            && !DOWNSAMPLING.contains(&op_type)
            && !ACTIVATION.contains(&op_type)
            && !LINEAR_ALG.contains(&op_type)
            && !RESHAPE.contains(&op_type)
        {
            return Err(Error::msg(format!(
                "Operator '{}' unsupported, yet.",
                op_type
            )));
        }

        if ACTIVATION.contains(&op_type) {
            is_cnn =
                is_cnn && (LINEAR_ALG.contains(&previous_op) || CONVOLUTION.contains(&previous_op));
        }

        if DOWNSAMPLING.contains(&op_type) {
            is_cnn = is_cnn && ACTIVATION.contains(&previous_op);
        }

        // Check for dense layers
        if LINEAR_ALG.contains(&op_type) {
            found_lin = true;
        }

        // Conv layers should appear before dense layers
        if found_lin && CONVOLUTION.contains(&op_type) {
            is_cnn = false;
            break;
        }
        previous_op = op_type;
    }

    Ok(is_cnn)
}

fn model_input_shape(graph: &GraphProto) -> Vec<usize> {
    let mut input_shape: Vec<usize> = Vec::new();
    for input in graph.input.iter() {
        let fact = input.r#type.as_ref().unwrap().value.as_ref().unwrap();
        match fact {
            Value::TensorType(result) => match &result.shape {
                Some(shape) => {
                    for dim in &shape.dim {
                        match &dim.value {
                            Some(value) => match value {
                                DimValue(size) => {
                                    input_shape.push(*size as usize);
                                }
                                DimParam(_param) => {
                                    input_shape.push(1 as usize);
                                }
                            },
                            None => {
                                warn!("  Dimension not specified");
                            }
                        }
                    }
                }
                None => {
                    warn!("No shape information available");
                }
            },
        }
    }
    input_shape
}

pub fn safe_conv2d_shape(input_shape: &[usize], filter_shape: &[usize]) -> Result<Vec<usize>> {
    let result = check_filter(filter_shape);
    assert!(result.is_ok(), "conv2d: Failed {:?}", result.unwrap_err());

    check_cnn_input(input_shape).context("conv2d: invalid input shape")?;

    Ok(conv2d_shape(input_shape, filter_shape))
}

pub fn check_filter(filter_shape: &[usize]) -> Result<()> {
    ensure!(filter_shape.len() == 4, "Filter should be 4D tensor.");
    ensure!(
        filter_shape[2] == filter_shape[3],
        "Filter should be square."
    );
    Ok(())
}

pub fn check_cnn_input(input_shape: &[usize]) -> Result<()> {
    ensure!(input_shape.len() == 3, "input should be 3d tensor");
    ensure!(input_shape[1] == input_shape[2], "input should be square");
    Ok(())
}

pub fn safe_maxpool2d_shape(input_shape: &[usize]) -> Result<Vec<usize>> {
    check_cnn_input(input_shape).context("maxpool2d: invalid input shape")?;
    Ok(maxpool2d_shape(input_shape))
}

/// Enum representing the different types of models that can be loaded
#[derive(Debug, Clone, Copy, PartialEq, Eq)]
pub enum ModelType {
    MLP,
    CNN,
}

impl ModelType {
    /// Analyze the given filepath and determine if it matches this model type
    pub fn validate(&self, filepath: &str) -> Result<()> {
        match self {
            ModelType::CNN => {
                if !is_cnn(filepath)? {
                    bail!("Model is not a valid CNN architecture");
                }
                Ok(())
            }
            ModelType::MLP => {
                if !is_mlp(filepath)? {
                    bail!("Model is not a valid MLP architecture");
                }
                Ok(())
            }
        }
    }
    pub fn from_onnx(filepath: &str) -> Result<ModelType> {
        let is_mlp = is_mlp(filepath);
        if is_mlp.is_ok() {
            return Ok(ModelType::MLP);
        }
        let is_cnn = is_cnn(filepath);
        if is_cnn.is_ok() {
            return Ok(ModelType::CNN);
        }
        bail!(
            "Model is not a valid MLP or CNN architecture: not mlp: {} and not cnn: {}",
            is_mlp.unwrap_err(),
            is_cnn.unwrap_err()
        )
    }
}

/// Unified model loading function that handles both MLP and CNN models
pub fn load_float_model(filepath: &str) -> Result<Model<f32>> {
    let model_type = ModelType::from_onnx(filepath).context("can't prove unknown model:")?;
    info!("Model type detected: {:?}", model_type);

    // Continue with model loading
    let model = tract_onnx::onnx()
        .proto_model_for_path(filepath)
        .map_err(|e| Error::msg(format!("Failed to load model: {:?}", e)))?;

    let graph = model.graph.unwrap();

    let mut input_shape = model_input_shape(&graph);

    assert!(
        input_shape[0] == 1,
        "First dimension of the CNNs or MLP's input should 1."
    );
    // We force the input shape to be for a single inference and not a batch inference.
    input_shape.remove(0);
    if model_type == ModelType::CNN {
        assert!(input_shape.len() == 3);
    } else {
        assert!(input_shape.len() == 1);
    }

    let mut input_shape_og = input_shape.clone();
    let mut initializers: HashMap<String, Tensor> = HashMap::new();
    for item in graph.initializer {
        let dt = tract_onnx::pb::tensor_proto::DataType::from_i32(item.data_type)
            .context("can't load from onnx")?
            .try_into()?;
        let shape: Vec<usize> = item.dims.iter().map(|&i| i as usize).collect();
        let value = create_tensor(shape, dt, &item.raw_data).unwrap();
        let key = item.name.to_string();
        initializers.insert(key, value);
    }
    debug!(
        "Initializers: TENSOR NAMES: {:?}",
        initializers.keys().collect_vec()
    );
    let mut layers: Vec<Layer<f32>> = Vec::with_capacity(graph.node.len());
    // we need to keep track of the last shape because when we pad to next power of two one layer, we need to make sure
    // the next layer's expected input matches.
    info!("load_model:BEFORE loop of graph nodes extraction");
    for (i, node) in graph.node.iter().enumerate() {
        match node.op_type.as_str() {
            op if LINEAR_ALG.contains(&op) => {
                let WeightBiasInfo { weights, bias } = fetch_weight_and_bias(node, &initializers)?;
                ensure!(bias.get_shape().len() == 1, "bias is not a vector");
                input_shape_og = vec![weights.get_shape()[0]];
                let nrows = weights.get_shape()[0];
                ensure!(
                    bias.get_data().len() == nrows,
                    "bias length {} does not match matrix width {}",
                    bias.get_data().len(),
                    nrows
                );
                ensure!(
                    bias.get_shape()[0] == nrows,
                    "bias length {} does not match matrix width {}",
                    bias.get_shape()[0],
                    nrows
                );
                debug!("layer idx {} -> final shape {:?}", i, weights.get_shape());
                layers.push(Layer::Dense(Dense::new_from_weights(weights, bias)));
            }
            op if ACTIVATION.contains(&op) => {
                let layer = Layer::Activation(Activation::Relu(Relu::new()));
                layers.push(layer);
            }
            op if CONVOLUTION.contains(&op) => {
                let now = Instant::now();
                let _ = fetch_conv2d_attributes(node)?;
                let WeightBiasInfo { weights, bias } = fetch_weight_and_bias(node, &initializers)?;
                input_shape_og = safe_conv2d_shape(&input_shape_og, &weights.get_shape())?;
                let weight_shape = weights.get_shape();
                // Perform basic sanity checks on the tensor dimensions
                let shape_test = check_filter(&weight_shape);
                assert!(shape_test.is_ok(), "Failed: {:?}", shape_test.unwrap_err());
                assert!(
                    weight_shape[0] == bias.get_shape()[0],
                    "Bias length doesn't match filter shape"
                );

                let layer = Layer::Convolution(Convolution::new(weights, bias));
                layers.push(layer);
                debug!("EXTRACTIONG conv2d time: {:?}", now.elapsed());
            }
            op if DOWNSAMPLING.contains(&op) => {
                input_shape_og = safe_maxpool2d_shape(&input_shape_og)?;
                let _ = fetch_maxpool_attributes(node)?;
                let layer = Layer::Pooling(Pooling::Maxpool2D(Maxpool2D::default()));
                layers.push(layer);
            }
            op if RESHAPE.contains(&op) => {
                layers.push(Layer::Flatten(Flatten));
                input_shape_og = vec![input_shape_og.iter().product()];
            }
            _ => bail!("Unsupported operation"),
        };
        println!(
            "{}. {}'s output shape: {:?}",
            i + 1,
            node.op_type.as_str(),
            // input_shape_padded,
            input_shape_og
        );
    }

    info!("load_model:AFTER loop of graph nodes extraction");

    // Create and return the model
    let mut model = Model::new(&input_shape);
    for layer in layers {
        debug!("Added the layer: {}", layer.describe());
        model.add_layer(layer);
    }
    model.describe();
    Ok(model)
}

/// Common function to extract tensor data from a node
///
/// This function handles finding the tensor by name, applying alpha/beta multipliers,
/// and extracting the raw f32 data and shape for further processing.
fn extract_tensor_f32_data(
    weight_or_bias: &str,
    node: &NodeProto,
    initializers: &HashMap<String, Tensor>,
) -> Result<Option<(Vec<f32>, Vec<usize>)>> {
    ensure!(weight_or_bias == "weight" || weight_or_bias == "bias");
    let selector = match weight_or_bias {
        "weight" => vec!["weight", "MatMul"],
        "bias" => vec!["bias"],
        _ => bail!("Invalid weight_or_bias: {}", weight_or_bias),
    };
    let is_good_selector = |name: &str| -> bool { selector.iter().any(|s| name.contains(s)) };

    // Handle multipliers (alpha/beta) from Gemm operations
    let mut alpha_or_beta: f32 = 1.0;
    if node.op_type == "Gemm" || node.op_type == "MatMul" {
        let result = node
            .attribute
            .iter()
            .filter(|x| {
                x.name.contains(match weight_or_bias {
                    "weight" | "MatMul" => "alpha",
                    _ => "beta",
                })
            })
            .map(|x| x.f)
            .collect_vec();

        if !result.is_empty() {
            alpha_or_beta = result[0];
        }
    }

    // Find tensor by name pattern
    let tensor_vec = node
        .input
        .iter()
        .filter(|x| is_good_selector(x))
        .filter_map(|key| initializers.get(key).cloned())
        .collect_vec();

    trace!(
        "node input: {:?} - match {:?}-> tensor_vec len() {:?}",
        node.input,
        node.input
            .iter()
            .map(|name| initializers.get(name))
            .collect::<Vec<_>>(),
        tensor_vec.len()
    );

    // If no matching tensor found, return None
    if tensor_vec.is_empty() {
        return Ok(None);
    }

    // Get the tensor data
    let tensor_t = &tensor_vec[0];
    let mut tensor_shape = tensor_t.shape().to_vec();
    let tensor_data = tensor_t.as_slice::<f32>()?.to_vec();

    let tensor_t_f32 = if node.op_type == "MatMul" && weight_or_bias == "weight" {
        tensor_shape.reverse();
        let (m, n) = (tensor_shape[0], tensor_shape[1]);
        let mut transposed_data = vec![0.0; tensor_data.len()];

        // Transpose the data matrix
        for i in 0..m {
            for j in 0..n {
                transposed_data[i * n + j] = tensor_data[j * m + i] * alpha_or_beta;
            }
        }
        transposed_data
    } else {
        tensor_data.into_iter().map(|x| x * alpha_or_beta).collect()
    };

    Ok(Some((tensor_t_f32, tensor_shape)))
}

struct WeightBiasInfo {
    weights: crate::Tensor<f32>,
    bias: crate::Tensor<f32>,
}

fn fetch_weight_and_bias(
    node: &NodeProto,
    initializers: &HashMap<String, Tensor>,
) -> Result<WeightBiasInfo> {
    // Extract the tensor data using the common function
    let (data, shape) = match extract_tensor_f32_data("weight", node, initializers)? {
        Some(data) => data,
        None => bail!("No weight tensor found for node {}", node.name),
    };
    let (bias, bias_shape) = match extract_tensor_f32_data("bias", node, initializers)? {
        Some(data) => data,
        None => {
            warn!("No bias tensor found for node {}", node.name);
            (vec![0.0; shape[0]], vec![shape[0]])
        }
    };

    let weights = crate::Tensor::new(shape, data);
    let bias = crate::Tensor::new(bias_shape, bias);
    Ok(WeightBiasInfo { weights, bias })
}

/// Get the conv2d attributes and assert if supported by DeepProve
fn fetch_conv2d_attributes(node: &NodeProto) -> Result<()> {
    let get_attr = |name: &str| -> Vec<i64> {
        node.attribute
            .iter()
            .find(|x| x.name.contains(name))
            .map_or_else(Vec::new, |x| x.ints.clone())
    };

    let (strides, pads, _kernel_shape, dilations) = (
        get_attr("strides"),
        get_attr("pads"),
        get_attr("kernel_shape"),
        get_attr("dilations"),
    );

    assert!(strides.iter().all(|&x| x == 1), "Strides must be {}", 1);
    assert!(pads.iter().all(|&x| x == 0), "Padding must be 0s");
    assert!(
        dilations.iter().all(|&x| x == 1),
        "Dilations shape must be 1"
    );

    Ok(())
}

/// Get the maxpool attributes and assert if supported by DeepProve
fn fetch_maxpool_attributes(node: &NodeProto) -> Result<()> {
    let get_attr = |name: &str| -> Vec<i64> {
        node.attribute
            .iter()
            .find(|x| x.name.contains(name))
            .map_or_else(Vec::new, |x| x.ints.clone())
    };

    let (strides, pads, kernel_shape, dilations) = (
        get_attr("strides"),
        get_attr("pads"),
        get_attr("kernel_shape"),
        get_attr("dilations"),
    );

    // println!(
    //     "strides: {:?}, pads: {:?}, kernel_shape: {:?}, dilation: {:?}",
    //     strides, pads, kernel_shape, dilations
    // );

    let expected_value: i64 = MAXPOOL2D_KERNEL_SIZE.try_into()?;

    assert!(
        strides.iter().all(|&x| x == expected_value),
        "Strides must be {}",
        expected_value
    );
    assert!(pads.iter().all(|&x| x == 0), "Padding must be 0s");
    assert!(
        kernel_shape.iter().all(|&x| x == expected_value),
        "Kernel shape must be {}",
        expected_value
    );
    assert!(
        dilations.iter().all(|&x| x == 1),
        "Dilations shape must be 1"
    );

    Ok(())
}

#[cfg(test)]
mod tests {

    use super::*;

    use crate::{
        Context, IO, Prover, ScalingFactor, init_test_logging,
        quantization::{InferenceObserver, TensorFielder},
        verify,
    };
    use goldilocks::GoldilocksExt2;
    use transcript::BasicTranscript;

    type F = GoldilocksExt2;

    // cargo test --release --package zkml -- onnx_parse::tests::test_tract --nocapture

    // #[test]
    // fn test_load_mlp() {
    // let filepath = "assets/scripts/MLP/mlp-iris-01.onnx";
    // let result = FloatOnnxLoader::new(&filepath)
    // .with_model_type(ModelType::MLP)
    // .build();
    //
    // assert!(result.is_ok(), "Failed: {:?}", result.unwrap_err());
    // }
    //
    // #[test]
    // fn test_mlp_model_run() {
    // init_test_logging();
    // let filepath = "assets/scripts/MLP/mlp-iris-01.onnx";
    // let filepath = "assets/scripts/MLP/mlp-iris-01.onnx";
    // let (model, md) = FloatOnnxLoader::new(&filepath)
    // .with_model_type(ModelType::MLP)
    // .build()
    // .unwrap();
    // let input =
    // crate::tensor::Tensor::<f32>::random(&model.input_shapes()[0]).quantize(&md.input);
    // let input = model.prepare_inputs(vec![input]).unwrap();
    // let trace = model.run::<F>(&input).unwrap();
    // println!("Result: {:?}", trace.output());
    // }

    #[test]
    fn test_quantize() {
        let input: [f32; 2] = [0.09039914, -0.07716653];
        let scaling = ScalingFactor::from_span(1.0, -1.0, None);
        println!("Result: {} => {:?}", input[0], scaling.quantize(&input[0]));
        println!("Result: {} => {:?}", input[1], scaling.quantize(&input[0]));
        println!("Result: {} => {:?}", 0, scaling.quantize(&0.0));
        println!("Result: {} => {:?}", -1.0, scaling.quantize(&-1.0));
        println!("Result: {} => {:?}", 1.0, scaling.quantize(&1.0));
    }
    // #[test]
    // #[ignore]
    // fn test_covid_cnn() {
    // let subscriber = tracing_subscriber::fmt::Subscriber::builder()
    // .with_env_filter(tracing_subscriber::EnvFilter::from_default_env())
    // .finish();
    // tracing::subscriber::set_global_default(subscriber)
    // .expect("Failed to set global subscriber");
    //
    // let filepath = "assets/scripts/covid/cnn-covid.onnx";
    // let result = FloatOnnxLoader::new(&filepath)
    // .with_model_type(ModelType::CNN)
    // .build();
    //
    // assert!(result.is_ok(), "Failed: {:?}", result.unwrap_err());
    //
    // info!("CREAting random tensor input");
    // let (model, md) = result.unwrap();
    // let input = crate::tensor::Tensor::<f32>::random(&model.input_shape()).quantize(&md.input);
    // info!("random input tensor CREATED : {:?}", input.get_shape());
    // let input = model.prepare_input(input);
    // info!("RUNNING MODEL...");
    // let trace = model.run::<F>(input.clone()).unwrap();
    // info!("RUNNING MODEL DONE...");
    // println!("Result: {:?}", trace.final_output());
    //
    // let mut tr: BasicTranscript<GoldilocksExt2> = BasicTranscript::new(b"m2vec");
    // info!("GENERATING CONTEXT...");
    // let ctx = Context::<GoldilocksExt2>::generate(&model, Some(input.get_shape()))
    // .expect("Unable to generate context");
    // info!("GENERATING CONTEXT DONE...");
    // let output = trace.final_output().clone();
    // info!("GENERATING Proof...");
    // let prover: Prover<'_, GoldilocksExt2, BasicTranscript<GoldilocksExt2>> =
    // Prover::new(&ctx, &mut tr);
    // let proof = prover.prove(trace).expect("unable to generate proof");
    // info!("GENERATING Proof DONE...");
    // let mut verifier_transcript: BasicTranscript<GoldilocksExt2> =
    // BasicTranscript::new(b"m2vec");
    // let io = IO::new(input.to_fields(), output.to_fields());
    // verify::<_, _>(ctx, proof, io, &mut verifier_transcript).unwrap();
    // }

    #[test]
    fn test_is_cnn() {
        let filepath = "assets/scripts/CNN/cnn-cifar-01.onnx";
        let result = is_cnn(&filepath);

        assert!(result.is_ok(), "Failed: {:?}", result.unwrap_err());
    }
    // #[test]
    // fn test_load_cnn() {
    // let filepath = "assets/scripts/CNN/cnn-cifar-01.onnx";
    // let filepath = "bench/model.onnx";
    // ModelType::CNN.validate(filepath).unwrap();
    // let result = FloatOnnxLoader::new(&filepath)
    // .with_model_type(ModelType::CNN)
    // .with_scaling_strategy(Box::new(InferenceObserver::new()))
    // .build();
    //
    // assert!(result.is_ok(), "Failed: {:?}", result.unwrap_err());
    //
    // let (model, md) = result.unwrap();
    // let native_input =
    // crate::tensor::Tensor::<f32>::random(&model.unpadded_input_shape()).quantize(&md.input);
    // let input = model.prepare_input(native_input);
    // let trace = model.run::<F>(input.clone()).unwrap();
    // println!("Result: {:?}", trace.final_output());
    //
    // let mut tr: BasicTranscript<GoldilocksExt2> = BasicTranscript::new(b"m2vec");
    // let ctx = Context::<GoldilocksExt2>::generate(&model, Some(input.get_shape()))
    // .expect("Unable to generate context");
    // let output = trace.final_output().clone();
    //
    // let prover: Prover<'_, GoldilocksExt2, BasicTranscript<GoldilocksExt2>> =
    // Prover::new(&ctx, &mut tr);
    // let proof = prover.prove(trace).expect("unable to generate proof");
    // let mut verifier_transcript: BasicTranscript<GoldilocksExt2> =
    // BasicTranscript::new(b"m2vec");
    // let io = IO::new(input.to_fields(), output.to_fields());
    // verify::<_, _>(ctx, proof, io, &mut verifier_transcript).unwrap();

    #[test]
    fn test_tract() {
        let filepath = "bench-cnn/model.onnx";
        let model = tract_onnx::onnx()
            .model_for_path(filepath)
            .map_err(|e| Error::msg(format!("Failed to load model: {:?}", e)))
            .unwrap();
        for symbol in model.symbols.all_symbols().iter() {
            println!("symbol: {:?}", symbol);
        }
        let opt = model.into_typed().unwrap();

        let eval_order = opt.eval_order().unwrap();
        eval_order.into_iter().for_each(|id| {
            let node = opt.node(id);
            let outputs = &node.outputs;
            for (i, output) in outputs.iter().enumerate() {
                println!(
                    "Cluttered Node: {},  Output {} shape: {:?}",
                    node,
                    i,
                    output.fact.shape.dims()
                );
            }
            // for node_input in &node.inputs {
            //     let label = opt.outlet_label(*node_input);
            //     println!("Node input label: {:?}", label);
            // }
        });

        let opt = opt.into_decluttered().unwrap();

        let eval_order = opt.eval_order().unwrap();

        eval_order.into_iter().for_each(|id| {
            let node = opt.node(id);
            let outputs = &node.outputs;

            for (i, output) in outputs.iter().enumerate() {
                println!(
                    "Node {}: {},  Output {} shape: {:?}",
                    id,
                    node,
                    i,
                    output.fact.shape.dims()
                );
            }
            // for node_input in &node.inputs {
            //     let label = opt.outlet_label(*node_input);
            //     println!("Node input label: {:?}", label);
            // }
        });

        let mut values = SymbolValues::default();
        let symbol = opt.sym("batch_size");
        values.set(&symbol, 1);

        let opt = opt.concretize_dims(&values).unwrap();

        // let eval_order = opt.eval_order().unwrap();

        // eval_order.into_iter().for_each(|id| {
        //     let node = opt.node(id);
        //     let outputs = &node.outputs;
        //     for (i, output) in outputs.iter().enumerate() {
        //         println!(
        //             "Node: {},  Output {} shape: {:?}",
        //             node,
        //             i,
        //             output.fact.shape.dims()
        //         );
        //     }
        // });

        let plan = SimplePlan::new(opt).unwrap();

        for node_id in plan.order_without_consts() {
            let node = plan.model().node(*node_id);
            println!(
                "planned node {}:{}: input {:?} -> op{:?}",
                node_id,
                node.name,
                node.inputs,
                node.op()
            );
        }
    }
}<|MERGE_RESOLUTION|>--- conflicted
+++ resolved
@@ -7,11 +7,7 @@
         dense::Dense,
         flatten::Flatten,
         pooling::{MAXPOOL2D_KERNEL_SIZE, Maxpool2D, Pooling, maxpool2d_shape},
-<<<<<<< HEAD
-=======
         provable::{OpInfo, ProvableModel},
-        reshape::Reshape,
->>>>>>> 6eb968ec
     },
     padding::pad_model,
     quantization::{AbsoluteMax, ModelMetadata, ScalingStrategy},
