use crate::{
    Element,
    layers::{
        Layer,
        activation::{Activation, Relu},
        convolution::{Convolution, conv2d_shape},
        dense::Dense,
        pooling::{MAXPOOL2D_KERNEL_SIZE, Maxpool2D, Pooling, maxpool2d_shape},
        reshape::Reshape,
    },
    padding::pad_model,
    quantization::{AbsoluteMax, ModelMetadata, ScalingStrategy},
};
use anyhow::{Context, Error, Result, bail, ensure};
use itertools::Itertools;
use std::{collections::HashMap, i8, time::Instant};
use tracing::{debug, info, trace, warn};
use tract_onnx::{
    pb::{GraphProto, NodeProto},
    prelude::*,
};

use tract_onnx::pb::{
    tensor_shape_proto::dimension::Value::{DimParam, DimValue},
    type_proto::Value,
};

use crate::model::Model;

/// Utility struct for loading a onnx model with float weights and producing a quantized model
/// that can be used for inference and proving.
#[derive(Debug)]
pub struct FloatOnnxLoader {
    model_path: String,
    scaling_strategy: Box<dyn ScalingStrategy>,
    model_type: Option<ModelType>,
    keep_float: bool,
}

impl FloatOnnxLoader {
    pub fn new(model_path: &str) -> Self {
        Self {
            model_path: model_path.to_string(),
            scaling_strategy: Box::new(AbsoluteMax::new()),
            model_type: None,
            keep_float: false,
        }
    }
    pub fn with_scaling_strategy(mut self, scaling_strategy: Box<dyn ScalingStrategy>) -> Self {
        self.scaling_strategy = scaling_strategy;
        self
    }
    pub fn with_model_type(mut self, model_type: ModelType) -> Self {
        self.model_type = Some(model_type);
        self
    }
    pub fn with_keep_float(mut self, keep_float: bool) -> Self {
        self.keep_float = keep_float;
        self
    }
    pub fn build(self) -> Result<(Model<Element>, ModelMetadata)> {
        if let Some(model_type) = self.model_type {
            model_type.validate(&self.model_path)?;
        }
        let float_model = load_float_model(&self.model_path)?;
        let mut kept_float = None;
        if self.keep_float {
            kept_float = Some(float_model.clone());
        }
        let (quantized_model, mut md) = self.scaling_strategy.quantize(float_model)?;
        let padded_model = pad_model(quantized_model)?;
        md.float_model = kept_float;
        Ok((padded_model, md))
    }
}
// Supported operators
const ACTIVATION: [&str; 2] = ["Relu", "Sigmoid"];
const CONVOLUTION: [&str; 1] = ["Conv"];
const DOWNSAMPLING: [&str; 1] = ["MaxPool"];
const LINEAR_ALG: [&str; 2] = ["Gemm", "MatMul"];
const RESHAPE: [&str; 2] = ["Flatten", "Reshape"];

// Given serialized data and its tract DatumType, build a tract tensor.
fn create_tensor(shape: Vec<usize>, dt: DatumType, data: &[u8]) -> TractResult<Tensor> {
    unsafe {
        match dt {
            DatumType::U8 => Tensor::from_raw::<u8>(&shape, data),
            DatumType::U16 => Tensor::from_raw::<u16>(&shape, data),
            DatumType::U32 => Tensor::from_raw::<u32>(&shape, data),
            DatumType::U64 => Tensor::from_raw::<u64>(&shape, data),
            DatumType::I8 => Tensor::from_raw::<i8>(&shape, data),
            DatumType::I16 => Tensor::from_raw::<i16>(&shape, data),
            DatumType::I32 => Tensor::from_raw::<i32>(&shape, data),
            DatumType::I64 => Tensor::from_raw::<i64>(&shape, data),
            DatumType::F16 => Tensor::from_raw::<f16>(&shape, data),
            DatumType::F32 => Tensor::from_raw::<f32>(&shape, data),
            DatumType::F64 => Tensor::from_raw::<f64>(&shape, data),
            DatumType::Bool => Ok(Tensor::from_raw::<u8>(&shape, data)?
                .into_array::<u8>()?
                .mapv(|x| x != 0)
                .into()),
            _ => unimplemented!("create_tensor: Failed"),
        }
    }
}

fn is_mlp(filepath: &str) -> Result<bool> {
    let is_mlp = true;
    let mut prev_was_gemm_or_matmul = false;

    let model = tract_onnx::onnx()
        .proto_model_for_path(filepath)
        .map_err(|e| Error::msg(format!("Failed to load model: {:?}", e)))?;
    let graph = model.graph.unwrap();

    for node in graph.node.iter() {
        if LINEAR_ALG.contains(&node.op_type.as_str()) {
            if prev_was_gemm_or_matmul {
                return Ok(false);
            }
            prev_was_gemm_or_matmul = true;
        } else if ACTIVATION.contains(&node.op_type.as_str()) {
            if !prev_was_gemm_or_matmul {
                return Ok(false);
            }
            prev_was_gemm_or_matmul = false;
        } else {
            return Err(Error::msg(format!(
                "Operator '{}' unsupported, yet.",
                node.op_type.as_str()
            )));
        }
    }

    Ok(is_mlp)
}

fn is_cnn(filepath: &str) -> Result<bool> {
    let mut is_cnn = true;
    let mut found_lin = false;

    // Load the ONNX model
    let model = tract_onnx::onnx()
        .proto_model_for_path(filepath)
        .map_err(|e| Error::msg(format!("Failed to load model: {:?}", e)))?;

    let graph = model.graph.unwrap();
    let mut previous_op = "";

    for node in graph.node.iter() {
        let op_type = node.op_type.as_str();

        if !CONVOLUTION.contains(&op_type)
            && !DOWNSAMPLING.contains(&op_type)
            && !ACTIVATION.contains(&op_type)
            && !LINEAR_ALG.contains(&op_type)
            && !RESHAPE.contains(&op_type)
        {
            return Err(Error::msg(format!(
                "Operator '{}' unsupported, yet.",
                op_type
            )));
        }

        if ACTIVATION.contains(&op_type) {
            is_cnn =
                is_cnn && (LINEAR_ALG.contains(&previous_op) || CONVOLUTION.contains(&previous_op));
        }

        if DOWNSAMPLING.contains(&op_type) {
            is_cnn = is_cnn && ACTIVATION.contains(&previous_op);
        }

        // Check for dense layers
        if LINEAR_ALG.contains(&op_type) {
            found_lin = true;
        }

        // Conv layers should appear before dense layers
        if found_lin && CONVOLUTION.contains(&op_type) {
            is_cnn = false;
            break;
        }
        previous_op = op_type;
    }

    Ok(is_cnn)
}

fn model_input_shape(graph: &GraphProto) -> Vec<usize> {
    let mut input_shape: Vec<usize> = Vec::new();
    for input in graph.input.iter() {
        let fact = input.r#type.as_ref().unwrap().value.as_ref().unwrap();
        match fact {
            Value::TensorType(result) => match &result.shape {
                Some(shape) => {
                    for dim in &shape.dim {
                        match &dim.value {
                            Some(value) => match value {
                                DimValue(size) => {
                                    input_shape.push(*size as usize);
                                }
                                DimParam(_param) => {
                                    input_shape.push(1 as usize);
                                }
                            },
                            None => {
                                warn!("  Dimension not specified");
                            }
                        }
                    }
                }
                None => {
                    warn!("No shape information available");
                }
            },
        }
    }
    input_shape
}

pub fn safe_conv2d_shape(input_shape: &[usize], filter_shape: &[usize]) -> Result<Vec<usize>> {
    let result = check_filter(filter_shape);
    assert!(result.is_ok(), "conv2d: Failed {:?}", result.unwrap_err());

    check_cnn_input(input_shape).context("conv2d: invalid input shape")?;

    Ok(conv2d_shape(input_shape, filter_shape))
}

pub fn check_filter(filter_shape: &[usize]) -> Result<()> {
    ensure!(filter_shape.len() == 4, "Filter should be 4D tensor.");
    ensure!(
        filter_shape[2] == filter_shape[3],
        "Filter should be square."
    );
    Ok(())
}

pub fn check_cnn_input(input_shape: &[usize]) -> Result<()> {
    ensure!(input_shape.len() == 3, "input should be 3d tensor");
    ensure!(input_shape[1] == input_shape[2], "input should be square");
    Ok(())
}

<<<<<<< HEAD
pub fn safe_maxpool2d_shape(input_shape: &[usize]) -> Result<Vec<usize>> {
=======
/// Assumes stride=1, padding=0, and dilation=1
/// https://pytorch.org/docs/stable/generated/torch.nn.Conv2d.html
pub fn conv2d_shape(input_shape: &[usize], filter_shape: &[usize]) -> Result<Vec<usize>> {
    check_filter(filter_shape).context("conv2d: invalid filter shape")?;
    check_cnn_input(input_shape).context("conv2d: invalid input shape")?;

    let stride = 1usize;
    let padding = 0usize;
    let dilation = 1usize;

    let h_in = input_shape[2];
    let kernel = filter_shape[2];
    let h_out = (h_in + 2 * padding - dilation * (kernel - 1) - 1) / stride + 1;
    Ok(vec![filter_shape[0], h_out, h_out])
}

/// Assumes kernel=2, stride=2, padding=0, and dilation=1
/// https://pytorch.org/docs/stable/generated/torch.nn.MaxPool2d.html
pub fn maxpool2d_shape(input_shape: &[usize]) -> Result<Vec<usize>> {
>>>>>>> 5007f4d4
    check_cnn_input(input_shape).context("maxpool2d: invalid input shape")?;
    Ok(maxpool2d_shape(input_shape))
}

/// Enum representing the different types of models that can be loaded
#[derive(Debug, Clone, Copy, PartialEq, Eq)]
pub enum ModelType {
    MLP,
    CNN,
}

impl ModelType {
    /// Analyze the given filepath and determine if it matches this model type
    pub fn validate(&self, filepath: &str) -> Result<()> {
        match self {
            ModelType::CNN => {
                if !is_cnn(filepath)? {
                    bail!("Model is not a valid CNN architecture");
                }
                Ok(())
            }
            ModelType::MLP => {
                if !is_mlp(filepath)? {
                    bail!("Model is not a valid MLP architecture");
                }
                Ok(())
            }
        }
    }
    pub fn from_onnx(filepath: &str) -> Result<ModelType> {
        let is_mlp = is_mlp(filepath);
        if is_mlp.is_ok() {
            return Ok(ModelType::MLP);
        }
        let is_cnn = is_cnn(filepath);
        if is_cnn.is_ok() {
            return Ok(ModelType::CNN);
        }
        bail!(
            "Model is not a valid MLP or CNN architecture: not mlp: {} and not cnn: {}",
            is_mlp.unwrap_err(),
            is_cnn.unwrap_err()
        )
    }
}

/// Unified model loading function that handles both MLP and CNN models
pub fn load_float_model(filepath: &str) -> Result<Model<f32>> {
    let model_type = ModelType::from_onnx(filepath).context("can't prove unknown model:")?;
    info!("Model type detected: {:?}", model_type);

    // Continue with model loading
    let model = tract_onnx::onnx()
        .proto_model_for_path(filepath)
        .map_err(|e| Error::msg(format!("Failed to load model: {:?}", e)))?;

    let graph = model.graph.unwrap();

    let mut input_shape = model_input_shape(&graph);

    assert!(
        input_shape[0] == 1,
        "First dimension of the CNNs or MLP's input should 1."
    );
    // We force the input shape to be for a single inference and not a batch inference.
    input_shape.remove(0);
    if model_type == ModelType::CNN {
        assert!(input_shape.len() == 3);
    } else {
        assert!(input_shape.len() == 1);
    }

    let mut input_shape_og = input_shape.clone();
<<<<<<< HEAD
=======
    debug!("Input shape: {:?}", input_shape);
>>>>>>> 5007f4d4
    let mut initializers: HashMap<String, Tensor> = HashMap::new();
    for item in graph.initializer {
        let dt = tract_onnx::pb::tensor_proto::DataType::from_i32(item.data_type)
            .context("can't load from onnx")?
            .try_into()?;
        let shape: Vec<usize> = item.dims.iter().map(|&i| i as usize).collect();
        let value = create_tensor(shape, dt, &item.raw_data).unwrap();
        let key = item.name.to_string();
        initializers.insert(key, value);
    }
<<<<<<< HEAD
=======
    debug!(
        "Initializers: TENSOR NAMES: {:?}",
        initializers.keys().collect_vec()
    );
>>>>>>> 5007f4d4
    let mut layers: Vec<Layer<f32>> = Vec::with_capacity(graph.node.len());
    // we need to keep track of the last shape because when we pad to next power of two one layer, we need to make sure
    // the next layer's expected input matches.
    info!("load_model:BEFORE loop of graph nodes extraction");
    for (i, node) in graph.node.iter().enumerate() {
        match node.op_type.as_str() {
            op if LINEAR_ALG.contains(&op) => {
                let WeightBiasInfo { weights, bias } = fetch_weight_and_bias(node, &initializers)?;
                ensure!(bias.get_shape().len() == 1, "bias is not a vector");
                input_shape_og = vec![weights.get_shape()[0]];
                let nrows = weights.get_shape()[0];
                ensure!(
                    bias.get_data().len() == nrows,
                    "bias length {} does not match matrix width {}",
                    bias.get_data().len(),
                    nrows
                );
                ensure!(
                    bias.get_shape()[0] == nrows,
                    "bias length {} does not match matrix width {}",
                    bias.get_shape()[0],
                    nrows
                );
                debug!("layer idx {} -> final shape {:?}", i, weights.get_shape());
                layers.push(Layer::Dense(Dense::new_from_weights(weights, bias)));
            }
            op if ACTIVATION.contains(&op) => {
                let layer = Layer::Activation(Activation::Relu(Relu::new()));
                layers.push(layer);
            }
            op if CONVOLUTION.contains(&op) => {
                let now = Instant::now();
                let _ = fetch_conv2d_attributes(node)?;
                let WeightBiasInfo { weights, bias } = fetch_weight_and_bias(node, &initializers)?;
<<<<<<< HEAD
                input_shape_og = safe_conv2d_shape(&input_shape_og, &weights.get_shape())?;
=======
                input_shape_og = conv2d_shape(&input_shape_og, &weights.get_shape())?;
>>>>>>> 5007f4d4
                let weight_shape = weights.get_shape();
                // Perform basic sanity checks on the tensor dimensions
                let shape_test = check_filter(&weight_shape);
                assert!(shape_test.is_ok(), "Failed: {:?}", shape_test.unwrap_err());
                assert!(
                    weight_shape[0] == bias.get_shape()[0],
                    "Bias length doesn't match filter shape"
                );

<<<<<<< HEAD
                // this is the non fft'd convolution layer
                // let layer = Layer::SchoolBookConvolution(Convolution { filter: weights, bias: bias });
                let layer = Layer::Convolution(Convolution::new(weights, bias));
=======
                let layer = Layer::Convolution(Convolution::new_raw(weights, bias));
>>>>>>> 5007f4d4
                layers.push(layer);
                debug!("EXTRACTIONG conv2d time: {:?}", now.elapsed());
            }
            op if DOWNSAMPLING.contains(&op) => {
<<<<<<< HEAD
                input_shape_og = safe_maxpool2d_shape(&input_shape_og)?;
                // Make sure that input shape is already padded and is well formed
                // assert!(input_shape_padded.iter().all(|d| d.is_power_of_two()));
=======
                input_shape_og = maxpool2d_shape(&input_shape_og)?;
>>>>>>> 5007f4d4

                let _ = fetch_maxpool_attributes(node)?;
                let layer = Layer::Pooling(Pooling::Maxpool2D(Maxpool2D::default()));
                layers.push(layer);
            }
            op if RESHAPE.contains(&op) => {
                layers.push(Layer::Reshape(Reshape));
                input_shape_og = vec![input_shape_og.iter().product()];
            }
            _ => bail!("Unsupported operation"),
        };
        println!(
            "{}. {}'s output shape: {:?}",
            i + 1,
            node.op_type.as_str(),
            // input_shape_padded,
            input_shape_og
        );
    }

    info!("load_model:AFTER loop of graph nodes extraction");

    // Create and return the model
    let mut model = Model::new(&input_shape);
    for layer in layers {
        debug!("Added the layer: {}", layer.describe());
        model.add_layer(layer);
    }
    model.describe();
    Ok(model)
}

/// Common function to extract tensor data from a node
///
/// This function handles finding the tensor by name, applying alpha/beta multipliers,
/// and extracting the raw f32 data and shape for further processing.
fn extract_tensor_f32_data(
    weight_or_bias: &str,
    node: &NodeProto,
    initializers: &HashMap<String, Tensor>,
) -> Result<Option<(Vec<f32>, Vec<usize>)>> {
    ensure!(weight_or_bias == "weight" || weight_or_bias == "bias");
    let selector = match weight_or_bias {
        "weight" => vec!["weight", "MatMul"],
        "bias" => vec!["bias"],
        _ => bail!("Invalid weight_or_bias: {}", weight_or_bias),
    };
    let is_good_selector = |name: &str| -> bool { selector.iter().any(|s| name.contains(s)) };

    // Handle multipliers (alpha/beta) from Gemm operations
    let mut alpha_or_beta: f32 = 1.0;
    if node.op_type == "Gemm" || node.op_type == "MatMul" {
        let result = node
            .attribute
            .iter()
            .filter(|x| {
                x.name.contains(match weight_or_bias {
                    "weight" | "MatMul" => "alpha",
                    _ => "beta",
                })
            })
            .map(|x| x.f)
            .collect_vec();

        if !result.is_empty() {
            alpha_or_beta = result[0];
        }
    }

    // Find tensor by name pattern
    let tensor_vec = node
        .input
        .iter()
        .filter(|x| is_good_selector(x))
        .filter_map(|key| initializers.get(key).cloned())
        .collect_vec();

    trace!(
        "node input: {:?} - match {:?}-> tensor_vec len() {:?}",
        node.input,
        node.input
            .iter()
            .map(|name| initializers.get(name))
            .collect::<Vec<_>>(),
        tensor_vec.len()
    );

    // If no matching tensor found, return None
    if tensor_vec.is_empty() {
        return Ok(None);
    }

    // Get the tensor data
    let tensor_t = &tensor_vec[0];
    let mut tensor_shape = tensor_t.shape().to_vec();
    let tensor_data = tensor_t.as_slice::<f32>()?.to_vec();

    let tensor_t_f32 = if node.op_type == "MatMul" && weight_or_bias == "weight" {
        tensor_shape.reverse();
        let (m, n) = (tensor_shape[0], tensor_shape[1]);
        let mut transposed_data = vec![0.0; tensor_data.len()];

        // Transpose the data matrix
        for i in 0..m {
            for j in 0..n {
                transposed_data[i * n + j] = tensor_data[j * m + i] * alpha_or_beta;
            }
        }
        transposed_data
    } else {
        tensor_data.into_iter().map(|x| x * alpha_or_beta).collect()
    };

    Ok(Some((tensor_t_f32, tensor_shape)))
}

struct WeightBiasInfo {
    weights: crate::Tensor<f32>,
    bias: crate::Tensor<f32>,
}

fn fetch_weight_and_bias(
    node: &NodeProto,
    initializers: &HashMap<String, Tensor>,
) -> Result<WeightBiasInfo> {
    // Extract the tensor data using the common function
    let (data, shape) = match extract_tensor_f32_data("weight", node, initializers)? {
        Some(data) => data,
        None => bail!("No weight tensor found for node {}", node.name),
    };
    let (bias, bias_shape) = match extract_tensor_f32_data("bias", node, initializers)? {
        Some(data) => data,
        None => {
            warn!("No bias tensor found for node {}", node.name);
            (vec![0.0; shape[0]], vec![shape[0]])
        }
    };

    let weights = crate::Tensor::new(shape, data);
    let bias = crate::Tensor::new(bias_shape, bias);
    Ok(WeightBiasInfo { weights, bias })
}

/// Get the conv2d attributes and assert if supported by DeepProve
fn fetch_conv2d_attributes(node: &NodeProto) -> Result<()> {
    let get_attr = |name: &str| -> Vec<i64> {
        node.attribute
            .iter()
            .find(|x| x.name.contains(name))
            .map_or_else(Vec::new, |x| x.ints.clone())
    };

    let (strides, pads, _kernel_shape, dilations) = (
        get_attr("strides"),
        get_attr("pads"),
        get_attr("kernel_shape"),
        get_attr("dilations"),
    );

    assert!(strides.iter().all(|&x| x == 1), "Strides must be {}", 1);
    assert!(pads.iter().all(|&x| x == 0), "Padding must be 0s");
    assert!(
        dilations.iter().all(|&x| x == 1),
        "Dilations shape must be 1"
    );

    Ok(())
}

/// Get the maxpool attributes and assert if supported by DeepProve
fn fetch_maxpool_attributes(node: &NodeProto) -> Result<()> {
    let get_attr = |name: &str| -> Vec<i64> {
        node.attribute
            .iter()
            .find(|x| x.name.contains(name))
            .map_or_else(Vec::new, |x| x.ints.clone())
    };

    let (strides, pads, kernel_shape, dilations) = (
        get_attr("strides"),
        get_attr("pads"),
        get_attr("kernel_shape"),
        get_attr("dilations"),
    );

    // println!(
    //     "strides: {:?}, pads: {:?}, kernel_shape: {:?}, dilation: {:?}",
    //     strides, pads, kernel_shape, dilations
    // );

    let expected_value: i64 = MAXPOOL2D_KERNEL_SIZE.try_into()?;

    assert!(
        strides.iter().all(|&x| x == expected_value),
        "Strides must be {}",
        expected_value
    );
    assert!(pads.iter().all(|&x| x == 0), "Padding must be 0s");
    assert!(
        kernel_shape.iter().all(|&x| x == expected_value),
        "Kernel shape must be {}",
        expected_value
    );
    assert!(
        dilations.iter().all(|&x| x == 1),
        "Dilations shape must be 1"
    );

    Ok(())
}

#[cfg(test)]
mod tests {

    use super::*;

    use crate::{
        Context, IO, Prover, ScalingFactor, init_test_logging,
        quantization::{InferenceObserver, TensorFielder},
        verify,
    };
    use goldilocks::GoldilocksExt2;
    use transcript::BasicTranscript;

    type F = GoldilocksExt2;

    // cargo test --release --package zkml -- onnx_parse::tests::test_tract --nocapture

    #[test]
    fn test_load_mlp() {
        let filepath = "assets/scripts/MLP/mlp-iris-01.onnx";
        let result = FloatOnnxLoader::new(&filepath)
            .with_model_type(ModelType::MLP)
            .build();

        assert!(result.is_ok(), "Failed: {:?}", result.unwrap_err());
    }

    #[test]
    fn test_mlp_model_run() {
        init_test_logging();
        // let filepath = "assets/scripts/MLP/mlp-iris-01.onnx";
        let filepath = "assets/scripts/MLP/mlp-iris-01.onnx";
        let (model, md) = FloatOnnxLoader::new(&filepath)
            .with_model_type(ModelType::MLP)
            .build()
            .unwrap();
        let input =
            crate::tensor::Tensor::<f32>::random(&vec![model.input_shape()[0]]).quantize(&md.input);
        let input = model.prepare_input(input);
        let trace = model.run::<F>(input.clone()).unwrap();
        println!("Result: {:?}", trace.final_output());
    }

    #[test]
    fn test_quantize() {
        let input: [f32; 2] = [0.09039914, -0.07716653];
        let scaling = ScalingFactor::from_span(1.0, -1.0, None);
        println!("Result: {} => {:?}", input[0], scaling.quantize(&input[0]));
        println!("Result: {} => {:?}", input[1], scaling.quantize(&input[0]));
        println!("Result: {} => {:?}", 0, scaling.quantize(&0.0));
        println!("Result: {} => {:?}", -1.0, scaling.quantize(&-1.0));
        println!("Result: {} => {:?}", 1.0, scaling.quantize(&1.0));
    }

    #[test]
    #[ignore]
    fn test_covid_cnn() {
        let subscriber = tracing_subscriber::fmt::Subscriber::builder()
            .with_env_filter(tracing_subscriber::EnvFilter::from_default_env())
            .finish();
        tracing::subscriber::set_global_default(subscriber)
            .expect("Failed to set global subscriber");

        let filepath = "assets/scripts/covid/cnn-covid.onnx";
        let result = FloatOnnxLoader::new(&filepath)
            .with_model_type(ModelType::CNN)
            .build();

        assert!(result.is_ok(), "Failed: {:?}", result.unwrap_err());

        info!("CREAting random tensor input");
        let (model, md) = result.unwrap();
        let input = crate::tensor::Tensor::<f32>::random(&model.input_shape()).quantize(&md.input);
        info!("random input tensor CREATED : {:?}", input.get_shape());
        let input = model.prepare_input(input);
        info!("RUNNING MODEL...");
        let trace = model.run::<F>(input.clone()).unwrap();
        info!("RUNNING MODEL DONE...");
        // println!("Result: {:?}", trace.final_output());

        let mut tr: BasicTranscript<GoldilocksExt2> = BasicTranscript::new(b"m2vec");
        info!("GENERATING CONTEXT...");
        let ctx = Context::<GoldilocksExt2>::generate(&model, Some(input.get_shape()))
            .expect("Unable to generate context");
        info!("GENERATING CONTEXT DONE...");
        let output = trace.final_output().clone();
        info!("GENERATING Proof...");
        let prover: Prover<'_, GoldilocksExt2, BasicTranscript<GoldilocksExt2>> =
            Prover::new(&ctx, &mut tr);
        let proof = prover.prove(trace).expect("unable to generate proof");
        info!("GENERATING Proof DONE...");
        let mut verifier_transcript: BasicTranscript<GoldilocksExt2> =
            BasicTranscript::new(b"m2vec");
        let io = IO::new(input.to_fields(), output.to_fields());
        verify::<_, _>(ctx, proof, io, &mut verifier_transcript).unwrap();
    }

    #[test]
    fn test_is_cnn() {
        let filepath = "assets/scripts/CNN/cnn-cifar-01.onnx";
        let result = is_cnn(&filepath);

        assert!(result.is_ok(), "Failed: {:?}", result.unwrap_err());
    }

    #[test]
    fn test_load_cnn() {
        let filepath = "assets/scripts/CNN/cnn-cifar-01.onnx";
        // let filepath = "bench/model.onnx";
        ModelType::CNN.validate(filepath).unwrap();
        let result = FloatOnnxLoader::new(&filepath)
            .with_model_type(ModelType::CNN)
            .with_scaling_strategy(Box::new(InferenceObserver::new()))
            .build();

        assert!(result.is_ok(), "Failed: {:?}", result.unwrap_err());

        let (model, md) = result.unwrap();
        let native_input =
            crate::tensor::Tensor::<f32>::random(&model.unpadded_input_shape()).quantize(&md.input);
        let input = model.prepare_input(native_input);
        let trace = model.run::<F>(input.clone()).unwrap();
        println!("Result: {:?}", trace.final_output());

        let mut tr: BasicTranscript<GoldilocksExt2> = BasicTranscript::new(b"m2vec");
        let ctx = Context::<GoldilocksExt2>::generate(&model, Some(input.get_shape()))
            .expect("Unable to generate context");
        let output = trace.final_output().clone();

        let prover: Prover<'_, GoldilocksExt2, BasicTranscript<GoldilocksExt2>> =
            Prover::new(&ctx, &mut tr);
        let proof = prover.prove(trace).expect("unable to generate proof");
        let mut verifier_transcript: BasicTranscript<GoldilocksExt2> =
            BasicTranscript::new(b"m2vec");
        let io = IO::new(input.to_fields(), output.to_fields());
        verify::<_, _>(ctx, proof, io, &mut verifier_transcript).unwrap();
    }
}<|MERGE_RESOLUTION|>--- conflicted
+++ resolved
@@ -243,29 +243,7 @@
     Ok(())
 }
 
-<<<<<<< HEAD
 pub fn safe_maxpool2d_shape(input_shape: &[usize]) -> Result<Vec<usize>> {
-=======
-/// Assumes stride=1, padding=0, and dilation=1
-/// https://pytorch.org/docs/stable/generated/torch.nn.Conv2d.html
-pub fn conv2d_shape(input_shape: &[usize], filter_shape: &[usize]) -> Result<Vec<usize>> {
-    check_filter(filter_shape).context("conv2d: invalid filter shape")?;
-    check_cnn_input(input_shape).context("conv2d: invalid input shape")?;
-
-    let stride = 1usize;
-    let padding = 0usize;
-    let dilation = 1usize;
-
-    let h_in = input_shape[2];
-    let kernel = filter_shape[2];
-    let h_out = (h_in + 2 * padding - dilation * (kernel - 1) - 1) / stride + 1;
-    Ok(vec![filter_shape[0], h_out, h_out])
-}
-
-/// Assumes kernel=2, stride=2, padding=0, and dilation=1
-/// https://pytorch.org/docs/stable/generated/torch.nn.MaxPool2d.html
-pub fn maxpool2d_shape(input_shape: &[usize]) -> Result<Vec<usize>> {
->>>>>>> 5007f4d4
     check_cnn_input(input_shape).context("maxpool2d: invalid input shape")?;
     Ok(maxpool2d_shape(input_shape))
 }
@@ -339,10 +317,6 @@
     }
 
     let mut input_shape_og = input_shape.clone();
-<<<<<<< HEAD
-=======
-    debug!("Input shape: {:?}", input_shape);
->>>>>>> 5007f4d4
     let mut initializers: HashMap<String, Tensor> = HashMap::new();
     for item in graph.initializer {
         let dt = tract_onnx::pb::tensor_proto::DataType::from_i32(item.data_type)
@@ -353,13 +327,10 @@
         let key = item.name.to_string();
         initializers.insert(key, value);
     }
-<<<<<<< HEAD
-=======
     debug!(
         "Initializers: TENSOR NAMES: {:?}",
         initializers.keys().collect_vec()
     );
->>>>>>> 5007f4d4
     let mut layers: Vec<Layer<f32>> = Vec::with_capacity(graph.node.len());
     // we need to keep track of the last shape because when we pad to next power of two one layer, we need to make sure
     // the next layer's expected input matches.
@@ -394,11 +365,7 @@
                 let now = Instant::now();
                 let _ = fetch_conv2d_attributes(node)?;
                 let WeightBiasInfo { weights, bias } = fetch_weight_and_bias(node, &initializers)?;
-<<<<<<< HEAD
                 input_shape_og = safe_conv2d_shape(&input_shape_og, &weights.get_shape())?;
-=======
-                input_shape_og = conv2d_shape(&input_shape_og, &weights.get_shape())?;
->>>>>>> 5007f4d4
                 let weight_shape = weights.get_shape();
                 // Perform basic sanity checks on the tensor dimensions
                 let shape_test = check_filter(&weight_shape);
@@ -408,25 +375,12 @@
                     "Bias length doesn't match filter shape"
                 );
 
-<<<<<<< HEAD
-                // this is the non fft'd convolution layer
-                // let layer = Layer::SchoolBookConvolution(Convolution { filter: weights, bias: bias });
                 let layer = Layer::Convolution(Convolution::new(weights, bias));
-=======
-                let layer = Layer::Convolution(Convolution::new_raw(weights, bias));
->>>>>>> 5007f4d4
                 layers.push(layer);
                 debug!("EXTRACTIONG conv2d time: {:?}", now.elapsed());
             }
             op if DOWNSAMPLING.contains(&op) => {
-<<<<<<< HEAD
                 input_shape_og = safe_maxpool2d_shape(&input_shape_og)?;
-                // Make sure that input shape is already padded and is well formed
-                // assert!(input_shape_padded.iter().all(|d| d.is_power_of_two()));
-=======
-                input_shape_og = maxpool2d_shape(&input_shape_og)?;
->>>>>>> 5007f4d4
-
                 let _ = fetch_maxpool_attributes(node)?;
                 let layer = Layer::Pooling(Pooling::Maxpool2D(Maxpool2D::default()));
                 layers.push(layer);
