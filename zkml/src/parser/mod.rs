--- conflicted
+++ resolved
@@ -1,6 +1,5 @@
 pub mod gguf;
 pub mod onnx;
-<<<<<<< HEAD
 pub mod json;
 
 use crate::{
@@ -466,7 +465,4 @@
             );
         }
     }
-}
-=======
-pub mod json;
->>>>>>> 12a352e7
+}