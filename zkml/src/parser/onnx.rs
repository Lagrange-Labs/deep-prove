use crate::{
    layers::{
        Layer,
        activation::Activation,
        convolution::Convolution,
        pooling::{MAXPOOL2D_KERNEL_SIZE, Maxpool2D, Pooling},
        provable::{Edge, Node as ProvableNode, NodeId, OpInfo},
    },
    model::Model,
    padding::PaddingMode,
    tensor::Shape,
};
use anyhow::{Context, Result, bail, ensure};
use std::{collections::HashMap, iter::Peekable};
use tracing::debug;
use tract_onnx::{
    prelude::*,
    tract_core::{
        self,
        ops::{
            binary::TypedBinOp,
            cnn::{Conv, MaxPool},
            einsum::EinSum,
            source::TypedSource,
        },
    },
    tract_hir::{
        internal::AxisOp,
        ops::{cnn::PaddingSpec, konst::Const},
    },
};

type OnnxModel = Graph<TypedFact, Box<dyn TypedOp + 'static>>;
type OnnxNode = Node<TypedFact, Box<dyn TypedOp + 'static>>;
type CustomNode = crate::layers::provable::Node<f32>;

macro_rules! ensure_onnx {
        // Match with format args
        ($cond:expr, $err_fmt:literal, $($args:expr),+ $(,)?) => {
            ensure!($cond,
                "when parsing onnx model: {}",
                format!($err_fmt, $($args),+),
            );
        };
        // Match with plain string (no args)
        ($cond:expr, $err_msg:literal $(,)?) => {
            ensure!($cond,
                "when parsing onnx model: {}",
                $err_msg,
            );
        };
    }

pub fn from_path(path: &str) -> Result<Model<f32>> {
    let model = {
        let pmodel = tract_onnx::onnx()
            .model_for_path(path)?
            .into_typed()?
            .into_decluttered()?;
        // so far we dont support batching
        let mut values = SymbolValues::default();
        let symbol = pmodel.sym("batch_size");
        values.set(&symbol, 1);
        pmodel.concretize_dims(&values)?
    };

    let plan = SimplePlan::new(model)?;
    let onnx_model = plan.model();
    let inference_order = plan.order_without_consts();
    let input_node = onnx_model.node(inference_order[0]);
    let input_source = downcast_to::<TypedSource>(input_node)?;
    debug!("onnx input_source: {:?}", input_source.fact.shape.to_tvec());
    let mut input_shape = input_source
        .fact
        .shape
        .to_tvec()
        .into_iter()
        .map(|x| tdim_to_usize(&x))
        .collect::<Result<Vec<_>, _>>()?;
    // remove batch dimension if it's 1 as we dont support batching yet
    if input_shape[0] == 1 {
        input_shape.remove(0);
    }

    let mut pmodel =
        Model::new_from_input_shapes(vec![input_shape.to_vec()], PaddingMode::NoPadding);
    let mut it = inference_order[1..].iter().peekable();
    let mut first_node = true;
    let mut last_node_id = 0;
    let parser = ParserFactory::init();
    while let Some((id, zkml_node)) = parser
        .parse_node(onnx_model, &mut it, first_node)
        .transpose()?
    {
        let desc = zkml_node.operation.describe();
        pmodel
            .add_node_with_id(id, zkml_node)
            .context(format!("adding node {desc}:"))?;
        first_node = false;
        last_node_id = id;
    }
    let outputs = onnx_model
        .output_outlets()?
        .iter()
        .map(|outlet| Edge::new(outlet.node, outlet.slot))
        .collect::<Vec<_>>();
    assert!(
        outputs
            .iter()
            .any(|edge| edge.node.unwrap() == last_node_id)
    );
    pmodel.route_output(Some(outputs))?;
    Ok(pmodel)
}

type LoadFn<'a, I> = fn(
    model: &OnnxModel,
    node_id: NodeId,
    node: &OnnxNode,
    iter: &mut Peekable<I>,
) -> Result<(NodeId, CustomNode)>;

// static PARSER_FACTORY: Lazy<HashMap<&'static str, LoadFn>> = Lazy::new(|| {
// let mut m = HashMap::new();
// m.insert("Conv", load_conv as LoadFn);
// m.insert("Gemm.ab", load_gemm as LoadFn);
// m.insert("MatMul", load_gemm as LoadFn);
// m.insert("Relu", load_relu as LoadFn);
// m.insert("Flatten", load_flatten as LoadFn);
// m.insert("Pool", load_maxpool as LoadFn);
// m
// });

struct ParserFactory<'a, I: Iterator<Item = &'a usize> + Sized>(
    HashMap<&'static str, LoadFn<'a, I>>,
);

impl<'a, I: Iterator<Item = &'a usize> + Sized> ParserFactory<'a, I> {
    fn init() -> Self {
        let mut m = HashMap::new();
        m.insert("Conv", load_conv as LoadFn<'a, I>);
        m.insert("Gemm.ab", load_gemm as LoadFn<'a, I>);
        m.insert("MatMul", load_gemm as LoadFn<'a, I>); //ToDo: currently MatMul is only used for dense layers without bias;
        // we would probably need an ad-hoc method when introducing general purpose matrix multiplication layer
        m.insert("Relu", load_relu as LoadFn<'a, I>);
        m.insert("Flatten", load_flatten as LoadFn<'a, I>);
        m.insert("Pool", load_maxpool as LoadFn<'a, I>);
        m.insert("Reshape", load_reshape as LoadFn<'a, I>);
        ParserFactory(m)
    }

    fn parse_node(
        &self,
        model: &OnnxModel,
        iter: &mut Peekable<I>,
        first_node: bool,
    ) -> Option<Result<(NodeId, CustomNode)>> {
        let curr_node_id = iter.next()?;
        let curr_node = model.node(*curr_node_id);
        debug!(
            "curr_node id {}: {:?} : {:?} <- inputs: {:?}",
            curr_node_id, curr_node.name, curr_node.name, curr_node.inputs
        );
        #[allow(unused_variables)]
        let op_name = &curr_node.name;
        if let Some(layer_name) = self
            .0
            .keys()
            .find(|&&layer_name| op_name.contains(layer_name))
        {
            debug!("current node {:?}", curr_node.op);
            let parser = self.0.get(layer_name).unwrap();

            Some(
                parser(model, *curr_node_id, curr_node, iter).map(|(node_id, mut node)| {
                    if first_node {
                        // if the node is the first one, we need to add the
                        // input edge as an input to the node
                        node.inputs = node
                            .inputs
                            .into_iter()
                            .map(|x| Edge::new_at_edge(x.index))
                            .collect();
                    }
                    debug!(
                        "parsed node id: {:?} : {:?} <- inputs: {:?}",
                        curr_node_id,
                        node.operation.describe(),
                        node.inputs
                    );
                    (node_id, node)
                }),
            )
        } else {
<<<<<<< HEAD
            err(format!("Unknown node type: {op_name}: {:?}", curr_node))
=======
            Some(err(format!("Unknown node type: {op_name}")))
>>>>>>> c6c0ec1c
        }
    }
}

fn load_reshape<'a, I: Iterator<Item = &'a usize> + Sized>(
    _model: &OnnxModel,
    node_id: NodeId,
    node: &OnnxNode,
    _iter: &mut Peekable<I>,
) -> Result<(NodeId, CustomNode)> {
    ensure_onnx!(
        node.inputs.len() == 1,
        "Reshape {} must have 1 input",
        node.name
    );
    let reshape_node = downcast_to::<AxisOp>(node)?;
    let AxisOp::Reshape(_, ref current_shape, ref new_shape) = reshape_node else {
        return err(format!("Reshape {} is not a Reshape node", node.name));
    };
    let current_shape: Shape = current_shape
        .iter()
        .map(|x| tdim_to_usize(x))
        .collect::<Result<Vec<_>>>()?
        .into();
    let new_shape: Shape = new_shape
        .iter()
        .map(|x| tdim_to_usize(x))
        .collect::<Result<Vec<_>>>()?
        .into();
    ensure_onnx!(
        current_shape.numel() == new_shape.numel(),
        "Reshape {} has incompatible shapes: {:?} -> {:?}",
        node.name,
        current_shape,
        new_shape
    );
    // Currently we only support reshape to flatten so we enforce that the reshape is a flattening operation
    ensure_onnx!(
        new_shape.rank() == 1,
        "Reshape {} is not a flattening operation: only supported operation is flattening WIP",
        node.name
    );
    let provable_node = ProvableNode::new(
        vec![Edge::new(node.inputs[0].node, node.inputs[0].slot)],
        Layer::Flatten(crate::layers::flatten::Flatten),
    );
    Ok((node_id, provable_node))
}

fn load_flatten<'a, I: Iterator<Item = &'a usize> + Sized>(
    _model: &OnnxModel,
    node_id: NodeId,
    node: &OnnxNode,
    _iter: &mut Peekable<I>,
) -> Result<(NodeId, CustomNode)> {
    ensure_onnx!(
        node.inputs.len() == 1,
        "Flatten {} must have 1 input",
        node.name
    );
    let node = ProvableNode::new(
        vec![Edge::new(node.inputs[0].node, node.inputs[0].slot)],
        Layer::Flatten(crate::layers::flatten::Flatten),
    );
    Ok((node_id, node))
}

fn load_maxpool<'a, I: Iterator<Item = &'a usize> + Sized>(
    _model: &OnnxModel,
    node_id: NodeId,
    node: &OnnxNode,
    _iter: &mut Peekable<I>,
) -> Result<(NodeId, CustomNode)> {
    ensure_onnx!(
        node.inputs.len() == 1,
        "MaxPool {} must have 1 input",
        node.name
    );
    let max_node = downcast_to::<MaxPool>(node)?;
    let expected_value: usize = MAXPOOL2D_KERNEL_SIZE;
    if let Some(ref strides) = max_node.pool_spec.strides {
        ensure_onnx!(
            strides.iter().all(|&x| x == expected_value),
            "Strides must be {}",
            expected_value
        );
    }
    match max_node.pool_spec.padding {
        PaddingSpec::Explicit(ref pad0, ref pad1) => {
            ensure_onnx!(
                pad0.iter().all(|&x| x == 0) && pad1.iter().all(|&x| x == 0),
                "Padding must be 0s"
            );
        }
        PaddingSpec::ExplicitOnnxPool(ref pad0, ref pad1, _) => {
            ensure_onnx!(
                pad0.iter().all(|&x| x == 0) && pad1.iter().all(|&x| x == 0),
                "Padding must be 0s"
            );
        }
        PaddingSpec::Valid => (),
        _ => {
            return err(format!(
                "Padding for {} must have valid padding {:?}",
                node.name, max_node.pool_spec.padding
            ));
        }
    }
    ensure_onnx!(
        max_node
            .pool_spec
            .kernel_shape
            .iter()
            .all(|&x| x == expected_value),
        "Kernel shape must be square with size {}",
        expected_value
    );
    if let Some(ref dil) = max_node.pool_spec.dilations {
        ensure_onnx!(dil.iter().all(|&x| x == 1), "Dilations must be 1");
    }
    let zkml_maxpool = Layer::Pooling(Pooling::Maxpool2D(Maxpool2D::default()));
    let node = ProvableNode::new(
        vec![Edge::new(node.inputs[0].node, node.inputs[0].slot)],
        zkml_maxpool,
    );
    Ok((node_id, node))
}

fn load_relu<'a, I: Iterator<Item = &'a usize> + Sized>(
    model: &OnnxModel,
    node_id: NodeId,
    node: &OnnxNode,
    _iter: &mut Peekable<I>,
) -> Result<(NodeId, CustomNode)> {
    let relu = crate::layers::activation::Relu::new();
    // find the input node that corresponds to the const input of Relu - since tract_onnx transforms
    // a relu operation into Max(input, Const(0))
    // the input node would be the other one.
    ensure_onnx!(
        node.inputs.len() == 2,
        "Relu {} must have 2 inputs",
        node.name
    );
    let real_input_id = match model.node(node.inputs[1].node).op_as::<Const>() {
        Some(_) => node.inputs[0],
        None => {
            ensure_onnx!(
                model.node(node.inputs[0].node).op_as::<Const>().is_some(),
                "Relu {} has no constant input",
                node.name
            );
            node.inputs[1]
        }
    };
    let provable_node = crate::layers::provable::Node::new(
        vec![Edge::new(real_input_id.node, real_input_id.slot)],
        Layer::Activation(Activation::Relu(relu)),
    );
    Ok((node_id, provable_node))
}

fn load_gemm<'a, I: Iterator<Item = &'a usize> + Sized>(
    model: &OnnxModel,
    node_id: NodeId,
    node: &OnnxNode,
    iter: &mut Peekable<I>,
) -> Result<(NodeId, CustomNode)> {
    let _matrix = downcast_to::<EinSum>(node)?;
    // TODO: we only support matvec for now for onnx models
    // Fetch the input which is constant (e.g. the weights)
    ensure_onnx!(
        node.inputs.len() == 2,
        "Gemm {} must have 2 inputs",
        node.name
    );
    let Some(weight_link) = node
        .inputs
        .iter()
        .rev()
        .find(|&x| is_const(model.node(x.node)))
    else {
        return err(format!("Gemm {} has no constant input", node.name));
    };
    let mut weight = extract_const_tensor(model.node(weight_link.node))?;
    // here maybe the weights are still in 3d shape, so we need to flatten the input portion
    // since it's always [out, in...], we just take everything after the first dimension and flatten it
    let mut weight_shape = weight.get_shape();
    if weight_shape.len() > 2 {
        let input_flattened = weight_shape[1..].iter().product::<usize>();
        weight_shape = vec![weight_shape[0], input_flattened];
        weight.shape = weight_shape.clone();
    } else if weight_shape.len() == 1 {
        // A Gemm is always a matrix - so if there's only one dimension, we need to add 1 to
        // to the output features
        weight.shape.insert(0, 1);
    }
    ensure_onnx!(
        weight.is_matrix(),
        "Weight for Gemm must be a matrix: {:?}",
        weight.get_shape()
    );
    // find the input node
    let Some(input_link) = node.inputs.iter().find(|&x| x.node != weight_link.node) else {
        return err(format!("Gemm {} has no input", node.name));
    };

    // check if the weight matrix needs to be transposed
    let input_node = model.node(input_link.node);
    let input_shape = get_node_output_shape(input_node, input_link.slot)?;
    // NOTE: flatten the input shape always because tract_onnx can skip the Flatten layer
    let mut input_shape = vec![input_shape.iter().product::<usize>()];

    if input_shape.len() != 1 {
        assert!(
            input_shape[0] == 1,
            "First dimension of Gemm layer input should be 1. Input shape was: {:?}",
            input_shape
        );
        input_shape.remove(0);
    }
    ensure_onnx!(
        input_shape.len() == 1,
        "Input shape for Gemm must be a vector, found {:?}",
        input_shape
    );

    let mut weight_shape = weight.get_shape();
    if weight_shape[1] != input_shape[0] {
        weight = weight.transpose();
        weight_shape = weight.get_shape();
    }
    ensure_onnx!(
        weight_shape[1] == input_shape[0],
        "Incompatible shapes found for Gemm node: input shape is {:?}, weight shape is {:?}",
        input_shape,
        weight_shape,
    );
    let mut weight_shape = weight.get_shape();
    // If the weights are a 1D vector we insert a 1 in the shape after checking everything lines up
    if weight_shape.len() == 1 {
        ensure_onnx!(
            weight_shape[0] == input_shape[0],
            "Incompatible shapes found for Gemm node: input shape is {:?}, weight shape is {:?}",
            input_shape,
            weight_shape,
        );
        weight.shape.insert(0, 1);
    } else {
        if weight_shape[1] != input_shape[0] {
            weight = weight.transpose();
            weight_shape = weight.get_shape();
        }
        ensure_onnx!(
            *weight_shape.last().unwrap() == input_shape[0],
            "Incompatible shapes found for Gemm node: input shape is {:?}, weight shape is {:?}",
            input_shape,
            weight_shape,
        );
    }

    // also extract the bias if any. If there is one, that means the next node is a Add node and we
    // must make sure one of the inputs is the current matrix node. Otherwise that's just a normal add that we don't support.
    // TODO: support general case with Add layer.
    let (edge_id, bias_node_id) = match iter.peek() {
        // no next node, no bias
        None => (node_id, None),
        Some(&&next_node_id) => {
            let next_node = model.node(next_node_id);
            // if there's a bias, the next op is a TypedBinOp( Add ) node
            match downcast_to::<TypedBinOp>(next_node) {
                // safety net
                _ if next_node.inputs.len() != 2 => {
                    // no bias, just return the matrix node
                    (node_id, None)
                }
                // the operation must be an Add
                Ok(binop) if binop.0.is::<tract_core::ops::math::Add>() => {
                    // now on this node, we need to ensure one of the inputs is the current matrix node
                    match next_node
                        .inputs
                        .iter()
                        .enumerate()
                        .find(|(_i, &x)| x.node == node_id)
                    {
                        Some((idx, ..)) => {
                            // Now we need to find the bias node, which is the other input to the Add node
                            // and we can extract it as a constant tensor afterwards
                            // since only two elements, we can just do 1 - idx
                            let bias_input = next_node.inputs[1 - idx];
                            // let bias_node = model.node(bias_input.node);
                            // in that case, we move on the iterator, since we already saw the bias node and the Add is part of the dense layer
                            // unwrap is safe here since we peeked already
                            iter.next().unwrap();
                            (next_node_id, Some(bias_input.node))
                        }
                        None => {
                            // no bias, just return the matrix node
                            (node_id, None)
                        }
                    }
                }
                _ => {
                    // no bias, just return the matrix node
                    (node_id, None)
                }
            }
        }
    };
    let mut bias_tensor = match bias_node_id {
        Some(bias) => {
            let bias_node = model.node(bias);
            extract_const_tensor(bias_node)?
        }
        // we always require a bias tensor in current proving logic
        None => crate::Tensor::zeros(vec![weight.shape[0]]),
    };
    ensure_onnx!(
        bias_tensor.shape.len() == 1 || bias_tensor.shape.len() == 2,
        "Bias tensor must be 1D or 2D with batch: {:?}",
        bias_tensor.shape
    );
    if bias_tensor.shape.len() == 2 {
        ensure_onnx!(
            bias_tensor.shape[0] == 1,
            "Bias tensor must be 1D with batch: {:?}",
            bias_tensor.shape
        );
        bias_tensor.shape = bias_tensor.shape[1..].to_vec();
    }
    ensure_onnx!(
        bias_tensor.shape[0] == weight.shape[0],
        "Bias tensor must have same size as filter's rows"
    );
    let dense = crate::layers::dense::Dense::new(weight, bias_tensor);
    let provable_node = crate::layers::provable::Node::new(
        vec![Edge::new(input_link.node, input_link.slot)],
        Layer::Dense(dense),
    );
    // here since the bias addition is the _last_ operation, the next layers are gonna refer
    // to the id of the add node and not the gemm node.
    Ok((edge_id, provable_node))
}

fn load_conv<'a, I: Iterator<Item = &'a usize> + Sized>(
    model: &OnnxModel,
    node_id: NodeId,
    node: &OnnxNode,
    _iter: &mut Peekable<I>,
) -> Result<(NodeId, CustomNode)> {
    let conv_node = downcast_to::<Conv>(node)?;
    // TODO: once we support different padding and strides, extract the data in this function
    check_conv2d_attributes(conv_node)?;
    // TODO: support for conv without bias
    ensure_onnx!(
        node.inputs.len() == 3,
        "ONNX Conv {} must have exactly 3 inputs: {}",
        node.name,
        node.inputs.len()
    );
    let input_link = node.inputs[0];
    let filter_link = node.inputs[1];
    let bias_link = node.inputs[2];
    let filter_node = model.node(filter_link.node);
    let bias_node = model.node(bias_link.node);
    let filter_const = extract_const_tensor(filter_node)?;
    let bias_const = extract_const_tensor(bias_node)?;
    let conv = if bias_const.is_empty() {
        // it's a convolution layer without bias
        Convolution::new_without_bias(filter_const)
    } else {
        Convolution::new(filter_const, bias_const)
    };
    let provable_node = crate::layers::provable::Node::new(
        vec![Edge::new(input_link.node, input_link.slot)],
        Layer::Convolution(conv),
    );
    Ok((node_id, provable_node))
}

fn is_const(node: &OnnxNode) -> bool {
    downcast_to::<Const>(node).is_ok()
}

fn extract_const_tensor(node: &OnnxNode) -> Result<crate::Tensor<f32>> {
    let tensor = downcast_to::<Const>(node)?;
    let slice = tensor.0.as_slice::<f32>()?;
    ensure_onnx!(node.outputs.len() == 1, "constant output shape len == 1");
    let Some(shape) = node.outputs[0].fact.shape.as_concrete() else {
        return err(format!("Filter shape {} is not concrete", node.name));
    };
    Ok(crate::Tensor::new(shape.to_vec(), slice.to_vec()))
}

fn get_node_output_shape(node: &OnnxNode, output_idx: usize) -> Result<Vec<usize>> {
    ensure_onnx!(
        output_idx < node.outputs.len(),
        "Trying to get output {} of node {}, but there are only {} outputs",
        output_idx,
        node.name,
        node.outputs.len(),
    );
    let Some(shape) = node.outputs[output_idx].fact.shape.as_concrete() else {
        return err(format!("shape of node {} is not concrete", node.name));
    };
    Ok(shape.to_vec())
}

/// Get the conv2d attributes and assert if supported by DeepProve
fn check_conv2d_attributes(node: &Conv) -> Result<()> {
    let Some(ref strides) = node.pool_spec.strides else {
        return err(format!("Conv has no strides: {}", node.name()));
    };
    ensure_onnx!(strides.iter().all(|&x| x == 1), "Strides must be {}", 1);
    ensure_onnx!(strides.iter().all(|&x| x == 1), "Strides must be {}", 1);
    let PaddingSpec::Explicit(ref pad0, ref pad1) = &node.pool_spec.padding else {
        return err(format!("Conv has no pads: {}", node.name()));
    };
    ensure_onnx!(
        pad0.iter().all(|&x| x == 0),
        "Padding for {}must be 0s: {:?}",
        node.name(),
        pad0,
    );
    ensure_onnx!(
        pad1.iter().all(|&x| x == 0),
        "Padding for {}must be 0s: {:?}",
        node.name(),
        pad1,
    );
    let Some(ref dilations) = node.pool_spec.dilations else {
        return err(format!("Conv has no dilations: {}", node.name()));
    };
    ensure_onnx!(
        dilations.iter().all(|&x| x == 1),
        "Dilations for {} must be 1: {:?}",
        node.name(),
        dilations
    );
    let kernel_shape = &node.pool_spec.kernel_shape;
    ensure_onnx!(
        kernel_shape.iter().all(|&x| x > 1),
        "Kernel shape for {} must be > 1: {:?}",
        node.name(),
        kernel_shape
    );
    ensure_onnx!(
        kernel_shape.len() == 2,
        "Kernel shape for {} must be 2D: {:?}",
        node.name(),
        kernel_shape
    );
    ensure_onnx!(
        kernel_shape[0] == kernel_shape[1],
        "Kernel shape for {} must be square: {:?}",
        node.name(),
        kernel_shape
    );
    Ok(())
}

fn err<T>(msg: String) -> Result<T> {
    bail!("Onnx parsing: {msg}")
}

fn downcast_to<T: Op>(node: &OnnxNode) -> Result<&T> {
    match node.op_as::<T>() {
        Some(b) => Ok(b),
        None => err(format!(
            "Node {} is not a {}",
            node.name,
            std::any::type_name::<T>()
        )),
    }
}

fn tdim_to_usize(tdim: &TDim) -> anyhow::Result<usize> {
    match tdim {
        TDim::Val(v) => Ok(*v as usize),
        _ => bail!("Unsupported dimension: {:?}", tdim),
    }
}

#[cfg(test)]
mod tests {

<<<<<<< HEAD
    use anyhow::Ok;
    use goldilocks::GoldilocksExt2;
=======
    use ff_ext::GoldilocksExt2;
>>>>>>> c6c0ec1c

    use super::*;

    #[test]
    fn test_parser_load_conv() {
        let model = from_path("assets/scripts/CNN/cnn-cifar-01.onnx").unwrap();
        let input_shape = model.input_shapes()[0].clone();

        let input_tensor = crate::tensor::Tensor::random(&input_shape);
        let trace = model.run::<GoldilocksExt2>(&[input_tensor]).unwrap();
        assert!(trace.steps.len() >= 1);
    }

    #[test]
    #[ignore = "this test shows no gpt2 onnx out there are working with tract_onnx"]
    fn test_parser_onnx_gpt2() -> anyhow::Result<()> {
        // let path = "assets/scripts/llms/gpt2_simple.onnx";
        // let path = "gpt2_export/gpt2_simple.onnx";
        // let path = "assets/scripts/llms/gpt2_download1.onnx";
        // let path = "assets/scripts/llms/gpt2_onnxcommunity.onnx";
        let path = "assets/scripts/llms/gpt2_decoder.onnx";
        let model = {
            let pmodel = tract_onnx::onnx().model_for_path(path)?.into_typed()?;
            //.into_decluttered()?;
            pmodel
            // so far we dont support batching
            // let mut values = SymbolValues::default();
            // let symbol = pmodel.sym("batch_size");
            // values.set(&symbol, 1);
            // pmodel.concretize_dims(&values)?
        };

        // let plan = SimplePlan::new(model)?;
        // let onnx_model = plan.model();
        // let inference_order = plan.order_without_consts();
        for node_id in model.eval_order()? {
            println!("node {}: {:?}", node_id, model.node(node_id));
        }
        Ok(())
    }
}<|MERGE_RESOLUTION|>--- conflicted
+++ resolved
@@ -192,11 +192,7 @@
                 }),
             )
         } else {
-<<<<<<< HEAD
-            err(format!("Unknown node type: {op_name}: {:?}", curr_node))
-=======
-            Some(err(format!("Unknown node type: {op_name}")))
->>>>>>> c6c0ec1c
+            Some(err(format!("Unknown node type: {op_name}: {:?}", curr_node)))
         }
     }
 }
@@ -682,12 +678,8 @@
 #[cfg(test)]
 mod tests {
 
-<<<<<<< HEAD
     use anyhow::Ok;
-    use goldilocks::GoldilocksExt2;
-=======
     use ff_ext::GoldilocksExt2;
->>>>>>> c6c0ec1c
 
     use super::*;
 
