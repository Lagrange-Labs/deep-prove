use crate::{
    ScalingStrategy, VectorTranscript,
    iop::context::ShapeStep,
    layers::{hadamard, requant::Requant},
    model::StepData,
    padding::{PaddingMode, ShapeInfo, pad_conv},
<<<<<<< HEAD
    quantization::{BIT_LEN, TensorFielder},
=======
    quantization::{AbsoluteMax, BIT_LEN, InferenceObserver, InferenceTracker, TensorFielder},
>>>>>>> 12a352e7
};
use core::f32;

use crate::{
    Claim, Prover,
    commit::{compute_betas_eval, identity_eval},
    iop::{context::ContextAux, verifier::Verifier},
    layers::{LayerProof, PolyID},
    quantization::{self, ScalingFactor},
    tensor::{ConvData, Number, get_root_of_unity},
};
use anyhow::{Context, Result, ensure};
use ff_ext::ExtensionField;
use gkr::util::ceil_log2;
// use itertools::assert_equal;
use crate::{
    Element,
    quantization::Fieldizer,
    tensor::{Tensor, fft},
};
use multilinear_extensions::{
    mle::{IntoMLE, MultilinearExtension},
    virtual_poly::{VPAuxInfo, VirtualPolynomial},
};
use rayon::iter::{IntoParallelIterator, ParallelIterator};
use serde::{Deserialize, Serialize, de::DeserializeOwned};
use sumcheck::structs::{IOPProof, IOPProverState, IOPVerifierState};
use tracing::{debug, warn};
use transcript::Transcript;

use super::{
    LayerCtx,
    provable::{
<<<<<<< HEAD
        Evaluate, LayerOut, NodeId, OpInfo, PadOp, ProvableOp, ProveInfo, QuantizeOp,
        QuantizeOutput, VerifiableCtx,
=======
        Evaluate, LayerOut, NodeId, Op, OpInfo, PadOp, ProvableOp, ProvableOpError, ProveInfo,
        QuantizeOp, QuantizeOutput, VerifiableCtx,
>>>>>>> 12a352e7
    },
};

pub(crate) const BIAS_POLY_ID: PolyID = 200_000;

const IS_PROVABLE: bool = true;
/// Convolution layer description (weights)
#[derive(Clone, Debug)]
pub struct Convolution<T> {
    /// NOTE: in the case of f32, the weights are native
    /// In the case of Element (i128), the weights are already fft'd
    pub filter: Tensor<T>,
    /// Same for bias.
    pub bias: Tensor<T>,
    /// Unpadded shape of the filter. This is set to filter's shape in case of no padding.
    pub unpadded_shape: Vec<usize>,
}

/// Info about the convolution layer derived during the setup phase
#[derive(Clone, Debug, Serialize, Deserialize)]
pub struct ConvCtx<E> {
    pub poly_id: PolyID,
    pub bias_poly_id: PolyID,
    pub fft_aux: VPAuxInfo<E>,
    pub fft_weights_aux: VPAuxInfo<E>,
    pub ifft_aux: VPAuxInfo<E>,
    pub delegation_fft: Vec<VPAuxInfo<E>>,
    pub delegation_fft_weights: Vec<VPAuxInfo<E>>,
    pub delegation_ifft: Vec<VPAuxInfo<E>>,
    pub hadamard: VPAuxInfo<E>,
    pub kw: usize,
    pub kx: usize,
    pub real_nw: usize,
    pub nw: usize,
    pub filter_size: usize,
    pub unpadded_filter_shape: Vec<usize>,
    pub padded_filter_shape: Vec<usize>,
}

pub fn to_bits<E: ExtensionField>(mut num: usize, bitlen: usize) -> Vec<E> {
    let mut bits = vec![E::ZERO; bitlen];
    for i in 0..bitlen {
        bits[i] = E::from((num & 1) as u64);
        num >>= 1;
    }
    bits
}

#[derive(Clone, Debug)]
pub struct SchoolBookConv<T>(pub(crate) Convolution<T>);

/// Contains proof material related to one step of the inference for a convolution layer
#[derive(Default, Clone, Serialize, Deserialize)]
pub struct ConvProof<E: ExtensionField> {
    // Sumcheck proof for the FFT layer
    fft_proof: IOPProof<E>,
    fft_proof_weights: IOPProof<E>,
    // Proof for the evaluation delegation of the omegas matrix
    // It consists of multiple sumcheck proofs
    fft_delegation_proof: Vec<IOPProof<E>>,
    fft_delegation_proof_weights: Vec<IOPProof<E>>,
    // Likewise for fft, we define ifft proofs
    ifft_proof: IOPProof<E>,
    ifft_delegation_proof: Vec<IOPProof<E>>,
    // Sumcheck proof for the hadamard product
    hadamard_proof: IOPProof<E>,
    // The evaluation claims produced by the corresponding sumchecks
    fft_claims: Vec<E>,
    fft_weight_claims: Vec<E>,
    ifft_claims: Vec<E>,
    fft_delegation_claims: Vec<Vec<E>>,
    fft_delegation_weights_claims: Vec<Vec<E>>,
    ifft_delegation_claims: Vec<Vec<E>>,
    partial_evals: Vec<E>,
    hadamard_clams: Vec<E>,
    bias_claim: E,
    clearing_proof: hadamard::HadamardProof<E>,
}

impl<T: Number> Convolution<T> {
    pub fn new(filter: Tensor<T>, bias: Tensor<T>) -> Self {
        assert_eq!(filter.kw(), bias.get_shape()[0]);
        assert_eq!(filter.get_shape().len(), 4);
        let filter_shape = filter.get_shape();
        Self::new_padded(filter, bias, &filter_shape)
    }

    pub(crate) fn new_without_bias(filter: Tensor<T>) -> Self {
        let bias = Tensor::zeros(vec![filter.kw()]);
        Self::new(filter, bias)
    }

    pub fn new_padded(filter: Tensor<T>, bias: Tensor<T>, unpadded_shape: &[usize]) -> Self {
        assert_eq!(filter.kw(), bias.get_shape()[0]);
        Self {
            filter,
            bias,
            unpadded_shape: unpadded_shape.to_vec(),
        }
    }
    pub fn output_shape(&self, input_shape: &[usize], padding_mode: PaddingMode) -> Vec<usize> {
        match padding_mode {
            // unpadded shape is the shape found in onxx file for example
            PaddingMode::NoPadding => conv2d_shape(input_shape, &self.unpadded_shape),
            PaddingMode::Padding => padded_conv2d_shape(input_shape, &self.filter.real_shape()),
        }
    }

    pub fn add_bias(&self, conv_out: &Tensor<T>) -> Tensor<T> {
        let mut arr = conv_out.data.clone();
        assert_eq!(conv_out.data.len(), conv_out.kw() * conv_out.filter_size());
        for i in 0..conv_out.kw() {
            for j in 0..conv_out.filter_size() {
                arr[i * conv_out.filter_size() + j] += self.bias.data[i];
            }
        }
        Tensor::new(conv_out.get_shape(), arr)
    }

    /// Retrieves an element using (N, C, H, W) indexing
    pub fn get(&self, n: usize, c: usize, h: usize, w: usize) -> T {
        assert!(self.filter.get_shape().len() <= 4);

        let (n_size, c_size, h_size, w_size) = self.filter.get4d();

        assert!(n < n_size);
        assert!(c < c_size);
        assert!(h < h_size);
        assert!(w < w_size);
        let flat_index = n * (c_size * h_size * w_size) + c * (h_size * w_size) + h * w_size + w;
        self.filter.get_data()[flat_index]
    }

    pub fn get_shape(&self) -> Vec<usize> {
        self.filter.get_shape()
    }

    pub fn kw(&self) -> usize {
        self.filter.kw()
    }

    pub fn kx(&self) -> usize {
        self.filter.kx()
    }

    pub fn nw(&self) -> usize {
        self.filter.nw()
    }

    pub fn ncols_2d(&self) -> usize {
        self.filter.ncols_2d()
    }

    pub fn nrows_2d(&self) -> usize {
        self.filter.nrows_2d()
    }
    pub fn filter_size(&self) -> usize {
        self.filter.filter_size()
    }

    fn num_outputs(num_inputs: usize) -> usize {
        assert_eq!(num_inputs, 1);
        1
    }
}

impl<T: Number> OpInfo for Convolution<T> {
    fn output_shapes(
        &self,
        input_shapes: &[Vec<usize>],
        padding_mode: PaddingMode,
    ) -> Vec<Vec<usize>> {
        input_shapes
            .iter()
            .map(|shape| self.output_shape(shape.as_slice(), padding_mode))
            .collect()
    }

    fn num_outputs(&self, num_inputs: usize) -> usize {
        Self::num_outputs(num_inputs)
    }

    fn describe(&self) -> String {
        format!(
            "Conv: ({},{},{},{})",
            self.filter.kw(),
            self.filter.kx(),
            self.filter.nw(),
            self.filter.nw()
        )
    }

    fn is_provable(&self) -> bool {
        IS_PROVABLE
    }
}

impl Evaluate<f32> for Convolution<f32> {
    fn evaluate<E: ExtensionField>(
        &self,
        inputs: &[&Tensor<f32>],
        _unpadded_input_shapes: Vec<Vec<usize>>,
    ) -> Result<LayerOut<f32, E>> {
        ensure!(
            inputs.len() == 1,
            "Found more than 1 input when evaluating convolution layer"
        );
        let input = inputs[0];
        Ok(LayerOut::from_vec(vec![input.conv2d(
            &self.filter,
            &self.bias,
            1,
        )]))
    }
}

impl Convolution<f32> {
    /// Quantizes the filter and the bias.
    /// It uses a custom scaling factor `bias_s` for the bias, if provided,
    /// otherwise the same scaling factor of the weights (i.e., `s`) is used
    pub fn quantize(self, s: &ScalingFactor, bias_s: &ScalingFactor) -> Convolution<Element> {
        let quantized_filter = self.filter.quantize(s);
        let bias = self.bias.quantize(bias_s);
        Convolution::<Element>::new(quantized_filter, bias)
    }

    pub fn op<E: ExtensionField>(&self, input: &Tensor<f32>) -> Tensor<f32> {
        input.conv2d(&self.filter, &self.bias, 1)
    }

    pub fn max_abs_weight(&self) -> f32 {
        let max_weight = self.filter.max_abs_output();
        let max_bias = self.bias.max_abs_output();
        let distance = (max_weight - max_bias).abs() / max_weight;
        if distance > 0.1 {
            warn!(
                "max_abs_weight CONV: distance between max_weight and max_bias is too large: {:.2}%",
                distance * 100.0
            );
        }
        self.filter.max_abs_output().max(self.bias.max_abs_output())
    }
}

impl Evaluate<Element> for Convolution<Element> {
    fn evaluate<E: ExtensionField>(
        &self,
        inputs: &[&Tensor<Element>],
        unpadded_input_shapes: Vec<Vec<usize>>,
    ) -> Result<LayerOut<Element, E>> {
        ensure!(
            inputs.len() == 1,
            "Found more than 1 input when evaluating convolution layer"
        );
        let input = inputs[0];
        ensure!(
            unpadded_input_shapes.len() == 1,
            "Found more than 1 input shape when evaluating convolution layer"
        );
        let (output, proving_data) = self.op(input, unpadded_input_shapes[0].as_slice());
        Ok(LayerOut {
            outputs: vec![output],
            proving_data: Some(proving_data),
        })
    }
}

impl Convolution<Element> {
    /// Pads the filter and bias, and adapt the filter to the convolution fft operation.
    pub fn into_padded_and_ffted(mut self, unpadded_input_shape: &[usize]) -> Self {
        self.filter = self.filter.pad_next_power_of_two();
        self.bias = self.bias.pad_next_power_of_two();
        let padded_input_shape = unpadded_input_shape
            .iter()
            .map(|&x| x.next_power_of_two())
            .collect::<Vec<usize>>();
        self.filter = self.filter.into_fft_conv(&padded_input_shape);
        self
    }

    pub fn op<E: ExtensionField>(
        &self,
        input: &Tensor<Element>,
        unpadded_input_shape: &[usize],
    ) -> (Tensor<Element>, ConvData<E>) {
        let (output, mut proving_data) = self.filter.fft_conv(input);
        let conv_output = self.add_bias(&output);
        // we record here the output _after_ the bias addition. During proving it's necessary since we're proving the clearing garbage
        // and that produces a new claim on this output.
        proving_data.set_output(conv_output.get_data());
        // At this stage, we're creating a "garbage clearing" tensor that sets all garbage values to 0. This is necessary
        // since the garbage might be of any value and we need to restrict the range of the output due to requantization proving logic.
        let unpadded_output_shape = conv2d_shape(unpadded_input_shape, &self.unpadded_shape);
        debug_assert_eq!(
            { padded_conv2d_shape(&input.get_shape(), &self.filter.real_shape()) },
            conv_output.get_shape(),
            "FFT output shape not computable"
        );
        let cleared_tensor = clear_garbage(&conv_output, &unpadded_output_shape);
        debug_assert!({
            // check that applying the clearing tensor to the conv output gives the same result - as we'd be using the clearing tensor
            // for proving
            let clearing_tensor =
                new_clearing_tensor(&unpadded_output_shape, &conv_output.get_shape());
            let cleared_tensor2 = conv_output.flatten().mul(&clearing_tensor);
            cleared_tensor.get_data() == cleared_tensor2.get_data()
        });
        (cleared_tensor, proving_data)
    }

    /// Returns the min and max output range of the convolution layer for a given input range.
    /// NOTE: it assumes the weights in float are NOT fft'd
    pub fn output_range(&self, _min_input: Element, _max_input: Element) -> (Element, Element) {
        // 2^{BIT_LEN + log2(k_h * k_w * k_c)}
        let (_k_n, k_c, k_h, k_w) = self.filter.get4d();
        let exp = 2 * *quantization::BIT_LEN + ceil_log2(k_h * k_w * k_c + 1);
        let min = -(2u64.pow(exp as u32) as Element);
        let max = 2u64.pow(exp as u32) as Element;
        (min, max)
    }

    pub fn prove_batch_fft_weights<E: ExtensionField, T: Transcript<E>>(
        &self,
        prover: &mut Prover<E, T>,
        r: Vec<E>,
    ) -> (
        sumcheck::structs::IOPProof<E>,
        Vec<E>,
        Vec<E>,
        (Vec<sumcheck::structs::IOPProof<E>>, Vec<Vec<E>>),
    )
    where
        E::BaseField: Serialize + DeserializeOwned,
        E: Serialize + DeserializeOwned,
    {
        let padded_rows = 2 * self.filter.nw() * self.filter.nw();
        let mut w1_reduced: Vec<E> = vec![E::ZERO; self.filter.real_nw() * self.filter.real_nw()];

        // Partition r in (r1,r2)
        let mut r1 = vec![E::ZERO; padded_rows.ilog2() as usize];
        let mut r2 = vec![E::ZERO; r.len() - padded_rows.ilog2() as usize];
        for i in 0..r1.len() {
            r1[i] = r[i];
        }

        for i in 0..r2.len() {
            r2[i] = r[i + r1.len()];
        }
        // compute W(r1,i)
        let mut w_red: Vec<E> = vec![E::ZERO; padded_rows];
        let mut f_middle: Vec<Vec<E>> = vec![Vec::new(); r1.len() - 1];
        let beta = compute_betas_eval(&r2);
        prover.phi_g_init(
            &mut w_red,
            &mut f_middle,
            r1.clone(),
            E::from(1),
            padded_rows.ilog2() as usize,
            false,
        );
        // compute X(i,r2)
        let filter_size = self.filter.real_nw() * self.filter.real_nw();
        (0..self.filter.kw()).for_each(|i| {
            (0..self.filter.kx()).for_each(|j| {
                (0..filter_size).for_each(|k| {
                    let index = i * filter_size * self.filter.kx() + j * filter_size + k;
                    let v: E = self.filter.data[index].to_field();
                    w1_reduced[k] += beta[i * self.filter.kx() + j] * v;
                });
            });
        });
        // for i in 0..self.filter.kw(){
        // for j in 0..self.filter.kx(){
        // for k in 0..filter_size{
        // let v: E = self.filter.data[i*filter_size*self.filter.kx() + j*filter_size + k].to_field();
        // W1_reduced[k] += beta[i*self.filter.kx()+j]*v;
        // }
        // }
        // }

        let partial_evals = w1_reduced.clone();
        w1_reduced = index_wf(
            &w1_reduced.clone(),
            self.filter.real_nw(),
            self.filter.nw(),
            padded_rows,
        )
        .collect::<Vec<E>>();
        let f_m = w1_reduced.into_mle();

        // f_m.fix_high_variables_in_place(&r2);

        // Construct the virtual polynomial and run the sumcheck prover

        let f_red = w_red.into_mle();

        let mut vp = VirtualPolynomial::<E>::new(f_m.num_vars);
        vp.add_mle_list(vec![f_m.clone().into(), f_red.clone().into()], E::ONE);
        #[allow(deprecated)]
        let (proof, state) = IOPProverState::<E>::prove_parallel(vp, prover.transcript);

        let claims = state.get_mle_final_evaluations();

        let out_point = proof.point.clone();
        (
            proof,
            claims,
            partial_evals,
            prover.delegate_matrix_evaluation(&mut f_middle, r1.clone(), out_point, false),
        )
    }
}

impl<E> ProveInfo<E> for Convolution<Element>
where
    E: ExtensionField + DeserializeOwned,
    E::BaseField: Serialize + DeserializeOwned,
{
    fn step_info(&self, id: PolyID, mut aux: ContextAux) -> Result<(LayerCtx<E>, ContextAux)> {
        let mut filter_shape = self.filter.get_shape();
        filter_shape.remove(1);
        aux.last_output_shape
            .iter_mut()
            .for_each(|shape| *shape = filter_shape.clone());

        let mut delegation_fft: Vec<VPAuxInfo<E>> = Vec::new();
        let mut delegation_fft_weights: Vec<VPAuxInfo<E>> = Vec::new();
        let mut delegation_ifft: Vec<VPAuxInfo<E>> = Vec::new();
        for i in (0..(self.filter_size().ilog2() as usize)).rev() {
            delegation_fft.push(VPAuxInfo::<E>::from_mle_list_dimensions(&[vec![
                i + 1,
                i + 1,
                i + 1,
            ]]));
            delegation_fft_weights.push(VPAuxInfo::<E>::from_mle_list_dimensions(&[vec![
                i + 1,
                i + 1,
                i + 1,
            ]]));
            delegation_ifft.push(VPAuxInfo::<E>::from_mle_list_dimensions(&[vec![
                i + 1,
                i + 1,
                i + 1,
            ]]));
        }

        let conv_info = LayerCtx::Convolution(ConvCtx {
            poly_id: id,
            bias_poly_id: BIAS_POLY_ID + id,
            ifft_aux: VPAuxInfo::<E>::from_mle_list_dimensions(&[vec![
                ((self.filter_size()).ilog2() as usize) + 1,
                ((self.filter_size()).ilog2() as usize) + 1,
            ]]),
            fft_aux: VPAuxInfo::<E>::from_mle_list_dimensions(&[vec![
                ((self.filter_size()).ilog2() as usize) + 1,
                ((self.filter_size()).ilog2() as usize) + 1,
            ]]),
            fft_weights_aux: VPAuxInfo::<E>::from_mle_list_dimensions(&[vec![
                ((self.filter_size()).ilog2() as usize) + 1,
                ((self.filter_size()).ilog2() as usize) + 1,
            ]]),
            hadamard: VPAuxInfo::<E>::from_mle_list_dimensions(&[vec![
                ((self.kx() * self.filter_size()).ilog2() as usize) + 1,
                ((self.kx() * self.filter_size()).ilog2() as usize) + 1,
                ((self.kx() * self.filter_size()).ilog2() as usize) + 1,
            ]]),
            delegation_fft,
            delegation_fft_weights,
            delegation_ifft,
            kw: self.kw(),
            kx: self.kx(),
            nw: self.filter.nw(),
            real_nw: self.filter.real_nw(),
            filter_size: self.filter_size(),
            unpadded_filter_shape: self.unpadded_shape.clone(),
            padded_filter_shape: self.filter.real_shape(),
        });
        Ok((conv_info, aux))
    }

    fn commit_info(&self, id: NodeId) -> Vec<Option<(PolyID, Vec<E>)>> {
        let filter_evals = self.filter.get_conv_weights();
        let bias_evals = self.bias.evals_flat();
        let id = id as PolyID;
        debug!(
            "Commitment : conv layer ID {}: size {}",
            id,
            filter_evals.len().ilog2()
        );
        debug!(
            "Commitment : conv layer bias ID {}: size {}",
            BIAS_POLY_ID + id,
            bias_evals.len().ilog2()
        );
        vec![
            Some((id, filter_evals)),
            Some((BIAS_POLY_ID + id, bias_evals)),
        ]
    }
}

impl Convolution<f32> {
    fn quantize_from_scalings(
        self,
        input_scaling: &[ScalingFactor],
        output_scaling: ScalingFactor,
    ) -> anyhow::Result<QuantizeOutput<Convolution<Element>>> {
        let model_scaling = ScalingFactor::from_absolute_max(self.max_abs_weight(), None);
        let num_inputs = input_scaling.len();
        ensure!(
            num_inputs == 1,
            "Number of input scaling factor for convolution layer different from 1"
        );
        let input_scaling = &input_scaling[0];
        let bias_scaling = {
            // bias has to be quantized over integers with double bit length
            let min_quantized = -(1 << (2 * (*BIT_LEN) - 1)) + 1;
            let max_quantized = (1 << (2 * (*BIT_LEN) - 1)) - 1;
            ScalingFactor::from_scale(
                input_scaling.scale() * model_scaling.scale(),
                Some((min_quantized, max_quantized)),
            )
        };
        let quantized_conv = self.quantize(&model_scaling, &bias_scaling);
        let shift = input_scaling.shift(&model_scaling, &output_scaling);
        let (quantized_min, _quantized_max) =
            quantized_conv.output_range(*quantization::MIN, *quantization::MAX);
        let requant = Requant::new(quantized_min.unsigned_abs() as usize, shift);
        Ok(QuantizeOutput {
            quanzited_op: quantized_conv,
            output_scalings: vec![output_scaling],
            requant_layer: Some(requant),
        })
    }
}

impl QuantizeOp for Convolution<f32> {
    type QuantizedOp = Convolution<Element>;

    fn quantize_op<S: ScalingStrategy>(
        self,
        data: &S::AuxData,
        node_id: NodeId,
        input_scaling: &[ScalingFactor],
    ) -> anyhow::Result<QuantizeOutput<Self::QuantizedOp>> {
<<<<<<< HEAD
        let num_outputs = self.num_outputs(input_scaling.len());
        let mut output_scalings = S::scaling_factors_for_node(data, node_id, num_outputs);
        ensure!(
            output_scalings.len() == 1,
            "Output scaling for convolution layer different from 1"
        );
        let output_scaling = output_scalings.pop().unwrap();
=======
        let (min, max) = tracker.distribution_info(node_id, 0);
        let output_scaling = ScalingFactor::from_absolute_max(min.abs().max(max.abs()), None);
        self.quantize_from_scalings(input_scaling, output_scaling)
    }
}

impl QuantizeOp<AbsoluteMax> for Convolution<f32> {
    type QuantizedOp = Convolution<Element>;

    fn quantize_op(
        self,
        _: &<AbsoluteMax as ScalingStrategy>::AuxData,
        _node_id: NodeId,
        input_scaling: &[ScalingFactor],
    ) -> anyhow::Result<QuantizeOutput<Self::QuantizedOp>> {
        // TODO: remove this is broken
        let output_scaling = ScalingFactor::default();
>>>>>>> 12a352e7
        self.quantize_from_scalings(input_scaling, output_scaling)
    }
}

impl PadOp for Convolution<Element> {
    fn pad_node(self, si: &mut ShapeInfo) -> Result<Self>
    where
        Self: Sized,
    {
        pad_conv(self, si)
    }
}

impl<E> ProvableOp<E> for Convolution<Element>
where
    E: ExtensionField,
    E::BaseField: Serialize + DeserializeOwned,
    E: Serialize + DeserializeOwned,
{
    type Ctx = ConvCtx<E>;

    fn prove<T: Transcript<E>>(
        &self,
        id: NodeId,
        ctx: &Self::Ctx,
        last_claims: Vec<&Claim<E>>,
        step_data: &StepData<E, E>,
        prover: &mut Prover<E, T>,
    ) -> Result<Vec<Claim<E>>> {
        Ok(vec![self.prove_convolution_step(
            prover,
            last_claims[0],
            step_data.outputs.outputs()[0],
            &step_data.unpadded_output_shapes[0],
            step_data.outputs.proving_data.as_ref().unwrap(),
            ctx,
            id,
        )?])
    }
}

impl<E: ExtensionField> OpInfo for ConvCtx<E>
where
    E::BaseField: Serialize + DeserializeOwned,
    E: Serialize + DeserializeOwned,
{
    fn output_shapes(
        &self,
        input_shapes: &[Vec<usize>],
        padding_mode: PaddingMode,
    ) -> Vec<Vec<usize>> {
        input_shapes
            .iter()
            .map(|shape| self.output_shape(shape, padding_mode))
            .collect()
    }

    fn num_outputs(&self, num_inputs: usize) -> usize {
        Convolution::<Element>::num_outputs(num_inputs)
    }

    fn describe(&self) -> String {
        format!(
            "Conv Ctx: ({},{},{},{})",
            self.kw, self.kx, self.nw, self.nw,
        )
    }

    fn is_provable(&self) -> bool {
        IS_PROVABLE
    }
}

impl<E> VerifiableCtx<E> for ConvCtx<E>
where
    E: ExtensionField,
    E::BaseField: Serialize + DeserializeOwned,
    E: Serialize + DeserializeOwned,
{
    type Proof = ConvProof<E>;

    fn verify<T: Transcript<E>>(
        &self,
        proof: &Self::Proof,
        last_claims: &[&Claim<E>],
        verifier: &mut Verifier<E, T>,
        shape_step: &ShapeStep,
    ) -> Result<Vec<Claim<E>>> {
        Ok(vec![self.verify_convolution(
            verifier,
            last_claims[0],
            proof,
            shape_step,
        )?])
    }
}

impl Convolution<Element> {
    // Prove convolution of a CNN network. This is a convolution between in a 3D matrix X of dimension k_x * n_x * n_x
    // and a 4D filter matrix W of dimension k_w * k_x * n_w * n_w. The output is a 3D matrix Y of dimension k_w * n_x * n_x
    // We want to batch prove the following: Y[i] = iFFT(sum_{j \in [n_x]}(FFT(X[j]) o FFT(W[i][j])).
    #[timed::timed_instrument(name = "Prover::prove_convolution_step")]
    pub fn prove_convolution_step<E: ExtensionField, T: Transcript<E>>(
        &self,
        prover: &mut Prover<E, T>,
        // last random claim made
        last_claim: &Claim<E>,
        // Struct containing all necessary information
        // to generate a convolution proof
        output: &Tensor<E>,
        unpadded_output_shape: &[usize],
        proving_data: &ConvData<E>,
        info: &ConvCtx<E>,
        id: NodeId,
    ) -> anyhow::Result<Claim<E>>
    where
        E::BaseField: Serialize + DeserializeOwned,
        E: Serialize + DeserializeOwned,
    {
        // First part is proving the clearing of the garbage has been done correctly.
        // For this, we create the clearing garbage tensor and just prove hadamard with the output.
        // This results in two claims: one for the non-cleared tensor and one for the clearing tensor (only 1s and 0s)
        // The non-cleared tensor claim gets passed to the main regular logic of convolution
        // The clearing tensor one gets stored in the proof and will be checked manually by the verifier (CURRENTLY)
        let clearing_tensor = new_clearing_tensor(unpadded_output_shape, &output.get_shape());
        // Take the elements BEFORE bias addition - this is what the rest of the convolution proving step expects.
        // TODO: could trade off less memory by directly recomputing it from conv data with the input shape as well.
        let conv_after_bias =
            Tensor::new(output.get_shape(), proving_data.output_as_element.clone());
        debug_assert!({
            println!(
                "PROVE: conv_after_bias.shape(): {:?}",
                conv_after_bias.get_shape()
            );
            println!(
                "PROVE: conv_after_bias.data(): {:?}",
                &conv_after_bias.get_data()[..30]
            );
            println!("PROVE: unpadded_output_shape: {unpadded_output_shape:?}");
            println!("PROVE: output.shape(): {:?}", output.get_shape());
            let cleared_out = conv_after_bias.flatten().mul(&clearing_tensor);
            let fielded: Tensor<E> = cleared_out.to_fields();
            fielded.get_data().to_vec() == output.get_data()
        });
        let clearing_proof = hadamard::prove(
            prover.transcript,
            last_claim,
            &conv_after_bias,
            &clearing_tensor,
        );
        // since v1 is the non cleared tensor, this is what the rest of the convolution proving expects
        let last_claim = Claim::new(
            clearing_proof.random_point().to_vec(),
            clearing_proof.v1_eval(),
        );

        let filter = self;
        assert_eq!(
            filter.filter_size() * filter.kw() * 2,
            proving_data.output.len() * proving_data.output[0].len(),
            "Inconsistent output size"
        );
        assert_eq!(
            (filter.filter_size() * filter.kw()).ilog2() as usize,
            last_claim.point.len(),
            "Inconsistent random point size. Expected : {}, got: {}",
            ((filter.filter_size() * filter.kw()).ilog2()),
            last_claim.point.len()
        );
        let mut r = vec![E::ZERO; last_claim.point.len() + 1];
        let mut bias_point = vec![E::ZERO; filter.kw().ilog2() as usize];
        for i in 0..(filter.filter_size().ilog2() as usize) {
            r[i] = E::ONE - last_claim.point[i];
        }
        for i in 0..(filter.kw().ilog2() as usize) {
            r[i + (filter.filter_size().ilog2() as usize) + 1] =
                last_claim.point[i + (filter.filter_size().ilog2() as usize)];
            bias_point[i] = last_claim.point[i + (filter.filter_size().ilog2() as usize)];
        }
        let mut bias_eval = E::ZERO;
        if !bias_point.is_empty() {
            bias_eval = filter
                .bias
                .evals_flat::<E>()
                .into_mle()
                .evaluate(&bias_point);
        } else if filter.bias.data.len() == 1 {
            bias_eval = filter.bias.evals_flat::<E>()[0];
        }

        debug_assert!({
            let y = proving_data
                .output
                .clone()
                .into_iter()
                .flatten()
                .collect::<Vec<_>>()
                .into_mle()
                .evaluate(&r);
            debug_assert_eq!(last_claim.eval - bias_eval, y, "Error in Conv 1");
            last_claim.eval - bias_eval == y
        });

        let mut temp_t = prover.transcript.clone();
        let (ifft_proof, ifft_claim, ifft_del_proof) =
            prover.prove_batch_ifft(r.clone(), &proving_data.prod);

        assert_eq!(
            filter.filter_size().ilog2() as usize + 1,
            ifft_proof.point.len(),
            "Error in ifft sumceck"
        );
        debug_assert!({
            IOPVerifierState::<E>::verify(
                last_claim.eval - bias_eval,
                &ifft_proof.clone(),
                &info.ifft_aux.clone(),
                &mut temp_t,
            );
            println!("iFFT Sumcheck Correct");
            true
        });

        // After this point, the verifier holds an evaluation claim of proving_data.prod at P1.randomness[0][i]
        // Let r' = P1.randomness[0][i] and y is the evaluation claim of prod = proving_data.prod
        // What we want to do now is to prove that prod has been correctly computed from X_fft and w (= proving_data.w)
        // In other words we want to show that prod[i] = sum_{j \in [k_x]} x[j] o w[i][j] for each i in [k_w]
        // For this let r1 be the last log(k_w) elements of r and r2 the first log(n_x^2) elements
        // Compute the arrays beta1,beta2 such that beta1[i] = beta(i,r1) and beta2[i] = beta(i,r2)

        let mut r_ifft: Vec<E> = ifft_proof.point.clone();
        for i in (proving_data.output[0].len().ilog2() as usize)..r.len() {
            r_ifft.push(r[i]);
        }

        debug_assert!({
            let eval1 = proving_data
                .prod
                .clone()
                .into_iter()
                .flatten()
                .collect::<Vec<_>>()
                .into_mle()
                .evaluate(&r_ifft);
            let eval2 = ifft_claim[0];
            debug_assert_eq!(
                proving_data
                    .prod
                    .clone()
                    .into_iter()
                    .flatten()
                    .collect::<Vec<_>>()
                    .into_mle()
                    .evaluate(&r_ifft),
                ifft_claim[0],
                "Error in Conv 1"
            );
            eval1 == eval2
        });

        let r1 = &r_ifft[(proving_data.output[0].len().ilog2() as usize)..];
        let r2 = &r_ifft[..(proving_data.output[0].len().ilog2() as usize)];
        let beta1 = compute_betas_eval(r1);
        let beta2 = compute_betas_eval(r2);
        // Given beta1,beta2 observe that :
        // \sum_{i \in [k_w]} beta1[i]prod[i] = \sum_{i \in [k_w]}sum_{j \in [k_x]} x[j] o w[i][j] =
        // = sum_{j \in [k_x]}x[j]o(\sum_{i \in [k_w]}(beta[i]*w[i][j])). We let w_reduced[j] = \sum_{i \in [k_w]}(beta[i]*w[i][j])
        // We have  \sum_{i \in [k_w]} beta1[i]prod[i] = sum_{j \in [k_x]} x[j]o w_{reduced[j]}.
        // So here we compute w_reduced

        let beta_acc = vec![beta2.clone(); filter.kx()].concat();

        // After computing w_reduced, observe that y = \sum_{k \in [n_x^2]} sum_{j \in [k_x]} beta2[k]*x[j][k]*w_reduced[j][k]
        // This is a cubic sumcheck where v1 = [x[0][0],...,x[k_x][n_x^2]], v2 = [w_reduced[0][0],...,w_reduced[k_x][n_x^2]]
        // and v3 = [beta2,..(k_x times)..,beta2]. So, first initialzie v3 and then invoke the cubic sumceck.
        let mut aggregated_filter =
            vec![vec![E::ZERO; self.filter.real_nw() * self.filter.real_nw()]; self.filter.kx()];
        let filter_size = self.filter.real_nw() * self.filter.real_nw();
        // Compute aggregated_filter using iterators
        // TO DO: PARALLELIZE
        (0..self.filter.kx()).for_each(|i| {
            (0..self.filter.kw()).for_each(|j| {
                aggregated_filter[i]
                    .iter_mut()
                    .enumerate()
                    .for_each(|(k, v)| {
                        let index = j * self.filter.kx() * filter_size + i * filter_size + k;
                        let v_field: E = self.filter.data[index].to_field();
                        *v += beta1[j] * v_field;
                    });
            });

            aggregated_filter[i] = index_wf(
                &aggregated_filter[i],
                self.filter.real_nw(),
                self.filter.nw(),
                2 * self.filter.nw() * self.filter.nw(),
            )
            .collect::<Vec<E>>();

            fft(&mut aggregated_filter[i], false);
        });

        // We need to fix the high variables in place for the filter at r1.
        let f1 = aggregated_filter
            .into_iter()
            .flatten()
            .collect::<Vec<E>>()
            .into_mle();

        let f2 = proving_data
            .input_fft
            .iter()
            .flatten()
            .copied()
            .collect::<Vec<_>>()
            .into_mle();
        let f3 = beta_acc.into_mle();

        let mut vp = VirtualPolynomial::<E>::new(f1.num_vars);
        vp.add_mle_list(
            vec![f1.clone().into(), f2.clone().into(), f3.clone().into()],
            E::ONE,
        );
        #[allow(deprecated)]
        let (hadamard_proof, state) = IOPProverState::<E>::prove_parallel(vp, prover.transcript);
        let hadamard_claims = state.get_mle_final_evaluations();

        let point = [hadamard_proof.point.as_slice(), r1].concat();
        // let eval = hadamard_claims[0];

        // Finally prove the correct computation of the x_fft and get an evaluation claim of the input
        let (fft_proof, fft_claim, fft_del_proof) = prover.prove_batch_fft(
            hadamard_proof.point.clone(),
            &mut proving_data.input.clone(),
        );

        let (fft_proof_weights, fft_weight_claims, partial_evals, fft_weights_del_proof) =
            self.prove_batch_fft_weights(prover, point.clone());

        let weights_rand: Vec<E> = prover
            .transcript
            .read_challenges((self.filter.real_nw() * self.filter.real_nw()).ilog2() as usize);
        debug_assert!({
            let mut weights_point = fft_proof_weights.point.clone();
            let mut v_weights = weights_point.pop().unwrap();
            v_weights = (E::ONE - v_weights).invert().unwrap();

            let mut r = [
                weights_rand.clone(),
                point[(2 * self.filter.nw() * self.filter.nw()).ilog2() as usize..].to_vec(),
            ]
            .concat();
            // println!("({},{}), {}",proving_data.input.len(),proving_data.input[0].len(),p.len());
            let mut y = self.filter.get_conv_weights::<E>().into_mle().evaluate(&r);
            assert_eq!(
                y,
                partial_evals.clone().into_mle().evaluate(&weights_rand),
                "Error in fft_weights eval"
            );
            let mut indexes = vec![0_usize; self.filter.real_nw() * self.filter.real_nw()];
            for i in 0..self.filter.real_nw() {
                for j in 0..self.filter.real_nw() {
                    indexes[i * self.filter.real_nw() + j] = i * self.filter.nw() + j;
                }
            }
            r = weights_point[..(self.filter.nw() * self.filter.nw()).ilog2() as usize].to_vec();
            let mut betas = vec![E::ZERO; self.filter.real_nw() * self.filter.real_nw()];
            for i in 0..betas.len() {
                betas[i] = identity_eval(&r, &to_bits(indexes[i], r.len()));
            }
            y = E::ZERO;
            for i in 0..betas.len() {
                y += betas[i] * partial_evals[i];
            }
            assert_eq!(
                y,
                fft_weight_claims[0] * v_weights,
                "Error in padded weights eval"
            );
            y == fft_weight_claims[0] * v_weights
        });

        prover
            .commit_prover
            .add_claim(
                info.poly_id,
                Claim::new(
                    [
                        weights_rand.clone(),
                        point[(2 * self.filter.nw() * self.filter.nw()).ilog2() as usize..]
                            .to_vec(),
                    ]
                    .concat(),
                    partial_evals.clone().into_mle().evaluate(&weights_rand),
                ),
            )
            .context("unable to add convolution claim")?;
        prover
            .commit_prover
            .add_claim(info.bias_poly_id, Claim::new(bias_point, bias_eval))
            .context("unable to add bias claim in convolution")?;

        prover.push_proof(
            id,
            LayerProof::Convolution(ConvProof {
                fft_proof: fft_proof.clone(),
                fft_claims: fft_claim.clone(),
                fft_proof_weights,
                ifft_proof,
                fft_delegation_proof: fft_del_proof.0,
                fft_delegation_proof_weights: fft_weights_del_proof.0,
                ifft_delegation_proof: ifft_del_proof.0,
                hadamard_proof: hadamard_proof.clone(),
                ifft_claims: ifft_claim,
                fft_weight_claims,
                fft_delegation_claims: fft_del_proof.1,
                fft_delegation_weights_claims: fft_weights_del_proof.1,
                ifft_delegation_claims: ifft_del_proof.1,
                hadamard_clams: hadamard_claims,
                bias_claim: bias_eval,
                partial_evals,
                clearing_proof,
            }),
        );
        let mut input_point = fft_proof.point.clone();
        let mut v = input_point.pop().unwrap();
        v = (E::ONE - v).invert().unwrap();
        debug_assert!({
            let mut p = [
                input_point.clone(),
                hadamard_proof.point[((filter.filter_size() * 2).ilog2() as usize)..].to_vec(),
            ]
            .concat();
            // println!("({},{}), {}",proving_data.input.len(),proving_data.input[0].len(),p.len());
            let y = proving_data
                .input
                .clone()
                .into_iter()
                .flat_map(|v| v.into_iter())
                .collect::<Vec<E>>()
                .into_mle()
                .evaluate(&p);
            assert_eq!(y, fft_claim[0] * v, "Error in input eval CONV PROVER");
            for i in 0..((filter.filter_size().ilog2()) as usize) {
                p[i] = E::ONE - p[i];
            }
            assert_eq!(
                proving_data.real_input.clone().into_mle().evaluate(&p),
                fft_claim[0] * v,
                "Error in real input eval CONV PROVER"
            );
            proving_data.real_input.clone().into_mle().evaluate(&p) == fft_claim[0] * v
        });
        for i in 0..input_point.len() {
            input_point[i] = E::ONE - input_point[i];
        }
        let final_claim = Claim {
            point: [
                input_point.clone(),
                hadamard_proof.point[((filter.filter_size() * 2).ilog2() as usize)..].to_vec(),
            ]
            .concat(),
            eval: fft_claim[0] * v,
        };

        Ok(final_claim)
    }
}

impl<E> ConvCtx<E>
where
    E::BaseField: Serialize + DeserializeOwned,
    E: ExtensionField + Serialize + DeserializeOwned,
{
    pub fn output_shape(&self, input_shape: &[usize], padding_mode: PaddingMode) -> Vec<usize> {
        match padding_mode {
            PaddingMode::NoPadding => conv2d_shape(input_shape, &self.unpadded_filter_shape),
            PaddingMode::Padding => padded_conv2d_shape(input_shape, &self.padded_filter_shape),
        }
    }
    pub(crate) fn verify_fft_delegation<T: Transcript<E>>(
        &self,
        verifier: &mut Verifier<E, T>,
        mut claim: E,
        proof: &ConvProof<E>,
        delegation_proof: &Vec<IOPProof<E>>,
        delegation_claims: &Vec<Vec<E>>,
        mut prev_r: Vec<E>,
    ) {
        let iter = delegation_proof.len();
        // Verify delegation protocol of W iFFT matrix
        let exponents = pow_two_omegas(iter + 1, false);
        for i in 0..iter {
            IOPVerifierState::<E>::verify(
                claim,
                &delegation_proof[i],
                &self.delegation_fft[i],
                verifier.transcript,
            );

            assert_eq!(
                identity_eval(
                    delegation_proof[i].point.clone().as_slice(),
                    prev_r.clone().as_slice()
                ),
                delegation_claims[i][0],
                "Error in identity evaluation fft delegation iter : {i}"
            );

            assert_eq!(
                phi_eval(
                    delegation_proof[i].point.clone(),
                    proof.hadamard_proof.point[i],
                    prev_r[prev_r.len() - 1],
                    exponents.clone(),
                    i == 0
                ),
                delegation_claims[i][1],
                "Error in phi computation fft delegation iter : {i}"
            );

            claim = delegation_claims[i][2];
            prev_r = delegation_proof[i].point.clone();
        }
        assert_eq!(
            claim,
            (E::ONE - E::from(2) * proof.hadamard_proof.point[iter]) * prev_r[0] + E::ONE
                - prev_r[0],
            "Error in final FFT delegation step"
        );
    }

    pub(crate) fn verify_convolution<T: Transcript<E>>(
        &self,
        verifier: &mut Verifier<E, T>,
        last_claim: &Claim<E>,
        proof: &ConvProof<E>,
        shape_step: &ShapeStep,
    ) -> anyhow::Result<Claim<E>> {
        ensure!(
            shape_step.unpadded_input_shape.len() == 1,
            "More than 1 unpadded input shape found for convolution layer",
        );
        ensure!(
            shape_step.padded_input_shape.len() == 1,
            "More than 1 padded input shape found for convolution layer",
        );
        // The first thing to do is to recreate the hadamard clearing tensor
        // Since this is only coming from public information, the verifier
        // creates the vector and evaluates it.
        // NOTE: for succinctness of verification, we could also have
        // the prover commits to the tensor product and we could skip this step.
        // OR find a closed formula
        //
        // To recreat it, we need the unpadded output shape and the real output shape.
        let unpadded_output_shape = conv2d_shape(
            &shape_step.unpadded_input_shape[0],
            &self.unpadded_filter_shape,
        );
        let real_output_shape =
            padded_conv2d_shape(&shape_step.padded_input_shape[0], &self.padded_filter_shape);
        let clearing_tensor = new_clearing_tensor(&unpadded_output_shape, &real_output_shape);
        // now we need to verify the hadamard proof for the sumcheck part.
        let hctx = hadamard::HadamardCtx::from_len(real_output_shape.iter().product());
        let expected_v2_eval = clearing_tensor
            .to_mle_flat()
            .evaluate(proof.clearing_proof.random_point());
        // also set the claim to be the non-cleared output of conv. The rest of the logic is about proving the bias + fft claims.
        let last_claim = hadamard::verify(
            &hctx,
            verifier.transcript,
            &proof.clearing_proof,
            last_claim,
            expected_v2_eval,
        )
        .context("failure for hadamard proof")?;

        let conv_claim = last_claim.eval - proof.bias_claim;

        IOPVerifierState::<E>::verify(
            conv_claim,
            &proof.ifft_proof,
            &self.ifft_aux,
            verifier.transcript,
        );
        assert_eq!(
            self.delegation_ifft.len(),
            proof.ifft_delegation_proof.len(),
            "Inconsistency in iFFT delegation proofs/aux size"
        );

        let iter = proof.ifft_delegation_proof.len();
        let mut claim = proof.ifft_claims[1];
        let exponents = pow_two_omegas(iter + 1, true);
        let mut prev_r = proof.ifft_proof.point.clone();
        for i in 0..iter {
            IOPVerifierState::<E>::verify(
                claim,
                &proof.ifft_delegation_proof[i],
                &self.delegation_ifft[i],
                verifier.transcript,
            );
            assert_eq!(
                identity_eval(
                    proof.ifft_delegation_proof[i].point.clone().as_slice(),
                    prev_r.clone().as_slice()
                ),
                proof.ifft_delegation_claims[i][0],
                "Error in identity evaluation ifft delegation iter : {i}"
            );
            assert_eq!(
                phi_eval(
                    proof.ifft_delegation_proof[i].point.clone(),
                    E::ONE - last_claim.point[i],
                    prev_r[prev_r.len() - 1],
                    exponents.clone(),
                    false
                ),
                proof.ifft_delegation_claims[i][1],
                "Error in phi computation ifft delegation iter : {i}"
            );

            prev_r = proof.ifft_delegation_proof[i].point.clone();
            claim = proof.ifft_delegation_claims[i][2];
        }
        let scale = E::from(1 << (iter + 1)).invert().unwrap();

        assert_eq!(
            claim,
            scale * (E::ONE) * prev_r[0] + scale * (E::ONE - prev_r[0]),
            "Error in final iFFT delegation step"
        );

        IOPVerifierState::<E>::verify(
            proof.ifft_claims[0],
            &proof.hadamard_proof,
            &self.hadamard,
            verifier.transcript,
        );
        assert_eq!(
            proof.hadamard_clams[2],
            identity_eval(&proof.ifft_proof.point, &proof.hadamard_proof.point),
            "Error in Beta evaluation"
        );

        // >>>>>> TODO : 1) Dont forget beta evaluation 2) verification of the last step of delegation <<<<<<<
        // Verify fft sumcheck
        IOPVerifierState::<E>::verify(
            proof.hadamard_clams[1],
            &proof.fft_proof,
            &self.fft_aux,
            verifier.transcript,
        );
        claim = proof.fft_claims[1];

        assert_eq!(
            self.delegation_fft.len(),
            proof.fft_delegation_proof.len(),
            "Inconsistency in FFT delegation proofs/aux size"
        );

        self.verify_fft_delegation(
            verifier,
            claim,
            proof,
            &proof.fft_delegation_proof,
            &proof.fft_delegation_claims,
            proof.fft_proof.point.clone(),
        );

        IOPVerifierState::<E>::verify(
            proof.hadamard_clams[0],
            &proof.fft_proof_weights,
            &self.fft_weights_aux,
            verifier.transcript,
        );
        claim = proof.fft_weight_claims[1];
        self.verify_fft_delegation(
            verifier,
            claim,
            proof,
            &proof.fft_delegation_proof_weights,
            &proof.fft_delegation_weights_claims,
            proof.fft_proof_weights.point.clone(),
        );

        // Validate the correctness of the padded weights claim
        // using the partial_evals provided by the prover
        let mut weights_point = proof.fft_proof_weights.point.clone();
        let mut v = weights_point.pop().unwrap();
        v = (E::ONE - v).invert().unwrap();

        let y_weights = (0..self.real_nw)
            .flat_map(|i| (0..self.real_nw).map(move |j| (i, j)))
            .fold(E::ZERO, |acc, (i, j)| {
                acc + proof.partial_evals[i * self.real_nw + j]
                    * identity_eval(
                        &to_bits(i * self.nw + j, (self.nw.ilog2() as usize) * 2),
                        &weights_point,
                    )
            });

        assert_eq!(
            proof.fft_weight_claims[0] * v,
            y_weights,
            "Error in padded_fft evaluation claim"
        );

        let weights_rand: Vec<E> = verifier
            .transcript
            .read_challenges((self.real_nw * self.real_nw).ilog2() as usize);

        let point = [
            proof.hadamard_proof.point.as_slice(),
            &last_claim.point[((self.filter_size).ilog2() as usize)..],
        ]
        .concat();

        verifier.commit_verifier.add_claim(
            self.poly_id,
            Claim::new(
                [
                    weights_rand.clone(),
                    point[(2 * self.nw * self.nw).ilog2() as usize..].to_vec(),
                ]
                .concat(),
                proof
                    .partial_evals
                    .clone()
                    .into_mle()
                    .evaluate(&weights_rand),
            ),
        )?;

        verifier.commit_verifier.add_claim(
            self.bias_poly_id,
            Claim::new(
                last_claim.point[(proof.ifft_delegation_proof.len())..].to_vec(),
                proof.bias_claim,
            ),
        )?;

        let mut input_point = proof.fft_proof.point.clone();
        v = input_point.pop().unwrap();
        v = (E::ONE - v).invert().unwrap();
        for point in &mut input_point {
            *point = E::ONE - *point;
        }
        // the output claim for this step that is going to be verified at next step
        Ok(Claim {
            // the new randomness to fix at next layer is the randomness from the sumcheck !
            point: [
                input_point.clone(),
                proof.hadamard_proof.point[((self.filter_size * 2).ilog2() as usize)..].to_vec(),
            ]
            .concat(),
            // the claimed sum for the next sumcheck is MLE of the current vector evaluated at the
            // random point. 1 because vector is secondary.
            eval: proof.fft_claims[0] * v,
        })
    }
}

impl<T: Number> OpInfo for SchoolBookConv<T> {
    fn output_shapes(
        &self,
        input_shapes: &[Vec<usize>],
        padding_mode: PaddingMode,
    ) -> Vec<Vec<usize>> {
        self.0.output_shapes(input_shapes, padding_mode)
    }

    fn num_outputs(&self, num_inputs: usize) -> usize {
        self.0.num_outputs(num_inputs)
    }

    fn describe(&self) -> String {
        todo!()
    }

    fn is_provable(&self) -> bool {
        false
    }
}

impl<T: Number> Evaluate<T> for SchoolBookConv<T> {
    fn evaluate<E: ExtensionField>(
        &self,
        inputs: &[&Tensor<T>],
        _unpadded_input_shapes: Vec<Vec<usize>>,
    ) -> anyhow::Result<LayerOut<T, E>> {
        ensure!(
            inputs.len() == 1,
            "Found more than 1 input when evaluating schoolbook convolution layer"
        );
        let input = inputs[0];
        Ok(LayerOut::from_vec(vec![input.conv2d(
            &self.0.filter,
            &self.0.bias,
            1,
        )]))
    }
}

impl PadOp for SchoolBookConv<Element> {}

<<<<<<< HEAD
impl QuantizeOp for SchoolBookConv<f32> {
=======
impl<E: ExtensionField> ProvableOp<E> for SchoolBookConv<Element>
where
    E::BaseField: Serialize + DeserializeOwned,
    E: Serialize + DeserializeOwned,
{
    type Ctx = LayerCtx<E>; //unused
}

impl<E: ExtensionField> Op<E, Element> for SchoolBookConv<Element>
where
    E::BaseField: Serialize + DeserializeOwned,
    E: Serialize + DeserializeOwned,
{
}

impl<S: ScalingStrategy> QuantizeOp<S> for SchoolBookConv<f32> {
>>>>>>> 12a352e7
    type QuantizedOp = SchoolBookConv<Element>;

    fn quantize_op<S: ScalingStrategy>(
        self,
        _: &S::AuxData,
        _node_id: NodeId,
        input_scaling: &[ScalingFactor],
    ) -> anyhow::Result<QuantizeOutput<Self::QuantizedOp>> {
        Ok(QuantizeOutput {
            quanzited_op: SchoolBookConv(self.0.quantize(
                // we don't care about accurate quantization for schoolbook conv
                &input_scaling[0],
                &input_scaling[0],
            )),
            output_scalings: input_scaling.to_vec(),
            requant_layer: None,
        })
    }
}

#[derive(Clone, Debug, Serialize, Deserialize)]
pub struct SchoolBookConvCtx;

impl<E: ExtensionField> ProveInfo<E> for SchoolBookConv<Element>
where
    E::BaseField: Serialize + DeserializeOwned,
    E: ExtensionField + Serialize + DeserializeOwned,
{
    fn step_info(&self, _id: PolyID, aux: ContextAux) -> Result<(LayerCtx<E>, ContextAux)> {
        let conv_info = LayerCtx::SchoolBookConvolution(SchoolBookConvCtx);
        Ok((conv_info, aux))
    }
}

pub fn pow_two_omegas<E: ExtensionField>(n: usize, is_fft: bool) -> Vec<E> {
    let mut pows = vec![E::ZERO; n - 1];
    let mut rou: E = get_root_of_unity(n);
    if is_fft {
        rou = rou.invert().unwrap();
    }
    pows[0] = rou;
    for i in 1..(n - 1) {
        pows[i] = pows[i - 1] * pows[i - 1];
    }
    pows
}

pub fn phi_eval<E: ExtensionField>(
    r: Vec<E>,
    rand1: E,
    rand2: E,
    exponents: Vec<E>,
    first_iter: bool,
) -> E {
    let mut eval = E::ONE;
    for i in 0..r.len() {
        eval *= E::ONE - r[i] + r[i] * exponents[exponents.len() - r.len() + i];
    }

    if first_iter {
        eval = (E::ONE - rand2) * (E::ONE - rand1 + rand1 * eval);
    } else {
        eval = E::ONE - rand1 + (E::ONE - E::from(2) * rand2) * rand1 * eval;
    }

    eval
}

fn clear_garbage<T: Number>(
    output_tensor: &Tensor<T>,
    mut unpadded_output_shape: &[usize],
) -> Tensor<T> {
    if unpadded_output_shape.len() == 4 {
        unpadded_output_shape = &unpadded_output_shape[1..];
    }
    let padded_shape = output_tensor.get_shape();
    let mut data = output_tensor.get_data().to_vec();
    for i in 0..padded_shape[0] {
        for j in 0..padded_shape[1] {
            for k in 0..padded_shape[2] {
                let index = i * padded_shape[1] * padded_shape[2] + j * padded_shape[2] + k;
                if !(i < unpadded_output_shape[0]
                    && j < unpadded_output_shape[1]
                    && k < unpadded_output_shape[2])
                {
                    data[index] = T::default();
                }
            }
        }
    }
    Tensor::new(padded_shape, data)
}

pub fn new_clearing_tensor(mut og_shape: &[usize], padded_shape: &[usize]) -> Tensor<Element> {
    if og_shape.len() == 4 {
        og_shape = &og_shape[1..];
    }
    assert_eq!(padded_shape.len(), og_shape.len());
    assert_eq!(padded_shape.len(), 3);
    let n = padded_shape.iter().product();
    let mut data: Vec<Element> = vec![0; n];
    for i in 0..padded_shape[0] {
        for j in 0..padded_shape[1] {
            for k in 0..padded_shape[2] {
                let index = i * padded_shape[1] * padded_shape[2] + j * padded_shape[2] + k;
                if i < og_shape[0] && j < og_shape[1] && k < og_shape[2] {
                    data[index] = 1;
                }
            }
        }
    }
    Tensor::new(vec![padded_shape.iter().product()], data)
}

/// Properly pad a filter
/// We use this function so that filter is amenable to FFT based conv2d
/// Usually vec and n are powers of 2
/// Output: [[F[0][0],…,F[0][n_w],0,…,0],[F[1][0],…,F[1][n_w],0,…,0],…]
pub fn index_wf<E: ExtensionField>(
    w: &[E],
    n_real: usize,
    n: usize,
    output_len: usize,
) -> impl ParallelIterator<Item = E> + use<'_, E> {
    (0..output_len).into_par_iter().map(move |idx| {
        let i = idx / n;
        let j = idx % n;
        if i < n_real && j < n_real {
            w[i * n_real + j]
        } else {
            E::ZERO
        }
    })
}

pub fn conv2d_shape_mode(
    input_shape: &[usize],
    filter_shape: &[usize],
    padding_mode: PaddingMode,
) -> Vec<usize> {
    match padding_mode {
        PaddingMode::NoPadding => conv2d_shape(input_shape, filter_shape),
        PaddingMode::Padding => padded_conv2d_shape(input_shape, filter_shape),
    }
}

/// Assumes stride=1, padding=0, and dilation=1
/// https://pytorch.org/docs/stable/generated/torch.nn.Conv2d.html
pub fn conv2d_shape(input_shape: &[usize], filter_shape: &[usize]) -> Vec<usize> {
    let stride = 1usize;
    let padding = 0usize;
    let dilation = 1usize;

    let h_in = if input_shape.len() == 3 {
        input_shape[1]
    } else {
        input_shape[2]
    };
    let kernel = filter_shape[2];
    let h_out = (h_in + 2 * padding - dilation * (kernel - 1) - 1) / stride + 1;
    vec![filter_shape[0], h_out, h_out]
}

/// Similar to conv2d_shape but pads the output shape such that it matches what the padded inference and proving expects
pub fn padded_conv2d_shape(input_shape: &[usize], filter_shape: &[usize]) -> Vec<usize> {
    conv2d_shape(input_shape, filter_shape)
        .into_iter()
        .map(|x| x.next_power_of_two())
        .collect::<Vec<usize>>()
}

#[cfg(test)]
mod test {
    use crate::{
        NextPowerOfTwo,
        layers::{
            activation::{Activation, Relu},
            dense::{self, Dense},
            pooling::{Maxpool2D, Pooling, maxpool2d_shape},
            provable::evaluate_layer,
        },
    };

    use super::*;
    use goldilocks::GoldilocksExt2;

    fn split_garbage(
        fft_output: &Tensor<Element>,
        not_padded_shape: &[usize],
    ) -> (Vec<Element>, Vec<Element>) {
        let mut not_padded_shape = not_padded_shape.to_vec();
        not_padded_shape.remove(0);
        let mut garbage = Vec::new();
        let mut valid = Vec::new();
        for i in 0..fft_output.shape[0] {
            for j in 0..fft_output.shape[1] {
                for k in 0..fft_output.shape[2] {
                    let index =
                        i * fft_output.shape[1] * fft_output.shape[2] + j * fft_output.shape[2] + k;
                    let elem = fft_output.data[index];
                    if i < not_padded_shape[0] && j < not_padded_shape[1] && k < not_padded_shape[2]
                    {
                        valid.push(elem);
                    } else {
                        garbage.push(elem);
                    }
                }
            }
        }
        (valid, garbage)
    }
    fn subtest_clearing_methods(padded_tensor: &Tensor<Element>, unpadded_shape: &[usize]) {
        let clearing_tensor = new_clearing_tensor(&unpadded_shape, &padded_tensor.get_shape());
        let cleared_tensor = padded_tensor.flatten().mul(&clearing_tensor);
        let auto_cleared_tensor = clear_garbage(padded_tensor, unpadded_shape);
        assert_eq!(cleared_tensor.get_data(), auto_cleared_tensor.get_data());
    }

    #[test]
    fn test_conv_clearing_garbage() {
        let shape: Vec<usize> = vec![5, 18, 18];
        let padded_shape = shape
            .iter()
            .map(|x| x.next_power_of_two())
            .collect::<Vec<usize>>();
        let tensor = Tensor::random(&padded_shape);
        subtest_clearing_methods(&tensor, &shape);
        // let clearing_tensor = new_clearing_tensor(&shape, &padded_shape);
        // let cleared_tensor = tensor.flatten().mul(&clearing_tensor);
        // let auto_cleared_tensor = clear_garbage(&tensor, &shape);
        // assert_eq!(cleared_tensor.get_data(), auto_cleared_tensor.get_data());
    }

    #[test]
    fn test_conv2d_shape() {
        let input_shape: Vec<usize> = vec![1, 23, 23];
        let conv_shape_og: Vec<usize> = vec![7, 1, 3, 3];
        let output_shape = conv2d_shape(&input_shape, &conv_shape_og);
        assert_eq!(output_shape, vec![7, 21, 21]);
    }

    /// Test that check if just taking shapes from input and conv not padded we can manipualte input
    /// and filter to run it in padded world with FFT based convolution.
    #[test]
    fn test_conv_unpadded_to_padded() {
        let input_shape: Vec<usize> = vec![1, 23, 23];
        let conv_shape_og: Vec<usize> = vec![7, 1, 3, 3];
        // let input_shape: Vec<usize> = vec![1, 5, 5];
        // let conv_shape_og: Vec<usize> = vec![1, 1, 2, 2];
        let weight = Tensor::random(&conv_shape_og);
        let bias: Tensor<Element> = Tensor::zeros(vec![conv_shape_og[0]]);
        let input = Tensor::random(&input_shape);
        let output = input.conv2d(&weight, &bias, 1);
        // now try to pad the input and conv and use the fft one
        let padded_input = input.pad_next_power_of_two();
        let fft_conv = Convolution::new(weight.clone(), bias).into_padded_and_ffted(&input_shape);
        let (fft_output, conv_data) = fft_conv.op::<GoldilocksExt2>(&padded_input, &input_shape);
        let (valid, _garbage) = split_garbage(&fft_output, &output.get_shape());
        assert_eq!(
            valid,
            output.get_data().to_vec(),
            "valid {:?} is not equal to {:?}",
            &valid[..40],
            &output.get_data()[..40]
        );
        // make sure the shape matches between what we can compute from unpadded and the actual fft output
        let exp_output_shape = conv2d_shape(&input_shape, &conv_shape_og);
        let mut given_output_shape = output.get_shape();
        given_output_shape.remove(0);
        assert_eq!(given_output_shape, exp_output_shape);

        // make sure we can reconstruct the fft output purely from conv_data since it's needed for proving
        let weight_padded_shape = weight
            .get_shape()
            .iter()
            .map(|x| x.next_power_of_two())
            .collect::<Vec<_>>();
        let fft_output_shape = conv2d_shape(&padded_input.get_shape(), &weight_padded_shape);
        let fft_output_shape = fft_output_shape
            .into_iter()
            .map(|x| x.next_power_of_two())
            .collect::<Vec<usize>>();
        println!(
            "INSIDE TEST: fft_output.shape() : {:?}",
            fft_output.get_shape()
        );
        println!(
            "INSIDE TEST: fft_output_shape conv2d_shape(): {:?}",
            fft_output_shape
        );
        println!(
            "INSIDE TEST: padded_input shape: {:?}",
            padded_input.get_shape()
        );
        assert_eq!(fft_output.get_shape(), fft_output_shape);
        // let fft_output_data = conv_data.output_as_element(padded_input.get_shape()[1].next_power_of_two());
        let fft_output_data = conv_data.output_as_element;
        let reconstructed_fft_tensor = Tensor::new(fft_output_shape.clone(), fft_output_data);
        subtest_clearing_methods(&reconstructed_fft_tensor, &output.get_shape());
        // let cleared_reconstructed_fft_tensor = clear_garbage(&reconstructed_fft_tensor, &output.get_shape());
        let hadamard_clearing = new_clearing_tensor(&output.get_shape(), &fft_output_shape);
        let hadamard_cleared = reconstructed_fft_tensor.flatten().mul(&hadamard_clearing);
        assert_eq!(hadamard_cleared.get_data(), fft_output.get_data());
    }

    #[test]
    fn test_conv_padding_garbage() {
        let input_shape: Vec<usize> = vec![1, 23, 23];
        let conv_shape_og: Vec<usize> = vec![7, 1, 3, 3];

        // wieght of the filter
        let w1 = Tensor::random(&conv_shape_og);
        let bias1: Tensor<Element> = Tensor::zeros(vec![conv_shape_og[0]]);
        // creation of the padded and fft'd convolution
        let fft_conv =
            Convolution::new(w1.clone(), bias1.clone()).into_padded_and_ffted(&input_shape);
        let input = Tensor::random(&input_shape);
        let padded_input = input.pad_next_power_of_two();
        let (fft_output, _): (Tensor<Element>, ConvData<_>) =
            fft_conv.op::<GoldilocksExt2>(&padded_input, &input_shape);
        // just normal convolution
        let normal_output = input.conv2d(&w1, &bias1, 1);

        // Flatten for the dense layer
        let flat_fft_output = fft_output.flatten();
        let flat_normal_output = normal_output.flatten();
        // Check that the garbage and valid parts are correct
        let (valid, garbage) = split_garbage(&fft_output, &normal_output.get_shape());
        assert!(valid.len() == flat_normal_output.get_data().len());
        assert_eq!(valid, flat_normal_output.get_data().to_vec());
        assert!(!garbage.is_empty());
        // NOTE: a bit of a hack to recreate but the functione xpects the real conv shape not the flattened one
        let (valid, garbage) = split_garbage(
            &Tensor::new(fft_output.get_shape(), flat_fft_output.get_data().to_vec()),
            &normal_output.get_shape(),
        );
        // at this point the garbage should be all zeros and the valid should be the same as the non fft output as before
        assert!(garbage.iter().all(|x| *x == 0));
        assert!(valid == flat_normal_output.get_data().to_vec());

        // dense output to REMOVE garbage - even tho it is only zero now we still need to remove it to get the right shape
        // dense layer should have exactly the same number of columns as the flat normal output
        let ncols = flat_normal_output.shape[0];
        let nrows = 10;
        let dense_shape = vec![nrows, ncols];
        let dense = Dense::new(
            Tensor::new(dense_shape.clone(), vec![1; dense_shape.iter().product()]),
            Tensor::zeros(vec![dense_shape[0]]),
        );
        // create the padded version:
        // take the "conv2d"input shape
        let conv_input_shape = conv2d_shape(&input_shape, &w1.get_shape());
        let conv_input_shape_padded = conv_input_shape.next_power_of_two();
        let dense_shape_padded = vec![
            nrows.next_power_of_two(),
            flat_fft_output.shape[0].next_power_of_two(),
        ];
        let mut padded_dense = dense.clone();
        padded_dense.matrix = padded_dense.matrix.pad_matrix_to_ignore_garbage(
            &conv_input_shape,
            &conv_input_shape_padded,
            &dense_shape_padded,
        );
        let padded_nrows = padded_dense.nrows();
        padded_dense.bias = padded_dense.bias.pad_1d(padded_nrows);
        let no_garbage_fft_output =
            evaluate_layer::<GoldilocksExt2, _, _>(&padded_dense, &vec![&flat_fft_output], None)
                .unwrap()
                .outputs()[0]
                .clone();
        let no_garbage_normal_output =
            evaluate_layer::<GoldilocksExt2, _, _>(&dense, &vec![&flat_normal_output], None)
                .unwrap()
                .outputs()[0]
                .clone();
        let max_rows = dense.nrows();
        assert_eq!(
            &no_garbage_fft_output.get_data()[..max_rows],
            &no_garbage_normal_output.get_data()[..]
        );
        assert!(
            no_garbage_fft_output.get_data()[max_rows..]
                .iter()
                .all(|x| *x == 0)
        );
        // let ignore_garbage = create_ignore_garbage(input_shape, input_shape_padded);

        // assert_eq!(fft_output.get_shape(), normal_output.get_shape());
        // assert_eq!(fft_output.data.len(), normal_output.data.len());
        // assert!(fft_output.data == normal_output.data);
    }

    #[test]
    fn test_conv_offset_poly_id() {
        // just a large difference so we're guaranteed that the IDs won't overlap.
        // TODO: change that process by a deterministic ID depending on the position and additional info
        // not necessarily seuential
        assert!(BIAS_POLY_ID >= dense::BIAS_POLY_ID + 100_000);
    }

    #[test]
    pub fn test_conv_fft_vs_naive() -> anyhow::Result<()> {
        let n_w = 1 << 2;
        let k_w = 1 << 0;
        let k_x = 1 << 0;

        let mut input_shape_og = vec![k_x, 256, 256];
        let mut input_shape_padded = input_shape_og.next_power_of_two();
        let filter = Tensor::random(&vec![k_w, k_x, n_w, n_w]);
        let bias = Tensor::random(&vec![k_w]);
        let input = Tensor::random(&input_shape_og);

        let output = input.conv2d(&filter, &bias, 1);
        let dims = filter.get_shape();
        let fft_conv =
            Convolution::new(filter.clone(), bias).into_padded_and_ffted(&input_shape_padded);
        let mut fft_input = input.clone();
        fft_input.pad_to_shape(input_shape_padded.clone());
        let (fft_output, _proving_data) =
            fft_conv.op::<GoldilocksExt2>(&fft_input, &input_shape_og);

        input_shape_og = conv2d_shape(&input_shape_og, &filter.get_shape());
        input_shape_padded = conv2d_shape(&input_shape_padded, &dims).next_power_of_two();

        // add a RELU layer
        let relu = Activation::Relu(Relu::new());
        let output = evaluate_layer::<GoldilocksExt2, _, _>(&relu, &vec![&output], None)
            .unwrap()
            .outputs()[0]
            .clone();
        let fft_output = evaluate_layer::<GoldilocksExt2, _, _>(&relu, &vec![&fft_output], None)
            .unwrap()
            .outputs()[0]
            .clone();

        // make a pooled output
        let pool = Pooling::Maxpool2D(Maxpool2D::default());
        let output = pool.op(&output);
        let fft_output = pool.op(&fft_output);
        input_shape_og = maxpool2d_shape(&input_shape_og);
        input_shape_padded = maxpool2d_shape(&input_shape_padded);

        // again another conv
        let filter = Tensor::random(&vec![k_w, k_x, n_w, n_w]);
        let bias = Tensor::random(&vec![k_w]);
        println!("2ND CONV: filter.get_shape() : {:?}", filter.get_shape());
        println!("2ND CONV: bias.get_shape() : {:?}", bias.get_shape());
        println!("2ND CONV: input.get_shape() : {:?}", output.get_shape());
        let output = output.conv2d(&filter, &bias, 1);
        let dims = filter.get_shape();
        let fft_conv =
            Convolution::new(filter.clone(), bias).into_padded_and_ffted(&input_shape_padded);
        let mut fft_input = fft_output;
        fft_input.pad_to_shape(input_shape_padded.clone());
        let (fft_output, _proving_data) =
            fft_conv.op::<GoldilocksExt2>(&fft_input, &input_shape_og);

        input_shape_og = conv2d_shape(&input_shape_og, &filter.get_shape());
        input_shape_padded = conv2d_shape(&input_shape_padded, &dims).next_power_of_two();

        // Add another RELU
        let relu = Activation::Relu(Relu::new());
        let output = evaluate_layer::<GoldilocksExt2, _, _>(&relu, &vec![&output], None)
            .unwrap()
            .outputs()[0]
            .clone();
        let fft_output = evaluate_layer::<GoldilocksExt2, _, _>(&relu, &vec![&fft_output], None)
            .unwrap()
            .outputs()[0]
            .clone();

        // make a pooled output
        let pool = Pooling::Maxpool2D(Maxpool2D::default());
        let output = pool.op(&output);
        let fft_output = pool.op(&fft_output);
        input_shape_og = maxpool2d_shape(&input_shape_og);
        input_shape_padded = maxpool2d_shape(&input_shape_padded);

        // now dense layer - first there is a "reshape" that flattens the input
        let ignore_garbage_pad = (input_shape_og.clone(), input_shape_padded.clone());
        input_shape_og = vec![input_shape_og.iter().product()];
        input_shape_padded = vec![input_shape_padded.iter().product()];

        let nrows = 10;
        let ncols = input_shape_og[0];
        let weight = Tensor::random(&vec![nrows, ncols]);
        let bias = Tensor::random(&vec![nrows]);
        let mut new_cols = ncols.next_power_of_two();
        let new_rows = nrows.next_power_of_two();
        if new_cols < input_shape_padded[0] {
            // must make sure that we can apply the input to this padded dense
            new_cols = input_shape_padded[0];
        }
        let conv_shape_og = ignore_garbage_pad.0.clone();
        let conv_shape_pad = ignore_garbage_pad.1.clone();
        let dense = Dense::new(weight.clone(), bias.clone());
        let dense_output = evaluate_layer::<GoldilocksExt2, _, _>(&dense, &vec![&output], None)
            .unwrap()
            .outputs()[0]
            .clone();

        let fft_weight = weight.pad_matrix_to_ignore_garbage(
            &conv_shape_og,
            &conv_shape_pad,
            &vec![new_rows, new_cols],
        );
        let fft_bias = bias.clone().pad_1d(new_rows);
        let fft_dense = Dense::new(fft_weight.clone(), fft_bias.clone());
        println!("-- new_rows : {}, new_cols : {}", new_rows, new_cols);
        println!("weight.get_shape() : {:?}", weight.get_shape());
        println!("bias.get_shape() : {:?}", bias.get_shape());
        println!("fft_input.get_shape() : {:?}", fft_output.get_shape());
        println!("fft_weight.get_shape() : {:?}", fft_weight.get_shape());
        println!("fft_bias.get_shape() : {:?}", fft_bias.get_shape());
        println!(
            "output shape : {:?} - product {}",
            output.get_shape(),
            output.get_shape().iter().product::<usize>()
        );
        let fft_dense_output =
            evaluate_layer::<GoldilocksExt2, _, _>(&fft_dense, &vec![&fft_output], None)
                .unwrap()
                .outputs()[0]
                .clone();
        assert_eq!(
            dense_output.get_data()[..weight.nrows_2d()],
            fft_dense_output.get_data()[..weight.nrows_2d()]
        );
        Ok(())
    }
}<|MERGE_RESOLUTION|>--- conflicted
+++ resolved
@@ -1,14 +1,5 @@
 use crate::{
-    ScalingStrategy, VectorTranscript,
-    iop::context::ShapeStep,
-    layers::{hadamard, requant::Requant},
-    model::StepData,
-    padding::{PaddingMode, ShapeInfo, pad_conv},
-<<<<<<< HEAD
-    quantization::{BIT_LEN, TensorFielder},
-=======
-    quantization::{AbsoluteMax, BIT_LEN, InferenceObserver, InferenceTracker, TensorFielder},
->>>>>>> 12a352e7
+    iop::context::ShapeStep, layers::{hadamard, requant::Requant}, model::StepData, padding::{pad_conv, PaddingMode, ShapeInfo}, quantization::{TensorFielder, BIT_LEN}, ScalingStrategy, VectorTranscript
 };
 use core::f32;
 
@@ -42,13 +33,8 @@
 use super::{
     LayerCtx,
     provable::{
-<<<<<<< HEAD
         Evaluate, LayerOut, NodeId, OpInfo, PadOp, ProvableOp, ProveInfo, QuantizeOp,
         QuantizeOutput, VerifiableCtx,
-=======
-        Evaluate, LayerOut, NodeId, Op, OpInfo, PadOp, ProvableOp, ProvableOpError, ProveInfo,
-        QuantizeOp, QuantizeOutput, VerifiableCtx,
->>>>>>> 12a352e7
     },
 };
 
@@ -594,7 +580,6 @@
         node_id: NodeId,
         input_scaling: &[ScalingFactor],
     ) -> anyhow::Result<QuantizeOutput<Self::QuantizedOp>> {
-<<<<<<< HEAD
         let num_outputs = self.num_outputs(input_scaling.len());
         let mut output_scalings = S::scaling_factors_for_node(data, node_id, num_outputs);
         ensure!(
@@ -602,25 +587,6 @@
             "Output scaling for convolution layer different from 1"
         );
         let output_scaling = output_scalings.pop().unwrap();
-=======
-        let (min, max) = tracker.distribution_info(node_id, 0);
-        let output_scaling = ScalingFactor::from_absolute_max(min.abs().max(max.abs()), None);
-        self.quantize_from_scalings(input_scaling, output_scaling)
-    }
-}
-
-impl QuantizeOp<AbsoluteMax> for Convolution<f32> {
-    type QuantizedOp = Convolution<Element>;
-
-    fn quantize_op(
-        self,
-        _: &<AbsoluteMax as ScalingStrategy>::AuxData,
-        _node_id: NodeId,
-        input_scaling: &[ScalingFactor],
-    ) -> anyhow::Result<QuantizeOutput<Self::QuantizedOp>> {
-        // TODO: remove this is broken
-        let output_scaling = ScalingFactor::default();
->>>>>>> 12a352e7
         self.quantize_from_scalings(input_scaling, output_scaling)
     }
 }
@@ -1428,26 +1394,7 @@
 
 impl PadOp for SchoolBookConv<Element> {}
 
-<<<<<<< HEAD
 impl QuantizeOp for SchoolBookConv<f32> {
-=======
-impl<E: ExtensionField> ProvableOp<E> for SchoolBookConv<Element>
-where
-    E::BaseField: Serialize + DeserializeOwned,
-    E: Serialize + DeserializeOwned,
-{
-    type Ctx = LayerCtx<E>; //unused
-}
-
-impl<E: ExtensionField> Op<E, Element> for SchoolBookConv<Element>
-where
-    E::BaseField: Serialize + DeserializeOwned,
-    E: Serialize + DeserializeOwned,
-{
-}
-
-impl<S: ScalingStrategy> QuantizeOp<S> for SchoolBookConv<f32> {
->>>>>>> 12a352e7
     type QuantizedOp = SchoolBookConv<Element>;
 
     fn quantize_op<S: ScalingStrategy>(
