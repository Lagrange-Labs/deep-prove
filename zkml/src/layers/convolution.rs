--- conflicted
+++ resolved
@@ -109,13 +109,14 @@
 
 impl<T: Number> Convolution<T> {
     pub fn new(filter: Tensor<T>, bias: Tensor<T>) -> Self {
+        assert_eq!(filter.kw(), bias.get_shape()[0]);
+        assert_eq!(filter.get_shape().len(), 4);
         let filter_shape = filter.get_shape();
         Self::new_padded(filter, bias, &filter_shape)
     }
 
     pub fn new_padded(filter: Tensor<T>, bias: Tensor<T>, unpadded_shape: &[usize]) -> Self {
         assert_eq!(filter.kw(), bias.get_shape()[0]);
-<<<<<<< HEAD
         Self {
             filter,
             bias,
@@ -131,13 +132,6 @@
     }
 
     pub fn add_bias(&self, conv_out: &Tensor<T>) -> Tensor<T> {
-=======
-        assert_eq!(filter.get_shape().len(), 4);
-        Self { filter, bias }
-    }
-
-    fn add_bias(&self, conv_out: &Tensor<T>) -> Tensor<T> {
->>>>>>> 5007f4d4
         let mut arr = conv_out.data.clone();
         assert_eq!(conv_out.data.len(), conv_out.kw() * conv_out.filter_size());
         for i in 0..conv_out.kw() {
@@ -189,16 +183,6 @@
         self.filter.filter_size()
     }
 }
-<<<<<<< HEAD
-=======
-impl Convolution<f32> {
-    /// used to create a convoluation layer with from the raw float weights and bias.
-    /// The wieghts are NOT fft'd as they are when the it is being quantized.
-    pub fn new_raw(filter: Tensor<f32>, bias: Tensor<f32>) -> Self {
-        assert_eq!(filter.get_shape().len(), 4);
-        Self { filter, bias }
-    }
->>>>>>> 5007f4d4
 
 impl Convolution<f32> {
     /// Quantizes the filter and the bias.
@@ -229,7 +213,6 @@
 }
 
 impl Convolution<Element> {
-<<<<<<< HEAD
     /// Pads the filter and bias, and adapt the filter to the convolution fft operation.
     pub fn into_padded_and_ffted(mut self, unpadded_input_shape: &[usize]) -> Self {
         self.filter = self.filter.pad_next_power_of_two();
@@ -253,9 +236,6 @@
         proving_data.set_output(conv_output.get_data());
         // At this stage, we're creating a "garbage clearing" tensor that sets all garbage values to 0. This is necessary
         // since the garbage might be of any value and we need to restrict the range of the output due to requantization proving logic.
-        // println!("unpadded_input_shape: {:?}", unpadded_input_shape);
-        // println!("self.unpadded_shape: {:?}", self.unpadded_shape);
-        //(conv_output, proving_data)
         let unpadded_output_shape = conv2d_shape(unpadded_input_shape, &self.unpadded_shape);
         debug_assert_eq!(
             {
@@ -276,11 +256,6 @@
             cleared_tensor.get_data() == cleared_tensor2.get_data()
         });
         (cleared_tensor, proving_data)
-=======
-    pub fn op<E: ExtensionField>(&self, input: &Tensor<Element>) -> (Tensor<Element>, ConvData<E>) {
-        let (output, proving_data) = self.filter.fft_conv(input);
-        (self.add_bias(&output), proving_data)
->>>>>>> 5007f4d4
     }
 
     /// Returns the min and max output range of the convolution layer for a given input range.
@@ -507,7 +482,10 @@
             &clearing_tensor,
         );
         // since v1 is the non cleared tensor, this is what the rest of the convolution proving expects
-        let last_claim = Claim::new(clearing_proof.random_point(), clearing_proof.v1_eval());
+        let last_claim = Claim::new(
+            clearing_proof.random_point().to_vec(),
+            clearing_proof.v1_eval(),
+        );
 
         let filter = self;
         assert_eq!(
@@ -1265,24 +1243,11 @@
 #[cfg(test)]
 mod test {
     use crate::{
-<<<<<<< HEAD
-        NextPowerOfTwo,
-        layers::dense::{self, Dense},
-=======
-        layers::{
-            activation::{Activation, Relu},
-            dense,
-            pooling::{Maxpool2D, Pooling},
-        },
-        onnx_parse::{conv2d_shape, maxpool2d_shape},
-        testing::NextPowerOfTwo,
->>>>>>> 5007f4d4
+        layers::{activation::{Activation, Relu}, dense::{self, Dense}, pooling::{maxpool2d_shape, Maxpool2D, Pooling}}, NextPowerOfTwo
     };
 
     use super::*;
     use goldilocks::GoldilocksExt2;
-
-    use crate::layers::dense::Dense;
 
     fn split_garbage(
         fft_output: &Tensor<Element>,
@@ -1498,26 +1463,19 @@
 
         let mut input_shape_og = vec![k_x, 256, 256];
         let mut input_shape_padded = input_shape_og.next_power_of_two();
-        let filter = Tensor::random(vec![k_w, k_x, n_w, n_w]);
-        let bias = Tensor::random(vec![k_w]);
-        let input = Tensor::random(input_shape_og.clone());
+        let filter = Tensor::random(&vec![k_w, k_x, n_w, n_w]);
+        let bias = Tensor::random(&vec![k_w]);
+        let input = Tensor::random(&input_shape_og);
 
         let output = input.conv2d(&filter, &bias, 1);
         let dims = filter.get_shape();
-        let fft_conv = Convolution::new(
-            Tensor::new_conv(
-                dims.clone(),
-                input_shape_padded.clone(),
-                filter.get_data().to_vec(),
-            ),
-            bias.clone(),
-        );
+        let fft_conv = Convolution::new(filter.clone(), bias).into_padded_and_ffted(&input_shape_padded);
         let mut fft_input = input.clone();
         fft_input.pad_to_shape(input_shape_padded.clone());
-        let (fft_output, _proving_data) = fft_conv.op::<GoldilocksExt2>(&fft_input);
-
-        input_shape_og = conv2d_shape(&input_shape_og, &filter.get_shape())?;
-        input_shape_padded = conv2d_shape(&input_shape_padded, &dims)?.next_power_of_two();
+        let (fft_output, _proving_data) = fft_conv.op::<GoldilocksExt2>(&fft_input,&input_shape_og);
+
+        input_shape_og = conv2d_shape(&input_shape_og, &filter.get_shape());
+        input_shape_padded = conv2d_shape(&input_shape_padded, &dims).next_power_of_two();
 
         // add a RELU layer
         let relu = Activation::Relu(Relu::new());
@@ -1528,31 +1486,24 @@
         let pool = Pooling::Maxpool2D(Maxpool2D::default());
         let output = pool.op(&output);
         let fft_output = pool.op(&fft_output);
-        input_shape_og = maxpool2d_shape(&input_shape_og).unwrap();
-        input_shape_padded = maxpool2d_shape(&input_shape_padded).unwrap();
+        input_shape_og = maxpool2d_shape(&input_shape_og);
+        input_shape_padded = maxpool2d_shape(&input_shape_padded);
 
         // again another conv
-        let filter = Tensor::random(vec![k_w, k_x, n_w, n_w]);
-        let bias = Tensor::random(vec![k_w]);
+        let filter = Tensor::random(&vec![k_w, k_x, n_w, n_w]);
+        let bias = Tensor::random(&vec![k_w]);
         println!("2ND CONV: filter.get_shape() : {:?}", filter.get_shape());
         println!("2ND CONV: bias.get_shape() : {:?}", bias.get_shape());
         println!("2ND CONV: input.get_shape() : {:?}", output.get_shape());
         let output = output.conv2d(&filter, &bias, 1);
         let dims = filter.get_shape();
-        let fft_conv = Convolution::new(
-            Tensor::new_conv(
-                dims.clone(),
-                input_shape_padded.clone(),
-                filter.get_data().to_vec(),
-            ),
-            bias.clone(),
-        );
+        let fft_conv = Convolution::new(filter.clone(),bias).into_padded_and_ffted(&input_shape_padded);
         let mut fft_input = fft_output;
         fft_input.pad_to_shape(input_shape_padded.clone());
-        let (fft_output, _proving_data) = fft_conv.op::<GoldilocksExt2>(&fft_input);
-
-        input_shape_og = conv2d_shape(&input_shape_og, &filter.get_shape())?;
-        input_shape_padded = conv2d_shape(&input_shape_padded, &dims)?.next_power_of_two();
+        let (fft_output, _proving_data) = fft_conv.op::<GoldilocksExt2>(&fft_input,&input_shape_og);
+
+        input_shape_og = conv2d_shape(&input_shape_og, &filter.get_shape());
+        input_shape_padded = conv2d_shape(&input_shape_padded, &dims).next_power_of_two();
 
         // Add another RELU
         let relu = Activation::Relu(Relu::new());
@@ -1563,8 +1514,8 @@
         let pool = Pooling::Maxpool2D(Maxpool2D::default());
         let output = pool.op(&output);
         let fft_output = pool.op(&fft_output);
-        input_shape_og = maxpool2d_shape(&input_shape_og).unwrap();
-        input_shape_padded = maxpool2d_shape(&input_shape_padded).unwrap();
+        input_shape_og = maxpool2d_shape(&input_shape_og);
+        input_shape_padded = maxpool2d_shape(&input_shape_padded);
 
         // now dense layer - first there is a "reshape" that flattens the input
         let ignore_garbage_pad = (input_shape_og.clone(), input_shape_padded.clone());
@@ -1573,8 +1524,8 @@
 
         let nrows = 10;
         let ncols = input_shape_og[0];
-        let weight = Tensor::random(vec![nrows, ncols]);
-        let bias = Tensor::random(vec![nrows]);
+        let weight = Tensor::random(&vec![nrows, ncols]);
+        let bias = Tensor::random(&vec![nrows]);
         let mut new_cols = ncols.next_power_of_two();
         let new_rows = nrows.next_power_of_two();
         if new_cols < input_shape_padded[0] {
