use crate::{
    VectorTranscript, iop::context::ShapeStep, layers::hadamard, padding::PaddingMode,
    quantization::TensorFielder,
};
use core::f32;

use crate::{
    Claim, Prover,
    commit::{compute_betas_eval, identity_eval},
    iop::{context::ContextAux, verifier::Verifier},
    layers::{LayerProof, PolyID},
    quantization::{self, ScalingFactor},
    tensor::{ConvData, Number, get_root_of_unity},
};
use anyhow::Context;
use ff_ext::ExtensionField;
use gkr::util::ceil_log2;
// use itertools::assert_equal;
use crate::{
    Element,
    quantization::Fieldizer,
    tensor::{Tensor, fft},
};
use multilinear_extensions::{
    mle::{IntoMLE, MultilinearExtension},
    virtual_poly::{VPAuxInfo, VirtualPolynomial},
};
use rayon::iter::{IntoParallelIterator, ParallelIterator};
use serde::{Deserialize, Serialize, de::DeserializeOwned};
use sumcheck::structs::{IOPProof, IOPProverState, IOPVerifierState};
use tracing::{debug, instrument, warn};
use transcript::Transcript;

<<<<<<< HEAD
use crate::{Element, tensor::Tensor};

use super::{provable::{LayerOut, NodeId, Op, OpInfo, ProvableOp, ProvableOpError, ProveInfo, VerifiableCtx}, LayerCtx};
=======
use super::LayerCtx;
>>>>>>> 6154ab86

pub(crate) const BIAS_POLY_ID: PolyID = 200_000;
/// Convolution layer description (weights)
#[derive(Clone, Debug)]
pub struct Convolution<T> {
    /// NOTE: in the case of f32, the weights are native
    /// In the case of Element (i128), the weights are already fft'd
    pub filter: Tensor<T>,
    /// Same for bias.
    pub bias: Tensor<T>,
    /// Unpadded shape of the filter. This is set to filter's shape in case of no padding.
    pub unpadded_shape: Vec<usize>,
}

/// Info about the convolution layer derived during the setup phase
#[derive(Clone, Debug, Serialize, Deserialize)]
pub struct ConvCtx<E> {
    pub poly_id: PolyID,
    pub bias_poly_id: PolyID,
    pub fft_aux: VPAuxInfo<E>,
    pub fft_weights_aux: VPAuxInfo<E>,
    pub ifft_aux: VPAuxInfo<E>,
    pub delegation_fft: Vec<VPAuxInfo<E>>,
    pub delegation_fft_weights: Vec<VPAuxInfo<E>>,
    pub delegation_ifft: Vec<VPAuxInfo<E>>,
    pub hadamard: VPAuxInfo<E>,
    pub kw: usize,
    pub kx: usize,
    pub real_nw: usize,
    pub nw: usize,
    pub filter_size: usize,
    pub unpadded_filter_shape: Vec<usize>,
    pub padded_filter_shape: Vec<usize>,
}

pub fn to_bits<E: ExtensionField>(mut num: usize, bitlen: usize) -> Vec<E> {
    let mut bits = vec![E::ZERO; bitlen];
    for i in 0..bitlen {
        bits[i] = E::from((num & 1) as u64);
        num = num >> 1;
    }
    bits
}

#[derive(Clone, Debug, Serialize, Deserialize)]
pub struct SchoolBookConvCtx;

/// Contains proof material related to one step of the inference for a convolution layer
#[derive(Default, Clone, Serialize, Deserialize)]
pub struct ConvProof<E: ExtensionField> {
    // Sumcheck proof for the FFT layer
    fft_proof: IOPProof<E>,
    fft_proof_weights: IOPProof<E>,
    // Proof for the evaluation delegation of the omegas matrix
    // It consists of multiple sumcheck proofs
    fft_delegation_proof: Vec<IOPProof<E>>,
    fft_delegation_proof_weights: Vec<IOPProof<E>>,
    // Likewise for fft, we define ifft proofs
    ifft_proof: IOPProof<E>,
    ifft_delegation_proof: Vec<IOPProof<E>>,
    // Sumcheck proof for the hadamard product
    hadamard_proof: IOPProof<E>,
    // The evaluation claims produced by the corresponding sumchecks
    fft_claims: Vec<E>,
    fft_weight_claims: Vec<E>,
    ifft_claims: Vec<E>,
    fft_delegation_claims: Vec<Vec<E>>,
    fft_delegation_weights_claims: Vec<Vec<E>>,
    ifft_delegation_claims: Vec<Vec<E>>,
    partial_evals: Vec<E>,
    hadamard_clams: Vec<E>,
    bias_claim: E,
    clearing_proof: hadamard::HadamardProof<E>,
}

impl<T: Number> Convolution<T> {
    pub fn new(filter: Tensor<T>, bias: Tensor<T>) -> Self {
        assert_eq!(filter.kw(), bias.get_shape()[0]);
        assert_eq!(filter.get_shape().len(), 4);
        let filter_shape = filter.get_shape();
        Self::new_padded(filter, bias, &filter_shape)
    }

    pub fn new_padded(filter: Tensor<T>, bias: Tensor<T>, unpadded_shape: &[usize]) -> Self {
        assert_eq!(filter.kw(), bias.get_shape()[0]);
        Self {
            filter,
            bias,
            unpadded_shape: unpadded_shape.to_vec(),
        }
    }
    pub fn output_shape(&self, input_shape: &[usize], padding_mode: PaddingMode) -> Vec<usize> {
        match padding_mode {
            // unpadded shape is the shape found in onxx file for example
            PaddingMode::NoPadding => conv2d_shape(input_shape, &self.unpadded_shape),
            PaddingMode::Padding => padded_conv2d_shape(input_shape, &self.filter.real_shape()),
        }
    }

    pub fn add_bias(&self, conv_out: &Tensor<T>) -> Tensor<T> {
        let mut arr = conv_out.data.clone();
        assert_eq!(conv_out.data.len(), conv_out.kw() * conv_out.filter_size());
        for i in 0..conv_out.kw() {
            for j in 0..conv_out.filter_size() {
                arr[i * conv_out.filter_size() + j] += self.bias.data[i];
            }
        }
        Tensor::new(conv_out.get_shape(), arr)
    }

    /// Retrieves an element using (N, C, H, W) indexing
    pub fn get(&self, n: usize, c: usize, h: usize, w: usize) -> T {
        assert!(self.filter.get_shape().len() <= 4);

        let (n_size, c_size, h_size, w_size) = self.filter.get4d();

        assert!(n < n_size);
        assert!(c < c_size);
        assert!(h < h_size);
        assert!(w < w_size);
        let flat_index = n * (c_size * h_size * w_size) + c * (h_size * w_size) + h * w_size + w;
        self.filter.get_data()[flat_index]
    }

    pub fn get_shape(&self) -> Vec<usize> {
        self.filter.get_shape()
    }

    pub fn kw(&self) -> usize {
        self.filter.kw()
    }

    pub fn kx(&self) -> usize {
        self.filter.kx()
    }

    pub fn nw(&self) -> usize {
        self.filter.nw()
    }

    pub fn ncols_2d(&self) -> usize {
        self.filter.ncols_2d()
    }

    pub fn nrows_2d(&self) -> usize {
        self.filter.nrows_2d()
    }
    pub fn filter_size(&self) -> usize {
        self.filter.filter_size()
    }
}
<<<<<<< HEAD

impl<T: Number> OpInfo for Convolution<T> {
    fn input_shapes(&self) -> Vec<Vec<usize>> {
        vec![] //ToDo
    }

    fn output_shapes(&self) -> Vec<Vec<usize>> {
        vec![] //ToDo
    }

    fn num_outputs(&self, num_inputs: usize) -> usize {
        num_inputs
    }

    fn describe(&self) -> String {
        format!(
            "Conv: ({},{},{},{})",
            self.filter.kw(),
            self.filter.kx(),
            self.filter.nw(),
            self.filter.nw()
        )
    }
} 

impl<E: ExtensionField> Op<f32, E> for Convolution<f32> {
    fn evaluate(&self, inputs: &[&Tensor<f32>]) -> Result<LayerOut<f32, E>, super::provable::ProvableOpError> {
        if inputs.len() != 1 {
            return Err(super::provable::ProvableOpError::ParameterError(
                "Convolution layer expects 1 input".to_string(),
            ));
        }
        let input = inputs[0];
        Ok(LayerOut::from_vec(vec![input.conv2d(&self.filter, &self.bias, 1)]))
    }
}

impl Convolution<f32> {
    /// used to create a convoluation layer with from the raw float weights and bias.
    /// The wieghts are NOT fft'd as they are when the it is being quantized.
    pub fn new_raw(filter: Tensor<f32>, bias: Tensor<f32>) -> Self {
        Self { filter, bias }
    }
=======
>>>>>>> 6154ab86

impl Convolution<f32> {
    /// Quantizes the filter and the bias.
    /// It uses a custom scaling factor `bias_s` for the bias, if provided,
    /// otherwise the same scaling factor of the weights (i.e., `s`) is used
    pub fn quantize(self, s: &ScalingFactor, bias_s: &ScalingFactor) -> Convolution<Element> {
        let quantized_filter = self.filter.quantize(s);
        let bias = self.bias.quantize(bias_s);
        Convolution::<Element>::new(quantized_filter, bias)
    }

    pub fn op<E: ExtensionField>(&self, input: &Tensor<f32>) -> Tensor<f32> {
        input.conv2d(&self.filter, &self.bias, 1)
    }

    pub fn max_abs_weight(&self) -> f32 {
        let max_weight = self.filter.max_abs_output();
        let max_bias = self.bias.max_abs_output();
        let distance = (max_weight - max_bias).abs() / max_weight;
        if distance > 0.1 {
            warn!(
                "max_abs_weight CONV: distance between max_weight and max_bias is too large: {:.2}%",
                distance * 100.0
            );
        }
        self.filter.max_abs_output().max(self.bias.max_abs_output())
    }
}

<<<<<<< HEAD
impl<E: ExtensionField> Op<Element, E> for Convolution<Element> {
    fn evaluate(&self, inputs: &[&Tensor<Element>]) -> Result<LayerOut<Element, E>, ProvableOpError> {
        if inputs.len() != 1 {
            return Err(ProvableOpError::ParameterError(
                "Convolution layer expects 1 input".to_string(),
            ));
        }
        let input = inputs[0];
        let (output, proving_data) = self.op(input);
        Ok(
            LayerOut { outputs: vec![output], proving_data: Some(proving_data), }
=======
impl Convolution<Element> {
    /// Pads the filter and bias, and adapt the filter to the convolution fft operation.
    pub fn into_padded_and_ffted(mut self, unpadded_input_shape: &[usize]) -> Self {
        self.filter = self.filter.pad_next_power_of_two();
        self.bias = self.bias.pad_next_power_of_two();
        let padded_input_shape = unpadded_input_shape
            .iter()
            .map(|&x| x.next_power_of_two())
            .collect::<Vec<usize>>();
        self.filter = self.filter.into_fft_conv(&padded_input_shape);
        self
    }
    pub fn op<E: ExtensionField>(
        &self,
        input: &Tensor<Element>,
        unpadded_input_shape: &[usize],
    ) -> (Tensor<Element>, ConvData<E>) {
        let (output, mut proving_data) = self.filter.fft_conv(&input);
        let conv_output = self.add_bias(&output);
        // we record here the output _after_ the bias addition. During proving it's necessary since we're proving the clearing garbage
        // and that produces a new claim on this output.
        proving_data.set_output(conv_output.get_data());
        // At this stage, we're creating a "garbage clearing" tensor that sets all garbage values to 0. This is necessary
        // since the garbage might be of any value and we need to restrict the range of the output due to requantization proving logic.
        let unpadded_output_shape = conv2d_shape(unpadded_input_shape, &self.unpadded_shape);
        debug_assert_eq!(
            {
                let fft_output_shape =
                    padded_conv2d_shape(&input.get_shape(), &self.filter.real_shape());
                fft_output_shape
            },
            conv_output.get_shape(),
            "FFT output shape not computable"
        );
        let cleared_tensor = clear_garbage(&conv_output, &unpadded_output_shape);
        debug_assert!({
            // check that applying the clearing tensor to the conv output gives the same result - as we'd be using the clearing tensor
            // for proving
            let clearing_tensor =
                new_clearing_tensor(&unpadded_output_shape, &conv_output.get_shape());
            let cleared_tensor2 = conv_output.flatten().mul(&clearing_tensor);
            cleared_tensor.get_data() == cleared_tensor2.get_data()
        });
        (cleared_tensor, proving_data)
    }

    /// Returns the min and max output range of the convolution layer for a given input range.
    /// NOTE: it assumes the weights in float are NOT fft'd
    pub fn output_range(&self, _min_input: Element, _max_input: Element) -> (Element, Element) {
        // 2^{BIT_LEN + log2(k_h * k_w * k_c)}
        let (_k_n, k_c, k_h, k_w) = self.filter.get4d();
        let exp = 2 * *quantization::BIT_LEN + ceil_log2(k_h * k_w * k_c + 1) as usize;
        let min = -(2u64.pow(exp as u32) as Element);
        let max = 2u64.pow(exp as u32) as Element;
        (min, max)
    }

    pub fn prove_batch_fft_weights<E: ExtensionField, T: Transcript<E>>(
        &self,
        prover: &mut Prover<E, T>,
        r: Vec<E>,
    ) -> (
        sumcheck::structs::IOPProof<E>,
        Vec<E>,
        Vec<E>,
        (Vec<sumcheck::structs::IOPProof<E>>, Vec<Vec<E>>),
    )
    where
        E::BaseField: Serialize + DeserializeOwned,
        E: Serialize + DeserializeOwned,
    {
        let padded_rows = 2 * self.filter.nw() * self.filter.nw();
        let mut w1_reduced: Vec<E> = vec![E::ZERO; self.filter.real_nw() * self.filter.real_nw()];

        // Partition r in (r1,r2)
        let mut r1 = vec![E::ZERO; padded_rows.ilog2() as usize];
        let mut r2 = vec![E::ZERO; r.len() - padded_rows.ilog2() as usize];
        for i in 0..r1.len() {
            r1[i] = r[i];
        }

        for i in 0..r2.len() {
            r2[i] = r[i + r1.len()];
        }
        // compute W(r1,i)
        let mut w_red: Vec<E> = vec![E::ZERO; padded_rows];
        let mut f_middle: Vec<Vec<E>> = vec![Vec::new(); r1.len() - 1];
        let beta = compute_betas_eval(&r2);
        prover.phi_g_init(
            &mut w_red,
            &mut f_middle,
            r1.clone(),
            E::from(1),
            padded_rows.ilog2() as usize,
            false,
        );
        // compute X(i,r2)
        let filter_size = self.filter.real_nw() * self.filter.real_nw();
        (0..self.filter.kw()).for_each(|i| {
            (0..self.filter.kx()).for_each(|j| {
                (0..filter_size).for_each(|k| {
                    let index = i * filter_size * self.filter.kx() + j * filter_size + k;
                    let v: E = self.filter.data[index].to_field();
                    w1_reduced[k] += beta[i * self.filter.kx() + j] * v;
                });
            });
        });
        // for i in 0..self.filter.kw(){
        // for j in 0..self.filter.kx(){
        // for k in 0..filter_size{
        // let v: E = self.filter.data[i*filter_size*self.filter.kx() + j*filter_size + k].to_field();
        // W1_reduced[k] += beta[i*self.filter.kx()+j]*v;
        // }
        // }
        // }

        let partial_evals = w1_reduced.clone();
        w1_reduced = index_wf(
            &w1_reduced.clone(),
            self.filter.real_nw(),
            self.filter.nw(),
            padded_rows,
        )
        .collect::<Vec<E>>();
        let f_m = w1_reduced.into_mle();

        // f_m.fix_high_variables_in_place(&r2);

        // Construct the virtual polynomial and run the sumcheck prover

        let f_red = w_red.into_mle();

        let mut vp = VirtualPolynomial::<E>::new(f_m.num_vars);
        vp.add_mle_list(vec![f_m.clone().into(), f_red.clone().into()], E::ONE);
        #[allow(deprecated)]
        let (proof, state) = IOPProverState::<E>::prove_parallel(vp, prover.transcript);

        let claims = state.get_mle_final_evaluations();

        let out_point = proof.point.clone();
        (
            proof,
            claims,
            partial_evals,
            prover.delegate_matrix_evaluation(&mut f_middle, r1.clone(), out_point, false),
>>>>>>> 6154ab86
        )
    }
}

impl<E> ProveInfo<E> for Convolution<Element> 
where
    E: ExtensionField + DeserializeOwned,
    E::BaseField: Serialize + DeserializeOwned,
{
    fn step_info(
        &self,
        id: PolyID,
        mut aux: ContextAux,
    ) -> (LayerCtx<E>, ContextAux)
    {
        let mut filter_shape = self.filter.get_shape();
        filter_shape.remove(1);
        aux.last_output_shape = vec![filter_shape];

        let mut delegation_fft: Vec<VPAuxInfo<E>> = Vec::new();
        let mut delegation_fft_weights: Vec<VPAuxInfo<E>> = Vec::new();
        let mut delegation_ifft: Vec<VPAuxInfo<E>> = Vec::new();
        for i in (0..(self.filter_size().ilog2() as usize)).rev() {
            delegation_fft.push(VPAuxInfo::<E>::from_mle_list_dimensions(&vec![vec![
                i + 1,
                i + 1,
                i + 1,
            ]]));
            delegation_fft_weights.push(VPAuxInfo::<E>::from_mle_list_dimensions(&vec![vec![
                i + 1,
                i + 1,
                i + 1,
            ]]));
            delegation_ifft.push(VPAuxInfo::<E>::from_mle_list_dimensions(&vec![vec![
                i + 1,
                i + 1,
                i + 1,
            ]]));
        }

        let conv_info = LayerCtx::Convolution(ConvCtx {
            poly_id: id,
            bias_poly_id: BIAS_POLY_ID + id,
            ifft_aux: VPAuxInfo::<E>::from_mle_list_dimensions(&vec![vec![
                ((self.filter_size()).ilog2() as usize) + 1,
                ((self.filter_size()).ilog2() as usize) + 1,
            ]]),
            fft_aux: VPAuxInfo::<E>::from_mle_list_dimensions(&vec![vec![
                ((self.filter_size()).ilog2() as usize) + 1,
                ((self.filter_size()).ilog2() as usize) + 1,
            ]]),
            fft_weights_aux: VPAuxInfo::<E>::from_mle_list_dimensions(&vec![vec![
                ((self.filter_size()).ilog2() as usize) + 1,
                ((self.filter_size()).ilog2() as usize) + 1,
            ]]),
            hadamard: VPAuxInfo::<E>::from_mle_list_dimensions(&vec![vec![
                ((self.kx() * self.filter_size()).ilog2() as usize) + 1,
                ((self.kx() * self.filter_size()).ilog2() as usize) + 1,
                ((self.kx() * self.filter_size()).ilog2() as usize) + 1,
            ]]),
            delegation_fft,
            delegation_fft_weights,
            delegation_ifft,
            kw: self.kw(),
            kx: self.kx(),
            nw: self.filter.nw(),
            real_nw: self.filter.real_nw(),
            filter_size: self.filter_size(),
            unpadded_filter_shape: self.unpadded_shape.clone(),
            padded_filter_shape: self.filter.real_shape(),
        });
        (conv_info, aux)
    }

    fn commit_info(&self, id: NodeId) -> Vec<Option<(PolyID, Vec<E>)>> {
        let filter_evals = self.filter.get_conv_weights();
        let bias_evals = self.bias.evals_flat();
        let id = id as PolyID;
        debug!(
            "Commitment : conv layer ID {}: size {}",
            id,
            filter_evals.len().ilog2()
        );
        debug!(
            "Commitment : conv layer bias ID {}: size {}",
            BIAS_POLY_ID + id,
            bias_evals.len().ilog2()
        );
        vec![
            Some((id, filter_evals)),
            Some((BIAS_POLY_ID + id, bias_evals)),
        ]
    }
}

impl<E, T> ProvableOp<E, T, Element> for Convolution<Element> 
where 
    E: ExtensionField,
    E::BaseField: Serialize + DeserializeOwned,
    E: Serialize + DeserializeOwned,
    T: Transcript<E>,
{
    fn is_provable(&self) -> bool {
        true
    }
    
    fn prove(&self, id: NodeId, ctx: &LayerCtx<E>, last_claims: Vec<Claim<E>>, step_data: &super::provable::StepData<E, E>, prover: &mut Prover<E, T>) -> Result<Vec<Claim<E>>, ProvableOpError> {
        if let LayerCtx::Convolution(info) = ctx {
            Ok(vec![self.prove_convolution_step(
                prover, 
                last_claims[0].clone(), 
                &step_data.outputs.outputs()[0], 
                &step_data.outputs.proving_data.as_ref().unwrap(), 
                info,
                id,
            )?])
        } else {
            return Err(ProvableOpError::TypeError(
                "Expected convolution layer context".to_string()
            ))
        }
    }
}

impl<E, T> VerifiableCtx<E, T> for ConvCtx<E> 
where 
    E: ExtensionField,
    E::BaseField: Serialize + DeserializeOwned,
    E: Serialize + DeserializeOwned,
    T: Transcript<E>,
{
    fn verify(&self, proof: &LayerProof<E>, last_claims: &[Claim<E>], verifier: &mut Verifier<E, T>) -> Result<Vec<Claim<E>>, ProvableOpError> {
        if let LayerProof::Convolution(proof) = proof {
                Ok(vec![self.verify_convolution(
                    verifier, 
                    last_claims[0].clone(), 
                    proof
                )?])
            } else {
            Err(ProvableOpError::TypeError(
                "Expected convolution layer proof and context".to_string()
            ))
        }
    }
}

impl Convolution<Element> {
    pub fn op<E: ExtensionField>(&self, input: &Tensor<Element>) -> (Tensor<Element>, ConvData<E>) {
        let (output, proving_data) = self.filter.fft_conv(input);
        (self.add_bias(&output), proving_data)
        // create a new tensor that clears out the garbage values in the output, e.g. set all to 0
        // this is necessary since the garbage might be of any value and we need to restrict the range of the output
        // create_ignore_garbage(og_shape, padded_shape)
        //(output, proving_data)
    }

    /// Returns the min and max output range of the convolution layer for a given input range.
    /// NOTE: it assumes the weights in float are NOT fft'd
    pub fn output_range(&self, _min_input: Element, _max_input: Element) -> (Element, Element) {
        // 2^{BIT_LEN + log2(k_h * k_w * k_c)}
        let (_k_n, k_c, k_h, k_w) = self.filter.get4d();
        let exp = 2 * *quantization::BIT_LEN + ceil_log2(k_h * k_w * k_c + 1) as usize;
        let min = -(2u64.pow(exp as u32) as Element);
        let max = 2u64.pow(exp as u32) as Element;
        return (min, max);
        // let (global_min, global_max) = (Element::MAX, Element::MIN);
        //// iterate over output channels and take the min/max of all of it
        // return (0.._k_n)
        //    .into_iter()
        //    .map(|output| {
        //        let (mut filter_min, mut filter_max) = (0, 0);
        //        // iterate over input channels and sum up
        //        for input in 0..k_c {
        //            for h in 0..k_h {
        //                for w in 0..k_w {
        //                    let (ind_min, ind_max) = quantization::max_range_from_weight(
        //                        &self.filter.get(output, input, h, w),
        //                        &_min_input,
        //                        &_max_input,
        //                    );
        //                    filter_min += ind_min;
        //                    filter_max += ind_max;
        //                }
        //            }
        //        }
        //        (filter_min, filter_max)
        //    })
        //    .fold(
        //        (global_min, global_max),
        //        |(global_min, global_max), (local_min, local_max)| {
        //            (
        //                global_min.cmp_min(&local_min),
        //                global_max.cmp_max(&local_max),
        //            )
        //        },
        //    );
    }

    // Prove convolution of a CNN network. This is a convolution between in a 3D matrix X of dimension k_x * n_x * n_x
    // and a 4D filter matrix W of dimension k_w * k_x * n_w * n_w. The output is a 3D matrix Y of dimension k_w * n_x * n_x
    // We want to batch prove the following: Y[i] = iFFT(sum_{j \in [n_x]}(FFT(X[j]) o FFT(W[i][j])).
    #[instrument(name = "Prover::prove_convolution_step", skip_all, level = "debug")]
    #[timed::timed_instrument(level = "debug")]

    pub fn prove_convolution_step<E: ExtensionField, T: Transcript<E>>(
        &self,
        prover: &mut Prover<E, T>,
        // last random claim made
        last_claim: Claim<E>,
        // Struct containing all necessary information
        // to generate a convolution proof
        output: &Tensor<E>,
        unpadded_output_shape: &[usize],
        proving_data: &ConvData<E>,
        info: &ConvCtx<E>,
        id: NodeId,
    ) -> anyhow::Result<Claim<E>>
    where
        E::BaseField: Serialize + DeserializeOwned,
        E: Serialize + DeserializeOwned,
    {
        // First part is proving the clearing of the garbage has been done correctly.
        // For this, we create the clearing garbage tensor and just prove hadamard with the output.
        // This results in two claims: one for the non-cleared tensor and one for the clearing tensor (only 1s and 0s)
        // The non-cleared tensor claim gets passed to the main regular logic of convolution
        // The clearing tensor one gets stored in the proof and will be checked manually by the verifier (CURRENTLY)
        let clearing_tensor = new_clearing_tensor(unpadded_output_shape, &output.get_shape());
        // Take the elements BEFORE bias addition - this is what the rest of the convolution proving step expects.
        // TODO: could trade off less memory by directly recomputing it from conv data with the input shape as well.
        let conv_after_bias =
            Tensor::new(output.get_shape(), proving_data.output_as_element.clone());
        debug_assert!({
            println!(
                "PROVE: conv_after_bias.shape(): {:?}",
                conv_after_bias.get_shape()
            );
            println!(
                "PROVE: conv_after_bias.data(): {:?}",
                &conv_after_bias.get_data()[..30]
            );
            println!("PROVE: unpadded_output_shape: {:?}", unpadded_output_shape);
            println!("PROVE: output.shape(): {:?}", output.get_shape());
            let cleared_out = conv_after_bias.flatten().mul(&clearing_tensor);
            let fielded: Tensor<E> = cleared_out.to_fields();
            fielded.get_data().to_vec() == output.get_data()
        });
        let clearing_proof = hadamard::prove(
            prover.transcript,
            &last_claim,
            &conv_after_bias,
            &clearing_tensor,
        );
        // since v1 is the non cleared tensor, this is what the rest of the convolution proving expects
        let last_claim = Claim::new(
            clearing_proof.random_point().to_vec(),
            clearing_proof.v1_eval(),
        );

        let filter = self;
        assert_eq!(
            filter.filter_size() * filter.kw() * 2,
            proving_data.output.len() * proving_data.output[0].len(),
            "Inconsistent output size"
        );
        assert_eq!(
            (filter.filter_size() * filter.kw()).ilog2() as usize,
            last_claim.point.len(),
            "Inconsistent random point size. Expected : {}, got: {}",
            ((filter.filter_size() * filter.kw()).ilog2()),
            last_claim.point.len()
        );
        let mut r = vec![E::ZERO; last_claim.point.len() + 1];
        let mut bias_point = vec![E::ZERO; filter.kw().ilog2() as usize];
        for i in 0..(filter.filter_size().ilog2() as usize) {
            r[i] = E::ONE - last_claim.point[i];
        }
        for i in 0..(filter.kw().ilog2() as usize) {
            r[i + (filter.filter_size().ilog2() as usize) + 1] =
                last_claim.point[i + (filter.filter_size().ilog2() as usize)];
            bias_point[i] = last_claim.point[i + (filter.filter_size().ilog2() as usize)];
        }
        let mut bias_eval = E::ZERO;
        if bias_point.len() != 0 {
            bias_eval = filter
                .bias
                .evals_flat::<E>()
                .into_mle()
                .evaluate(&bias_point);
        } else if filter.bias.data.len() == 1 {
            bias_eval = filter.bias.evals_flat::<E>()[0];
        }

        debug_assert!({
            let y = proving_data
                .output
                .clone()
                .into_iter()
                .flatten()
                .collect::<Vec<_>>()
                .into_mle()
                .evaluate(&r);
            debug_assert_eq!(last_claim.eval - bias_eval, y, "Error in Conv 1");
            last_claim.eval - bias_eval == y
        });

        let mut temp_t = prover.transcript.clone();
        let (ifft_proof, ifft_claim, ifft_del_proof) =
            prover.prove_batch_ifft(r.clone(), &proving_data.prod);

        assert_eq!(
            filter.filter_size().ilog2() as usize + 1,
            ifft_proof.point.len(),
            "Error in ifft sumceck"
        );
        debug_assert!({
            IOPVerifierState::<E>::verify(
                last_claim.eval - bias_eval,
                &ifft_proof.clone(),
                &info.ifft_aux.clone(),
                &mut temp_t,
            );
            println!("iFFT Sumcheck Correct");
            1 == 1
        });

        // After this point, the verifier holds an evaluation claim of proving_data.prod at P1.randomness[0][i]
        // Let r' = P1.randomness[0][i] and y is the evaluation claim of prod = proving_data.prod
        // What we want to do now is to prove that prod has been correctly computed from X_fft and w (= proving_data.w)
        // In other words we want to show that prod[i] = sum_{j \in [k_x]} x[j] o w[i][j] for each i in [k_w]
        // For this let r1 be the last log(k_w) elements of r and r2 the first log(n_x^2) elements
        // Compute the arrays beta1,beta2 such that beta1[i] = beta(i,r1) and beta2[i] = beta(i,r2)

        let mut r_ifft: Vec<E> = ifft_proof.point.clone();
        for i in (proving_data.output[0].len().ilog2() as usize)..r.len() {
            r_ifft.push(r[i]);
        }

        debug_assert!({
            let eval1 = proving_data
                .prod
                .clone()
                .into_iter()
                .flatten()
                .collect::<Vec<_>>()
                .into_mle()
                .evaluate(&r_ifft);
            let eval2 = ifft_claim[0];
            debug_assert_eq!(
                proving_data
                    .prod
                    .clone()
                    .into_iter()
                    .flatten()
                    .collect::<Vec<_>>()
                    .into_mle()
                    .evaluate(&r_ifft),
                ifft_claim[0],
                "Error in Conv 1"
            );
            eval1 == eval2
        });

        let r1 = &r_ifft[(proving_data.output[0].len().ilog2() as usize)..];
        let r2 = &r_ifft[..(proving_data.output[0].len().ilog2() as usize)];
        let beta1 = compute_betas_eval(r1);
        let beta2 = compute_betas_eval(r2);
        // Given beta1,beta2 observe that :
        // \sum_{i \in [k_w]} beta1[i]prod[i] = \sum_{i \in [k_w]}sum_{j \in [k_x]} x[j] o w[i][j] =
        // = sum_{j \in [k_x]}x[j]o(\sum_{i \in [k_w]}(beta[i]*w[i][j])). We let w_reduced[j] = \sum_{i \in [k_w]}(beta[i]*w[i][j])
        // We have  \sum_{i \in [k_w]} beta1[i]prod[i] = sum_{j \in [k_x]} x[j]o w_{reduced[j]}.
        // So here we compute w_reduced

        let beta_acc = vec![beta2.clone(); filter.kx()].concat();

        // After computing w_reduced, observe that y = \sum_{k \in [n_x^2]} sum_{j \in [k_x]} beta2[k]*x[j][k]*w_reduced[j][k]
        // This is a cubic sumcheck where v1 = [x[0][0],...,x[k_x][n_x^2]], v2 = [w_reduced[0][0],...,w_reduced[k_x][n_x^2]]
        // and v3 = [beta2,..(k_x times)..,beta2]. So, first initialzie v3 and then invoke the cubic sumceck.
        let mut aggregated_filter =
            vec![vec![E::ZERO; self.filter.real_nw() * self.filter.real_nw()]; self.filter.kx()];
        let filter_size = self.filter.real_nw() * self.filter.real_nw();
        // Compute aggregated_filter using iterators
        // TO DO: PARALLELIZE
        (0..self.filter.kx()).for_each(|i| {
            (0..self.filter.kw()).for_each(|j| {
                aggregated_filter[i]
                    .iter_mut()
                    .enumerate()
                    .for_each(|(k, v)| {
                        let index = j * self.filter.kx() * filter_size + i * filter_size + k;
                        let v_field: E = self.filter.data[index].to_field();
                        *v += beta1[j] * v_field;
                    });
            });

            aggregated_filter[i] = index_wf(
                &aggregated_filter[i],
                self.filter.real_nw(),
                self.filter.nw(),
                2 * self.filter.nw() * self.filter.nw(),
            )
            .collect::<Vec<E>>();

            fft(&mut aggregated_filter[i], false);
        });

        // We need to fix the high variables in place for the filter at r1.
        let f1 = aggregated_filter
            .into_iter()
            .flatten()
            .collect::<Vec<E>>()
            .into_mle();

        let f2 = proving_data
            .input_fft
            .iter()
            .flatten()
            .copied()
            .collect::<Vec<_>>()
            .into_mle();
        let f3 = beta_acc.into_mle();

        let mut vp = VirtualPolynomial::<E>::new(f1.num_vars);
        vp.add_mle_list(
            vec![f1.clone().into(), f2.clone().into(), f3.clone().into()],
            E::ONE,
        );
        #[allow(deprecated)]
        let (hadamard_proof, state) = IOPProverState::<E>::prove_parallel(vp, prover.transcript);
        let hadamard_claims = state.get_mle_final_evaluations();

        let point = [hadamard_proof.point.as_slice(), r1].concat();
        // let eval = hadamard_claims[0];

        // Finally prove the correct computation of the x_fft and get an evaluation claim of the input
        let (fft_proof, fft_claim, fft_del_proof) = prover.prove_batch_fft(
            hadamard_proof.point.clone(),
            &mut proving_data.input.clone(),
        );

        let (fft_proof_weights, fft_weight_claims, partial_evals, fft_weights_del_proof) =
            self.prove_batch_fft_weights(prover, point.clone());

        let weights_rand: Vec<E> = prover
            .transcript
            .read_challenges((self.filter.real_nw() * self.filter.real_nw()).ilog2() as usize);
        debug_assert!({
            let mut weights_point = fft_proof_weights.point.clone();
            let mut v_weights = weights_point.pop().unwrap();
            v_weights = (E::ONE - v_weights).invert().unwrap();

            let mut r = [
                weights_rand.clone(),
                point[(2 * self.filter.nw() * self.filter.nw()).ilog2() as usize..].to_vec(),
            ]
            .concat();
            // println!("({},{}), {}",proving_data.input.len(),proving_data.input[0].len(),p.len());
            let mut y = self.filter.get_conv_weights::<E>().into_mle().evaluate(&r);
            assert_eq!(
                y,
                partial_evals.clone().into_mle().evaluate(&weights_rand),
                "Error in fft_weights eval"
            );
            let mut indexes = vec![0 as usize; self.filter.real_nw() * self.filter.real_nw()];
            for i in 0..self.filter.real_nw() {
                for j in 0..self.filter.real_nw() {
                    indexes[i * self.filter.real_nw() + j] = i * self.filter.nw() + j;
                }
            }
            r = weights_point[..(self.filter.nw() * self.filter.nw()).ilog2() as usize].to_vec();
            let mut betas = vec![E::ZERO; self.filter.real_nw() * self.filter.real_nw()];
            for i in 0..betas.len() {
                betas[i] = identity_eval(&r, &to_bits(indexes[i], r.len()));
            }
            y = E::ZERO;
            for i in 0..betas.len() {
                y += betas[i] * partial_evals[i];
            }
            assert_eq!(
                y,
                fft_weight_claims[0] * v_weights,
                "Error in padded weights eval"
            );
            y == fft_weight_claims[0] * v_weights
        });

        prover
            .commit_prover
            .add_claim(
                info.poly_id,
                Claim::new(
                    [
                        weights_rand.clone(),
                        point[(2 * self.filter.nw() * self.filter.nw()).ilog2() as usize..]
                            .to_vec(),
                    ]
                    .concat(),
                    partial_evals.clone().into_mle().evaluate(&weights_rand),
                ),
            )
            .context("unable to add convolution claim")?;
        prover
            .commit_prover
            .add_claim(info.bias_poly_id, Claim::new(bias_point, bias_eval))
            .context("unable to add bias claim in convolution")?;

<<<<<<< HEAD
        // Finally prove the correct computation of the x_fft and get an evaluation claim of the input
        let (fft_proof, fft_claim, fft_del_proof) = prover.prove_batch_fft(
            hadamard_proof.point.clone(),
            &mut proving_data.input.clone(),
        );

        prover.push_proof(id, LayerProof::Convolution(ConvProof {
=======
        prover.push_proof(LayerProof::Convolution(ConvProof {
>>>>>>> 6154ab86
            fft_proof: fft_proof.clone(),
            fft_claims: fft_claim.clone(),
            fft_proof_weights,
            ifft_proof,
            fft_delegation_proof: fft_del_proof.0,
            fft_delegation_proof_weights: fft_weights_del_proof.0,
            ifft_delegation_proof: ifft_del_proof.0,
            hadamard_proof: hadamard_proof.clone(),
            ifft_claims: ifft_claim,
            fft_weight_claims,
            fft_delegation_claims: fft_del_proof.1,
            fft_delegation_weights_claims: fft_weights_del_proof.1,
            ifft_delegation_claims: ifft_del_proof.1,
            hadamard_clams: hadamard_claims,
            bias_claim: bias_eval,
            partial_evals,
            clearing_proof,
        }));
        let mut input_point = fft_proof.point.clone();
        let mut v = input_point.pop().unwrap();
        v = (E::ONE - v).invert().unwrap();
        debug_assert!({
            let mut p = [
                input_point.clone(),
                hadamard_proof.point[((filter.filter_size() * 2).ilog2() as usize)..].to_vec(),
            ]
            .concat();
            // println!("({},{}), {}",proving_data.input.len(),proving_data.input[0].len(),p.len());
            let y = proving_data
                .input
                .clone()
                .into_iter()
                .flat_map(|v| v.into_iter())
                .collect::<Vec<E>>()
                .into_mle()
                .evaluate(&p);
            assert_eq!(y, fft_claim[0] * v, "Error in input eval CONV PROVER");
            for i in 0..((filter.filter_size().ilog2()) as usize) {
                p[i] = E::ONE - p[i];
            }
            assert_eq!(
                proving_data.real_input.clone().into_mle().evaluate(&p),
                fft_claim[0] * v,
                "Error in real input eval CONV PROVER"
            );
            proving_data.real_input.clone().into_mle().evaluate(&p) == fft_claim[0] * v
        });
        for i in 0..input_point.len() {
            input_point[i] = E::ONE - input_point[i];
        }
        let final_claim = Claim {
            point: [
                input_point.clone(),
                hadamard_proof.point[((filter.filter_size() * 2).ilog2() as usize)..].to_vec(),
            ]
            .concat(),
            eval: fft_claim[0] * v,
        };

        Ok(final_claim)
    }
}

impl<E> ConvCtx<E>
where
    E::BaseField: Serialize + DeserializeOwned,
    E: ExtensionField + Serialize + DeserializeOwned,
{
    pub fn output_shape(&self, input_shape: &[usize], padding_mode: PaddingMode) -> Vec<usize> {
        match padding_mode {
            PaddingMode::NoPadding => conv2d_shape(input_shape, &self.unpadded_filter_shape),
            PaddingMode::Padding => padded_conv2d_shape(input_shape, &self.padded_filter_shape),
        }
    }
    pub(crate) fn verify_fft_delegation<T: Transcript<E>>(
        &self,
        verifier: &mut Verifier<E, T>,
        mut claim: E,
        proof: &ConvProof<E>,
        delegation_proof: &Vec<IOPProof<E>>,
        delegation_claims: &Vec<Vec<E>>,
        mut prev_r: Vec<E>,
    ) {
        let iter = delegation_proof.len();
        // Verify delegation protocol of W iFFT matrix
        let exponents = pow_two_omegas(iter + 1, false);
        for i in 0..iter {
            IOPVerifierState::<E>::verify(
                claim,
                &delegation_proof[i],
                &self.delegation_fft[i],
                verifier.transcript,
            );

            assert_eq!(
                identity_eval(
                    delegation_proof[i].point.clone().as_slice(),
                    prev_r.clone().as_slice()
                ),
                delegation_claims[i][0],
                "Error in identity evaluation fft delegation iter : {}",
                i
            );

            assert_eq!(
                phi_eval(
                    delegation_proof[i].point.clone(),
                    proof.hadamard_proof.point[i],
                    prev_r[prev_r.len() - 1],
                    exponents.clone(),
                    i == 0
                ),
                delegation_claims[i][1],
                "Error in phi computation fft delegation iter : {}",
                i
            );

            claim = delegation_claims[i][2];
            prev_r = delegation_proof[i].point.clone();
        }
        assert_eq!(
            claim,
            (E::ONE - E::from(2) * proof.hadamard_proof.point[iter]) * prev_r[0] + E::ONE
                - prev_r[0],
            "Error in final FFT delegation step"
        );
    }

    pub(crate) fn verify_convolution<T: Transcript<E>>(
        &self,
        verifier: &mut Verifier<E, T>,
        last_claim: Claim<E>,
        proof: &ConvProof<E>,
        shape_step: &ShapeStep,
    ) -> anyhow::Result<Claim<E>> {
        // The first thing to do is to recreate the hadamard clearing tensor
        // Since this is only coming from public information, the verifier
        // creates the vector and evaluates it.
        // NOTE: for succinctness of verification, we could also have
        // the prover commits to the tensor product and we could skip this step.
        // OR find a closed formula
        //
        // To recreat it, we need the unpadded output shape and the real output shape.
        let unpadded_output_shape = conv2d_shape(
            &shape_step.unpadded_input_shape,
            &self.unpadded_filter_shape,
        );
        let real_output_shape =
            padded_conv2d_shape(&shape_step.padded_input_shape, &self.padded_filter_shape);
        let clearing_tensor = new_clearing_tensor(&unpadded_output_shape, &real_output_shape);
        // now we need to verify the hadamard proof for the sumcheck part.
        let hctx = hadamard::HadamardCtx::from_len(real_output_shape.iter().product());
        let expected_v2_eval = clearing_tensor
            .to_mle_flat()
            .evaluate(&proof.clearing_proof.random_point());
        // also set the claim to be the non-cleared output of conv. The rest of the logic is about proving the bias + fft claims.
        let last_claim = hadamard::verify(
            &hctx,
            verifier.transcript,
            &proof.clearing_proof,
            &last_claim,
            expected_v2_eval,
        )
        .context("failure for hadamard proof")?;

        let conv_claim = last_claim.eval - proof.bias_claim;

        IOPVerifierState::<E>::verify(
            conv_claim,
            &proof.ifft_proof,
            &self.ifft_aux,
            verifier.transcript,
        );
        assert_eq!(
            self.delegation_ifft.len(),
            proof.ifft_delegation_proof.len(),
            "Inconsistency in iFFT delegation proofs/aux size"
        );

        let iter = proof.ifft_delegation_proof.len();
        let mut claim = proof.ifft_claims[1];
        let exponents = pow_two_omegas(iter + 1, true);
        let mut prev_r = proof.ifft_proof.point.clone();
        for i in 0..iter {
            IOPVerifierState::<E>::verify(
                claim,
                &proof.ifft_delegation_proof[i],
                &self.delegation_ifft[i],
                verifier.transcript,
            );
            assert_eq!(
                identity_eval(
                    proof.ifft_delegation_proof[i].point.clone().as_slice(),
                    prev_r.clone().as_slice()
                ),
                proof.ifft_delegation_claims[i][0],
                "Error in identity evaluation ifft delegation iter : {}",
                i
            );
            assert_eq!(
                phi_eval(
                    proof.ifft_delegation_proof[i].point.clone(),
                    E::ONE - last_claim.point[i],
                    prev_r[prev_r.len() - 1],
                    exponents.clone(),
                    false
                ),
                proof.ifft_delegation_claims[i][1],
                "Error in phi computation ifft delegation iter : {}",
                i
            );

            prev_r = proof.ifft_delegation_proof[i].point.clone();
            claim = proof.ifft_delegation_claims[i][2];
        }
        let scale = E::from(1 << (iter + 1)).invert().unwrap();

        assert_eq!(
            claim,
            scale * (E::ONE) * prev_r[0] + scale * (E::ONE - prev_r[0]),
            "Error in final iFFT delegation step"
        );

        IOPVerifierState::<E>::verify(
            proof.ifft_claims[0],
            &proof.hadamard_proof,
            &self.hadamard,
            verifier.transcript,
        );
        assert_eq!(
            proof.hadamard_clams[2],
            identity_eval(&proof.ifft_proof.point, &proof.hadamard_proof.point),
            "Error in Beta evaluation"
        );

        // >>>>>> TODO : 1) Dont forget beta evaluation 2) verification of the last step of delegation <<<<<<<
        // Verify fft sumcheck
        IOPVerifierState::<E>::verify(
            proof.hadamard_clams[1],
            &proof.fft_proof,
            &self.fft_aux,
            verifier.transcript,
        );
        claim = proof.fft_claims[1];

        assert_eq!(
            self.delegation_fft.len(),
            proof.fft_delegation_proof.len(),
            "Inconsistency in FFT delegation proofs/aux size"
        );

        self.verify_fft_delegation(
            verifier,
            claim,
            proof,
            &proof.fft_delegation_proof,
            &proof.fft_delegation_claims,
            proof.fft_proof.point.clone(),
        );

        IOPVerifierState::<E>::verify(
            proof.hadamard_clams[0],
            &proof.fft_proof_weights,
            &self.fft_weights_aux,
            verifier.transcript,
        );
        claim = proof.fft_weight_claims[1];
        self.verify_fft_delegation(
            verifier,
            claim,
            proof,
            &proof.fft_delegation_proof_weights,
            &proof.fft_delegation_weights_claims,
            proof.fft_proof_weights.point.clone(),
        );

        // Validate the correctness of the padded weights claim
        // using the partial_evals provided by the prover
        let mut weights_point = proof.fft_proof_weights.point.clone();
        let mut v = weights_point.pop().unwrap();
        v = (E::ONE - v).invert().unwrap();

        let y_weights = (0..self.real_nw)
            .flat_map(|i| (0..self.real_nw).map(move |j| (i, j)))
            .fold(E::ZERO, |acc, (i, j)| {
                acc + proof.partial_evals[i * self.real_nw + j]
                    * identity_eval(
                        &to_bits(i * self.nw + j, (self.nw.ilog2() as usize) * 2),
                        &weights_point,
                    )
            });

        assert_eq!(
            proof.fft_weight_claims[0] * v,
            y_weights,
            "Error in padded_fft evaluation claim"
        );

        let weights_rand: Vec<E> = verifier
            .transcript
            .read_challenges((self.real_nw * self.real_nw).ilog2() as usize);

        let point = [
            proof.hadamard_proof.point.as_slice(),
            &last_claim.point[((self.filter_size).ilog2() as usize)..],
        ]
        .concat();

        verifier.commit_verifier.add_claim(
            self.poly_id,
            Claim::new(
                [
                    weights_rand.clone(),
                    point[(2 * self.nw * self.nw).ilog2() as usize..].to_vec(),
                ]
                .concat(),
                proof
                    .partial_evals
                    .clone()
                    .into_mle()
                    .evaluate(&weights_rand),
            ),
        )?;

        verifier.commit_verifier.add_claim(
            self.bias_poly_id,
            Claim::new(
                last_claim.point[(proof.ifft_delegation_proof.len())..].to_vec(),
                proof.bias_claim,
            ),
        )?;

        let mut input_point = proof.fft_proof.point.clone();
        v = input_point.pop().unwrap();
        v = (E::ONE - v).invert().unwrap();
        for i in 0..input_point.len() {
            input_point[i] = E::ONE - input_point[i];
        }
        // the output claim for this step that is going to be verified at next step
        Ok(Claim {
            // the new randomness to fix at next layer is the randomness from the sumcheck !
            point: [
                input_point.clone(),
                proof.hadamard_proof.point[((self.filter_size * 2).ilog2() as usize)..].to_vec(),
            ]
            .concat(),
            // the claimed sum for the next sumcheck is MLE of the current vector evaluated at the
            // random point. 1 because vector is secondary.
            eval: proof.fft_claims[0] * v,
        })
    }
}

impl SchoolBookConvCtx {
    pub(crate) fn step_info<E: ExtensionField>(
        &self,
        _id: PolyID,
        aux: ContextAux,
    ) -> (LayerCtx<E>, ContextAux)
    where
        E::BaseField: Serialize + DeserializeOwned,
        E: ExtensionField + Serialize + DeserializeOwned,
    {
        let conv_info = LayerCtx::SchoolBookConvolution(SchoolBookConvCtx);
        (conv_info, aux)
    }
}

pub fn pow_two_omegas<E: ExtensionField>(n: usize, is_fft: bool) -> Vec<E> {
    let mut pows = vec![E::ZERO; n - 1];
    let mut rou: E = get_root_of_unity(n);
    if is_fft {
        rou = rou.invert().unwrap();
    }
    pows[0] = rou;
    for i in 1..(n - 1) {
        pows[i] = pows[i - 1] * pows[i - 1];
    }
    return pows;
}

pub fn phi_eval<E: ExtensionField>(
    r: Vec<E>,
    rand1: E,
    rand2: E,
    exponents: Vec<E>,
    first_iter: bool,
) -> E {
    let mut eval = E::ONE;
    for i in 0..r.len() {
        eval *= E::ONE - r[i] + r[i] * exponents[exponents.len() - r.len() + i];
    }

    if first_iter {
        eval = (E::ONE - rand2) * (E::ONE - rand1 + rand1 * eval);
    } else {
        eval = E::ONE - rand1 + (E::ONE - E::from(2) * rand2) * rand1 * eval;
    }

    return eval;
}

fn clear_garbage<T: Number>(
    output_tensor: &Tensor<T>,
    mut unpadded_output_shape: &[usize],
) -> Tensor<T> {
    if unpadded_output_shape.len() == 4 {
        unpadded_output_shape = &unpadded_output_shape[1..];
    }
    let padded_shape = output_tensor.get_shape();
    let mut data = output_tensor.get_data().to_vec();
    for i in 0..padded_shape[0] {
        for j in 0..padded_shape[1] {
            for k in 0..padded_shape[2] {
                let index = i * padded_shape[1] * padded_shape[2] + j * padded_shape[2] + k;
                if !(i < unpadded_output_shape[0]
                    && j < unpadded_output_shape[1]
                    && k < unpadded_output_shape[2])
                {
                    data[index] = T::default();
                }
            }
        }
    }
    Tensor::new(padded_shape, data)
}

pub fn new_clearing_tensor(mut og_shape: &[usize], padded_shape: &[usize]) -> Tensor<Element> {
    if og_shape.len() == 4 {
        og_shape = &og_shape[1..];
    }
    assert_eq!(padded_shape.len(), og_shape.len());
    assert_eq!(padded_shape.len(), 3);
    let n = padded_shape.iter().product();
    let mut data: Vec<Element> = vec![0; n];
    for i in 0..padded_shape[0] {
        for j in 0..padded_shape[1] {
            for k in 0..padded_shape[2] {
                let index = i * padded_shape[1] * padded_shape[2] + j * padded_shape[2] + k;
                if i < og_shape[0] && j < og_shape[1] && k < og_shape[2] {
                    data[index] = 1;
                }
            }
        }
    }
    Tensor::new(vec![padded_shape.iter().product()], data)
}

/// Properly pad a filter
/// We use this function so that filter is amenable to FFT based conv2d
/// Usually vec and n are powers of 2
/// Output: [[F[0][0],…,F[0][n_w],0,…,0],[F[1][0],…,F[1][n_w],0,…,0],…]
pub fn index_wf<E: ExtensionField>(
    w: &[E],
    n_real: usize,
    n: usize,
    output_len: usize,
) -> impl ParallelIterator<Item = E> + use<'_, E> {
    (0..output_len).into_par_iter().map(move |idx| {
        let i = idx / n;
        let j = idx % n;
        if i < n_real && j < n_real {
            w[i * n_real + j]
        } else {
            E::ZERO
        }
    })
}

pub fn conv2d_shape_mode(
    input_shape: &[usize],
    filter_shape: &[usize],
    padding_mode: PaddingMode,
) -> Vec<usize> {
    match padding_mode {
        PaddingMode::NoPadding => conv2d_shape(input_shape, filter_shape),
        PaddingMode::Padding => padded_conv2d_shape(input_shape, filter_shape),
    }
}

/// Assumes stride=1, padding=0, and dilation=1
/// https://pytorch.org/docs/stable/generated/torch.nn.Conv2d.html
pub fn conv2d_shape(input_shape: &[usize], filter_shape: &[usize]) -> Vec<usize> {
    let stride = 1usize;
    let padding = 0usize;
    let dilation = 1usize;

    let h_in = if input_shape.len() == 3 {
        input_shape[1]
    } else {
        input_shape[2]
    };
    let kernel = filter_shape[2];
    let h_out = (h_in + 2 * padding - dilation * (kernel - 1) - 1) / stride + 1;
    vec![filter_shape[0], h_out, h_out]
}

/// Similar to conv2d_shape but pads the output shape such that it matches what the padded inference and proving expects
pub fn padded_conv2d_shape(input_shape: &[usize], filter_shape: &[usize]) -> Vec<usize> {
    conv2d_shape(input_shape, filter_shape)
        .into_iter()
        .map(|x| x.next_power_of_two())
        .collect::<Vec<usize>>()
}

#[cfg(test)]
mod test {
    use crate::{
<<<<<<< HEAD
        layers::{dense::{self, Dense}, provable::{evaluate_layer, Op}},
        onnx_parse::conv2d_shape,
=======
        NextPowerOfTwo,
        layers::{
            activation::{Activation, Relu},
            dense::{self, Dense},
            pooling::{Maxpool2D, Pooling, maxpool2d_shape},
        },
>>>>>>> 6154ab86
    };

    use super::*;
    use goldilocks::GoldilocksExt2;

    fn split_garbage(
        fft_output: &Tensor<Element>,
        not_padded_shape: &[usize],
    ) -> (Vec<Element>, Vec<Element>) {
        let mut not_padded_shape = not_padded_shape.to_vec();
        not_padded_shape.remove(0);
        let mut garbage = Vec::new();
        let mut valid = Vec::new();
        for i in 0..fft_output.shape[0] {
            for j in 0..fft_output.shape[1] {
                for k in 0..fft_output.shape[2] {
                    let index =
                        i * fft_output.shape[1] * fft_output.shape[2] + j * fft_output.shape[2] + k;
                    let elem = fft_output.data[index];
                    if i < not_padded_shape[0] && j < not_padded_shape[1] && k < not_padded_shape[2]
                    {
                        valid.push(elem);
                    } else {
                        garbage.push(elem);
                    }
                }
            }
        }
        (valid, garbage)
    }
    fn subtest_clearing_methods(padded_tensor: &Tensor<Element>, unpadded_shape: &[usize]) {
        let clearing_tensor = new_clearing_tensor(&unpadded_shape, &padded_tensor.get_shape());
        let cleared_tensor = padded_tensor.flatten().mul(&clearing_tensor);
        let auto_cleared_tensor = clear_garbage(padded_tensor, unpadded_shape);
        assert_eq!(cleared_tensor.get_data(), auto_cleared_tensor.get_data());
    }

    #[test]
    fn test_conv_clearing_garbage() {
        let shape: Vec<usize> = vec![5, 18, 18];
        let padded_shape = shape
            .iter()
            .map(|x| x.next_power_of_two())
            .collect::<Vec<usize>>();
        let tensor = Tensor::random(&padded_shape);
        subtest_clearing_methods(&tensor, &shape);
        // let clearing_tensor = new_clearing_tensor(&shape, &padded_shape);
        // let cleared_tensor = tensor.flatten().mul(&clearing_tensor);
        // let auto_cleared_tensor = clear_garbage(&tensor, &shape);
        // assert_eq!(cleared_tensor.get_data(), auto_cleared_tensor.get_data());
    }

    #[test]
    fn test_conv2d_shape() {
        let input_shape: Vec<usize> = vec![1, 23, 23];
        let conv_shape_og: Vec<usize> = vec![7, 1, 3, 3];
        let output_shape = conv2d_shape(&input_shape, &conv_shape_og);
        assert_eq!(output_shape, vec![7, 21, 21]);
    }

    /// Test that check if just taking shapes from input and conv not padded we can manipualte input
    /// and filter to run it in padded world with FFT based convolution.
    #[test]
    fn test_conv_unpadded_to_padded() {
        let input_shape: Vec<usize> = vec![1, 23, 23];
        let conv_shape_og: Vec<usize> = vec![7, 1, 3, 3];
        // let input_shape: Vec<usize> = vec![1, 5, 5];
        // let conv_shape_og: Vec<usize> = vec![1, 1, 2, 2];
        let weight = Tensor::random(&conv_shape_og);
        let bias: Tensor<Element> = Tensor::zeros(vec![conv_shape_og[0]]);
        let input = Tensor::random(&input_shape);
        let output = input.conv2d(&weight, &bias, 1);
        // now try to pad the input and conv and use the fft one
        let padded_input = input.pad_next_power_of_two();
        let fft_conv = Convolution::new(weight.clone(), bias).into_padded_and_ffted(&input_shape);
        let (fft_output, conv_data) = fft_conv.op::<GoldilocksExt2>(&padded_input, &input_shape);
        let (valid, _garbage) = split_garbage(&fft_output, &output.get_shape());
        assert_eq!(
            valid,
            output.get_data().to_vec(),
            "valid {:?} is not equal to {:?}",
            &valid[..40],
            &output.get_data()[..40]
        );
        // make sure the shape matches between what we can compute from unpadded and the actual fft output
        let exp_output_shape = conv2d_shape(&input_shape, &conv_shape_og);
        let mut given_output_shape = output.get_shape();
        given_output_shape.remove(0);
        assert_eq!(given_output_shape, exp_output_shape);

        // make sure we can reconstruct the fft output purely from conv_data since it's needed for proving
        let weight_padded_shape = weight
            .get_shape()
            .iter()
            .map(|x| x.next_power_of_two())
            .collect::<Vec<_>>();
        let fft_output_shape = conv2d_shape(&padded_input.get_shape(), &weight_padded_shape);
        let fft_output_shape = fft_output_shape
            .into_iter()
            .map(|x| x.next_power_of_two())
            .collect::<Vec<usize>>();
        println!(
            "INSIDE TEST: fft_output.shape() : {:?}",
            fft_output.get_shape()
        );
        println!(
            "INSIDE TEST: fft_output_shape conv2d_shape(): {:?}",
            fft_output_shape
        );
        println!(
            "INSIDE TEST: padded_input shape: {:?}",
            padded_input.get_shape()
        );
        assert_eq!(fft_output.get_shape(), fft_output_shape);
        // let fft_output_data = conv_data.output_as_element(padded_input.get_shape()[1].next_power_of_two());
        let fft_output_data = conv_data.output_as_element;
        let reconstructed_fft_tensor = Tensor::new(fft_output_shape.clone(), fft_output_data);
        subtest_clearing_methods(&reconstructed_fft_tensor, &output.get_shape());
        // let cleared_reconstructed_fft_tensor = clear_garbage(&reconstructed_fft_tensor, &output.get_shape());
        let hadamard_clearing = new_clearing_tensor(&output.get_shape(), &fft_output_shape);
        let hadamard_cleared = reconstructed_fft_tensor.flatten().mul(&hadamard_clearing);
        assert_eq!(hadamard_cleared.get_data(), fft_output.get_data());
    }

    #[test]
    fn test_conv_padding_garbage() {
        let input_shape: Vec<usize> = vec![1, 23, 23];
        let conv_shape_og: Vec<usize> = vec![7, 1, 3, 3];

        // wieght of the filter
        let w1 = Tensor::random(&conv_shape_og);
        let bias1: Tensor<Element> = Tensor::zeros(vec![conv_shape_og[0]]);
        // creation of the padded and fft'd convolution
        let fft_conv =
            Convolution::new(w1.clone(), bias1.clone()).into_padded_and_ffted(&input_shape);
        let input = Tensor::random(&input_shape);
        let padded_input = input.pad_next_power_of_two();
        let (fft_output, _): (Tensor<Element>, ConvData<_>) =
            fft_conv.op::<GoldilocksExt2>(&padded_input, &input_shape);
        // just normal convolution
        let normal_output = input.conv2d(&w1, &bias1, 1);

        // Flatten for the dense layer
        let flat_fft_output = fft_output.flatten();
        let flat_normal_output = normal_output.flatten();
        // Check that the garbage and valid parts are correct
        let (valid, garbage) = split_garbage(&fft_output, &normal_output.get_shape());
        assert!(valid.len() == flat_normal_output.get_data().len());
        assert_eq!(valid, flat_normal_output.get_data().to_vec());
        assert!(!garbage.is_empty());
        // NOTE: a bit of a hack to recreate but the functione xpects the real conv shape not the flattened one
        let (valid, garbage) = split_garbage(
            &Tensor::new(fft_output.get_shape(), flat_fft_output.get_data().to_vec()),
            &normal_output.get_shape(),
        );
        // at this point the garbage should be all zeros and the valid should be the same as the non fft output as before
        assert!(garbage.iter().all(|x| *x == 0));
        assert!(valid == flat_normal_output.get_data().to_vec());

        // dense output to REMOVE garbage - even tho it is only zero now we still need to remove it to get the right shape
        // dense layer should have exactly the same number of columns as the flat normal output
        let ncols = flat_normal_output.shape[0];
        let nrows = 10;
        let dense_shape = vec![nrows, ncols];
        let dense = Dense::new(
            Tensor::new(dense_shape.clone(), vec![1; dense_shape.iter().product()]),
            Tensor::zeros(vec![dense_shape[0]]),
        );
        // create the padded version:
        // take the "conv2d"input shape
        let conv_input_shape = conv2d_shape(&input_shape, &w1.get_shape());
        let conv_input_shape_padded = conv_input_shape.next_power_of_two();
        let dense_shape_padded = vec![
            nrows.next_power_of_two(),
            flat_fft_output.shape[0].next_power_of_two(),
        ];
        let mut padded_dense = dense.clone();
        padded_dense.matrix = padded_dense.matrix.pad_matrix_to_ignore_garbage(
            &conv_input_shape,
            &conv_input_shape_padded,
            &dense_shape_padded,
        );
        let padded_nrows = padded_dense.nrows();
        padded_dense.bias = padded_dense.bias.pad_1d(padded_nrows);
<<<<<<< HEAD
        // let no_garbage_fft_output = padded_dense.op(&flat_fft_output);
        let no_garbage_fft_output = evaluate_layer::<GoldilocksExt2, _, _>(&padded_dense, &vec![&no_garbage_fft_output]).unwrap().outputs()[0].clone();
        let no_garbage_normal_output = evaluate_layer::<GoldilocksExt2, _, _>(&dense, &vec![&flat_normal_output]).unwrap().outputs()[0].clone();
=======
        let no_garbage_fft_output = padded_dense.op(&flat_fft_output);
        let no_garbage_normal_output = dense.op(&flat_normal_output);
>>>>>>> 6154ab86
        let max_rows = dense.nrows();
        assert_eq!(
            &no_garbage_fft_output.get_data()[..max_rows],
            &no_garbage_normal_output.get_data()[..]
        );
        assert!(
            no_garbage_fft_output.get_data()[max_rows..]
                .iter()
                .all(|x| *x == 0)
        );
        // let ignore_garbage = create_ignore_garbage(input_shape, input_shape_padded);

        // assert_eq!(fft_output.get_shape(), normal_output.get_shape());
        // assert_eq!(fft_output.data.len(), normal_output.data.len());
        // assert!(fft_output.data == normal_output.data);
    }

    #[test]
    fn test_conv_offset_poly_id() {
        // just a large difference so we're guaranteed that the IDs won't overlap.
        // TODO: change that process by a deterministic ID depending on the position and additional info
        // not necessarily seuential
        assert!(BIAS_POLY_ID >= dense::BIAS_POLY_ID + 100_000);
    }

    #[test]
    pub fn test_conv_fft_vs_naive() -> anyhow::Result<()> {
        let n_w = 1 << 2;
        let k_w = 1 << 0;
        let k_x = 1 << 0;

        let mut input_shape_og = vec![k_x, 256, 256];
        let mut input_shape_padded = input_shape_og.next_power_of_two();
        let filter = Tensor::random(&vec![k_w, k_x, n_w, n_w]);
        let bias = Tensor::random(&vec![k_w]);
        let input = Tensor::random(&input_shape_og);

        let output = input.conv2d(&filter, &bias, 1);
        let dims = filter.get_shape();
        let fft_conv =
            Convolution::new(filter.clone(), bias).into_padded_and_ffted(&input_shape_padded);
        let mut fft_input = input.clone();
        fft_input.pad_to_shape(input_shape_padded.clone());
        let (fft_output, _proving_data) =
            fft_conv.op::<GoldilocksExt2>(&fft_input, &input_shape_og);

        input_shape_og = conv2d_shape(&input_shape_og, &filter.get_shape());
        input_shape_padded = conv2d_shape(&input_shape_padded, &dims).next_power_of_two();

        // add a RELU layer
        let relu = Activation::Relu(Relu::new());
        let output = relu.op(&output);
        let fft_output = relu.op(&fft_output);

        // make a pooled output
        let pool = Pooling::Maxpool2D(Maxpool2D::default());
        let output = pool.op(&output);
        let fft_output = pool.op(&fft_output);
        input_shape_og = maxpool2d_shape(&input_shape_og);
        input_shape_padded = maxpool2d_shape(&input_shape_padded);

        // again another conv
        let filter = Tensor::random(&vec![k_w, k_x, n_w, n_w]);
        let bias = Tensor::random(&vec![k_w]);
        println!("2ND CONV: filter.get_shape() : {:?}", filter.get_shape());
        println!("2ND CONV: bias.get_shape() : {:?}", bias.get_shape());
        println!("2ND CONV: input.get_shape() : {:?}", output.get_shape());
        let output = output.conv2d(&filter, &bias, 1);
        let dims = filter.get_shape();
        let fft_conv =
            Convolution::new(filter.clone(), bias).into_padded_and_ffted(&input_shape_padded);
        let mut fft_input = fft_output;
        fft_input.pad_to_shape(input_shape_padded.clone());
        let (fft_output, _proving_data) =
            fft_conv.op::<GoldilocksExt2>(&fft_input, &input_shape_og);

        input_shape_og = conv2d_shape(&input_shape_og, &filter.get_shape());
        input_shape_padded = conv2d_shape(&input_shape_padded, &dims).next_power_of_two();

        // Add another RELU
        let relu = Activation::Relu(Relu::new());
        let output = relu.op(&output);
        let fft_output = relu.op(&fft_output);

        // make a pooled output
        let pool = Pooling::Maxpool2D(Maxpool2D::default());
        let output = pool.op(&output);
        let fft_output = pool.op(&fft_output);
        input_shape_og = maxpool2d_shape(&input_shape_og);
        input_shape_padded = maxpool2d_shape(&input_shape_padded);

        // now dense layer - first there is a "reshape" that flattens the input
        let ignore_garbage_pad = (input_shape_og.clone(), input_shape_padded.clone());
        input_shape_og = vec![input_shape_og.iter().product()];
        input_shape_padded = vec![input_shape_padded.iter().product()];

        let nrows = 10;
        let ncols = input_shape_og[0];
        let weight = Tensor::random(&vec![nrows, ncols]);
        let bias = Tensor::random(&vec![nrows]);
        let mut new_cols = ncols.next_power_of_two();
        let new_rows = nrows.next_power_of_two();
        if new_cols < input_shape_padded[0] {
            // must make sure that we can apply the input to this padded dense
            new_cols = input_shape_padded[0];
        }
        let conv_shape_og = ignore_garbage_pad.0.clone();
        let conv_shape_pad = ignore_garbage_pad.1.clone();
        let dense = Dense::new(weight.clone(), bias.clone());
        let dense_output = dense.op(&output);

        let fft_weight =
            weight.pad_matrix_to_ignore_garbage(&conv_shape_og, &conv_shape_pad, &vec![
                new_rows, new_cols,
            ]);
        let fft_bias = bias.clone().pad_1d(new_rows);
        let fft_dense = Dense::new(fft_weight.clone(), fft_bias.clone());
        println!("-- new_rows : {}, new_cols : {}", new_rows, new_cols);
        println!("weight.get_shape() : {:?}", weight.get_shape());
        println!("bias.get_shape() : {:?}", bias.get_shape());
        println!("fft_input.get_shape() : {:?}", fft_output.get_shape());
        println!("fft_weight.get_shape() : {:?}", fft_weight.get_shape());
        println!("fft_bias.get_shape() : {:?}", fft_bias.get_shape());
        println!(
            "output shape : {:?} - product {}",
            output.get_shape(),
            output.get_shape().iter().product::<usize>()
        );
        let fft_dense_output = fft_dense.op(&fft_output);
        assert_eq!(
            dense_output.get_data()[..weight.nrows_2d()],
            fft_dense_output.get_data()[..weight.nrows_2d()]
        );
        Ok(())
    }
}<|MERGE_RESOLUTION|>--- conflicted
+++ resolved
@@ -12,7 +12,7 @@
     quantization::{self, ScalingFactor},
     tensor::{ConvData, Number, get_root_of_unity},
 };
-use anyhow::Context;
+use anyhow::{ensure, Context};
 use ff_ext::ExtensionField;
 use gkr::util::ceil_log2;
 // use itertools::assert_equal;
@@ -31,13 +31,7 @@
 use tracing::{debug, instrument, warn};
 use transcript::Transcript;
 
-<<<<<<< HEAD
-use crate::{Element, tensor::Tensor};
-
 use super::{provable::{LayerOut, NodeId, Op, OpInfo, ProvableOp, ProvableOpError, ProveInfo, VerifiableCtx}, LayerCtx};
-=======
-use super::LayerCtx;
->>>>>>> 6154ab86
 
 pub(crate) const BIAS_POLY_ID: PolyID = 200_000;
 /// Convolution layer description (weights)
@@ -189,15 +183,12 @@
         self.filter.filter_size()
     }
 }
-<<<<<<< HEAD
 
 impl<T: Number> OpInfo for Convolution<T> {
-    fn input_shapes(&self) -> Vec<Vec<usize>> {
-        vec![] //ToDo
-    }
-
-    fn output_shapes(&self) -> Vec<Vec<usize>> {
-        vec![] //ToDo
+    fn output_shapes(&self, input_shapes: &[Vec<usize>], padding_mode: PaddingMode) -> Vec<Vec<usize>> {
+        input_shapes.into_iter().map(|shape|
+            self.output_shape(shape.as_slice(), padding_mode)
+        ).collect()
     }
 
     fn num_outputs(&self, num_inputs: usize) -> usize {
@@ -216,7 +207,7 @@
 } 
 
 impl<E: ExtensionField> Op<f32, E> for Convolution<f32> {
-    fn evaluate(&self, inputs: &[&Tensor<f32>]) -> Result<LayerOut<f32, E>, super::provable::ProvableOpError> {
+    fn evaluate(&self, inputs: &[&Tensor<f32>], _unpadded_input_shapes: Vec<Vec<usize>>) -> Result<LayerOut<f32, E>, super::provable::ProvableOpError> {
         if inputs.len() != 1 {
             return Err(super::provable::ProvableOpError::ParameterError(
                 "Convolution layer expects 1 input".to_string(),
@@ -226,15 +217,6 @@
         Ok(LayerOut::from_vec(vec![input.conv2d(&self.filter, &self.bias, 1)]))
     }
 }
-
-impl Convolution<f32> {
-    /// used to create a convoluation layer with from the raw float weights and bias.
-    /// The wieghts are NOT fft'd as they are when the it is being quantized.
-    pub fn new_raw(filter: Tensor<f32>, bias: Tensor<f32>) -> Self {
-        Self { filter, bias }
-    }
-=======
->>>>>>> 6154ab86
 
 impl Convolution<f32> {
     /// Quantizes the filter and the bias.
@@ -264,19 +246,26 @@
     }
 }
 
-<<<<<<< HEAD
 impl<E: ExtensionField> Op<Element, E> for Convolution<Element> {
-    fn evaluate(&self, inputs: &[&Tensor<Element>]) -> Result<LayerOut<Element, E>, ProvableOpError> {
+    fn evaluate(&self, inputs: &[&Tensor<Element>], unpadded_input_shapes: Vec<Vec<usize>>) -> Result<LayerOut<Element, E>, ProvableOpError> {
         if inputs.len() != 1 {
             return Err(ProvableOpError::ParameterError(
                 "Convolution layer expects 1 input".to_string(),
             ));
         }
         let input = inputs[0];
-        let (output, proving_data) = self.op(input);
+        if unpadded_input_shapes.len() != 1 {
+            return Err(ProvableOpError::ParameterError(
+                "Convolution layer expects 1 input shape".to_string(),
+            ));
+        }
+        let (output, proving_data) = self.op(input, unpadded_input_shapes[0].as_slice());
         Ok(
             LayerOut { outputs: vec![output], proving_data: Some(proving_data), }
-=======
+        )
+    }
+}
+
 impl Convolution<Element> {
     /// Pads the filter and bias, and adapt the filter to the convolution fft operation.
     pub fn into_padded_and_ffted(mut self, unpadded_input_shape: &[usize]) -> Self {
@@ -289,6 +278,7 @@
         self.filter = self.filter.into_fft_conv(&padded_input_shape);
         self
     }
+
     pub fn op<E: ExtensionField>(
         &self,
         input: &Tensor<Element>,
@@ -422,7 +412,6 @@
             claims,
             partial_evals,
             prover.delegate_matrix_evaluation(&mut f_middle, r1.clone(), out_point, false),
->>>>>>> 6154ab86
         )
     }
 }
@@ -534,7 +523,8 @@
             Ok(vec![self.prove_convolution_step(
                 prover, 
                 last_claims[0].clone(), 
-                &step_data.outputs.outputs()[0], 
+                &step_data.outputs.outputs()[0],
+                &step_data.unpadded_output_shapes[0], 
                 &step_data.outputs.proving_data.as_ref().unwrap(), 
                 info,
                 id,
@@ -547,19 +537,19 @@
     }
 }
 
-impl<E, T> VerifiableCtx<E, T> for ConvCtx<E> 
+impl<E> VerifiableCtx<E> for ConvCtx<E> 
 where 
     E: ExtensionField,
     E::BaseField: Serialize + DeserializeOwned,
     E: Serialize + DeserializeOwned,
-    T: Transcript<E>,
 {
-    fn verify(&self, proof: &LayerProof<E>, last_claims: &[Claim<E>], verifier: &mut Verifier<E, T>) -> Result<Vec<Claim<E>>, ProvableOpError> {
+    fn verify<T: Transcript<E>,>(&self, proof: &LayerProof<E>, last_claims: &[Claim<E>], verifier: &mut Verifier<E, T>, shape_step: &ShapeStep) -> Result<Vec<Claim<E>>, ProvableOpError> {
         if let LayerProof::Convolution(proof) = proof {
                 Ok(vec![self.verify_convolution(
                     verifier, 
                     last_claims[0].clone(), 
-                    proof
+                    proof,
+                    shape_step,
                 )?])
             } else {
             Err(ProvableOpError::TypeError(
@@ -567,60 +557,15 @@
             ))
         }
     }
+    
+    fn output_shapes(&self, input_shapes: &[Vec<usize>], padding_mode: PaddingMode) -> Vec<Vec<usize>> {
+        input_shapes.into_iter().map(|shape| 
+            self.output_shape(&shape, padding_mode)
+        ).collect()
+    }
 }
 
 impl Convolution<Element> {
-    pub fn op<E: ExtensionField>(&self, input: &Tensor<Element>) -> (Tensor<Element>, ConvData<E>) {
-        let (output, proving_data) = self.filter.fft_conv(input);
-        (self.add_bias(&output), proving_data)
-        // create a new tensor that clears out the garbage values in the output, e.g. set all to 0
-        // this is necessary since the garbage might be of any value and we need to restrict the range of the output
-        // create_ignore_garbage(og_shape, padded_shape)
-        //(output, proving_data)
-    }
-
-    /// Returns the min and max output range of the convolution layer for a given input range.
-    /// NOTE: it assumes the weights in float are NOT fft'd
-    pub fn output_range(&self, _min_input: Element, _max_input: Element) -> (Element, Element) {
-        // 2^{BIT_LEN + log2(k_h * k_w * k_c)}
-        let (_k_n, k_c, k_h, k_w) = self.filter.get4d();
-        let exp = 2 * *quantization::BIT_LEN + ceil_log2(k_h * k_w * k_c + 1) as usize;
-        let min = -(2u64.pow(exp as u32) as Element);
-        let max = 2u64.pow(exp as u32) as Element;
-        return (min, max);
-        // let (global_min, global_max) = (Element::MAX, Element::MIN);
-        //// iterate over output channels and take the min/max of all of it
-        // return (0.._k_n)
-        //    .into_iter()
-        //    .map(|output| {
-        //        let (mut filter_min, mut filter_max) = (0, 0);
-        //        // iterate over input channels and sum up
-        //        for input in 0..k_c {
-        //            for h in 0..k_h {
-        //                for w in 0..k_w {
-        //                    let (ind_min, ind_max) = quantization::max_range_from_weight(
-        //                        &self.filter.get(output, input, h, w),
-        //                        &_min_input,
-        //                        &_max_input,
-        //                    );
-        //                    filter_min += ind_min;
-        //                    filter_max += ind_max;
-        //                }
-        //            }
-        //        }
-        //        (filter_min, filter_max)
-        //    })
-        //    .fold(
-        //        (global_min, global_max),
-        //        |(global_min, global_max), (local_min, local_max)| {
-        //            (
-        //                global_min.cmp_min(&local_min),
-        //                global_max.cmp_max(&local_max),
-        //            )
-        //        },
-        //    );
-    }
-
     // Prove convolution of a CNN network. This is a convolution between in a 3D matrix X of dimension k_x * n_x * n_x
     // and a 4D filter matrix W of dimension k_w * k_x * n_w * n_w. The output is a 3D matrix Y of dimension k_w * n_x * n_x
     // We want to batch prove the following: Y[i] = iFFT(sum_{j \in [n_x]}(FFT(X[j]) o FFT(W[i][j])).
@@ -928,17 +873,7 @@
             .add_claim(info.bias_poly_id, Claim::new(bias_point, bias_eval))
             .context("unable to add bias claim in convolution")?;
 
-<<<<<<< HEAD
-        // Finally prove the correct computation of the x_fft and get an evaluation claim of the input
-        let (fft_proof, fft_claim, fft_del_proof) = prover.prove_batch_fft(
-            hadamard_proof.point.clone(),
-            &mut proving_data.input.clone(),
-        );
-
         prover.push_proof(id, LayerProof::Convolution(ConvProof {
-=======
-        prover.push_proof(LayerProof::Convolution(ConvProof {
->>>>>>> 6154ab86
             fft_proof: fft_proof.clone(),
             fft_claims: fft_claim.clone(),
             fft_proof_weights,
@@ -1074,6 +1009,12 @@
         proof: &ConvProof<E>,
         shape_step: &ShapeStep,
     ) -> anyhow::Result<Claim<E>> {
+        ensure!(shape_step.unpadded_input_shape.len() == 1, 
+            "More than 1 unpadded input shape found for convolution layer",
+        );
+        ensure!(shape_step.padded_input_shape.len() == 1, 
+            "More than 1 padded input shape found for convolution layer",
+        );
         // The first thing to do is to recreate the hadamard clearing tensor
         // Since this is only coming from public information, the verifier
         // creates the vector and evaluates it.
@@ -1083,11 +1024,11 @@
         //
         // To recreat it, we need the unpadded output shape and the real output shape.
         let unpadded_output_shape = conv2d_shape(
-            &shape_step.unpadded_input_shape,
+            &shape_step.unpadded_input_shape[0],
             &self.unpadded_filter_shape,
         );
         let real_output_shape =
-            padded_conv2d_shape(&shape_step.padded_input_shape, &self.padded_filter_shape);
+            padded_conv2d_shape(&shape_step.padded_input_shape[0], &self.padded_filter_shape);
         let clearing_tensor = new_clearing_tensor(&unpadded_output_shape, &real_output_shape);
         // now we need to verify the hadamard proof for the sumcheck part.
         let hctx = hadamard::HadamardCtx::from_len(real_output_shape.iter().product());
@@ -1447,17 +1388,11 @@
 #[cfg(test)]
 mod test {
     use crate::{
-<<<<<<< HEAD
-        layers::{dense::{self, Dense}, provable::{evaluate_layer, Op}},
-        onnx_parse::conv2d_shape,
-=======
-        NextPowerOfTwo,
         layers::{
             activation::{Activation, Relu},
             dense::{self, Dense},
-            pooling::{Maxpool2D, Pooling, maxpool2d_shape},
-        },
->>>>>>> 6154ab86
+            pooling::{maxpool2d_shape, Maxpool2D, Pooling}, provable::evaluate_layer,
+        }, NextPowerOfTwo
     };
 
     use super::*;
@@ -1642,14 +1577,8 @@
         );
         let padded_nrows = padded_dense.nrows();
         padded_dense.bias = padded_dense.bias.pad_1d(padded_nrows);
-<<<<<<< HEAD
-        // let no_garbage_fft_output = padded_dense.op(&flat_fft_output);
-        let no_garbage_fft_output = evaluate_layer::<GoldilocksExt2, _, _>(&padded_dense, &vec![&no_garbage_fft_output]).unwrap().outputs()[0].clone();
-        let no_garbage_normal_output = evaluate_layer::<GoldilocksExt2, _, _>(&dense, &vec![&flat_normal_output]).unwrap().outputs()[0].clone();
-=======
-        let no_garbage_fft_output = padded_dense.op(&flat_fft_output);
-        let no_garbage_normal_output = dense.op(&flat_normal_output);
->>>>>>> 6154ab86
+        let no_garbage_fft_output = evaluate_layer::<GoldilocksExt2, _, _>(&padded_dense, &vec![&flat_fft_output], None).unwrap().outputs()[0].clone();
+        let no_garbage_normal_output = evaluate_layer::<GoldilocksExt2, _, _>(&dense, &vec![&flat_normal_output], None).unwrap().outputs()[0].clone();
         let max_rows = dense.nrows();
         assert_eq!(
             &no_garbage_fft_output.get_data()[..max_rows],
@@ -1701,8 +1630,8 @@
 
         // add a RELU layer
         let relu = Activation::Relu(Relu::new());
-        let output = relu.op(&output);
-        let fft_output = relu.op(&fft_output);
+        let output = evaluate_layer::<GoldilocksExt2, _, _>(&relu, &vec![&output], None).unwrap().outputs()[0].clone();
+        let fft_output = evaluate_layer::<GoldilocksExt2, _, _>(&relu, &vec![&fft_output], None).unwrap().outputs()[0].clone();
 
         // make a pooled output
         let pool = Pooling::Maxpool2D(Maxpool2D::default());
@@ -1731,8 +1660,8 @@
 
         // Add another RELU
         let relu = Activation::Relu(Relu::new());
-        let output = relu.op(&output);
-        let fft_output = relu.op(&fft_output);
+        let output = evaluate_layer::<GoldilocksExt2, _, _>(&relu, &vec![&output], None).unwrap().outputs()[0].clone();
+        let fft_output = evaluate_layer::<GoldilocksExt2, _, _>(&relu, &vec![&fft_output], None).unwrap().outputs()[0].clone();
 
         // make a pooled output
         let pool = Pooling::Maxpool2D(Maxpool2D::default());
@@ -1759,7 +1688,7 @@
         let conv_shape_og = ignore_garbage_pad.0.clone();
         let conv_shape_pad = ignore_garbage_pad.1.clone();
         let dense = Dense::new(weight.clone(), bias.clone());
-        let dense_output = dense.op(&output);
+        let dense_output = evaluate_layer::<GoldilocksExt2, _, _>(&dense, &vec![&output], None).unwrap().outputs()[0].clone();
 
         let fft_weight =
             weight.pad_matrix_to_ignore_garbage(&conv_shape_og, &conv_shape_pad, &vec![
@@ -1778,7 +1707,7 @@
             output.get_shape(),
             output.get_shape().iter().product::<usize>()
         );
-        let fft_dense_output = fft_dense.op(&fft_output);
+        let fft_dense_output = evaluate_layer::<GoldilocksExt2, _, _>(&fft_dense, &vec![&fft_output], None).unwrap().outputs()[0].clone();
         assert_eq!(
             dense_output.get_data()[..weight.nrows_2d()],
             fft_dense_output.get_data()[..weight.nrows_2d()]
