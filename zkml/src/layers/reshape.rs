use ff_ext::ExtensionField;
use serde::{Deserialize, Serialize, de::DeserializeOwned};
use transcript::Transcript;

use crate::{
    NextPowerOfTwo, Tensor, commit::precommit::PolyID, iop::context::ContextAux, layers::LayerCtx,
    tensor::Number,
};

<<<<<<< HEAD
use super::{
    provable::{LayerOut, Op, OpInfo, ProvableOp, ProveInfo}, Layer
};
#[derive(Clone, Debug, Serialize, Deserialize)]
pub struct Reshape;

impl OpInfo for Reshape {
    fn input_shapes(&self) -> Vec<Vec<usize>> {
        vec![] // works with any input shape
    }

    fn output_shapes(&self) -> Vec<Vec<usize>> {
        self.input_shapes().into_iter().map(|s|
            vec![s.iter().product()]
        ).collect()
    }

    fn num_outputs(&self, num_inputs: usize) -> usize {
        num_inputs
=======
use super::common::{Op, ProvableOp};
#[derive(Clone, Debug, Serialize, Deserialize)]
pub struct Reshape;

impl<N: Number> Op<N> for Reshape {
    fn output_shape(&self, input_shape: &[usize]) -> Vec<usize> {
        vec![input_shape.iter().product::<usize>()]
    }

    fn op(&self, input: &Tensor<N>) -> Tensor<N> {
        input.flatten()
>>>>>>> 6154ab86
    }

    fn describe(&self) -> String {
        format!("Reshape: {:?}", self.output_shapes()[0])
    }
}

<<<<<<< HEAD
impl<N: Number, E: ExtensionField> Op<N, E> for Reshape {
    fn evaluate(&self, inputs: &[&Tensor<N>]) -> Result<LayerOut<N, E>, super::provable::ProvableOpError> {
        if inputs.len() != 1 {
            return Err(super::provable::ProvableOpError::ParameterError(
                "Reshape expects exactly one input".to_string(),
            ));
        };
        let input = inputs[0];
        Ok(LayerOut::from_vec(vec![input.flatten()]))
    }
}

impl<E> ProveInfo<E> for Reshape 
where
    E: ExtensionField + DeserializeOwned,
    E::BaseField: Serialize + DeserializeOwned,
{
    fn step_info(
        &self,
        _id: PolyID,
        aux: ContextAux,
    ) -> (LayerCtx<E>, ContextAux) {
        (LayerCtx::Reshape(()), aux)
    }
}

impl<E, T, N> ProvableOp<E, T, N> for Reshape 
where 
    E: ExtensionField,
    E::BaseField: Serialize + DeserializeOwned,
    E: Serialize + DeserializeOwned,
    T: Transcript<E>,
    N: Number,
{
    fn is_provable(&self) -> bool {
        false
    }
}

impl Reshape {
    pub(crate) fn quantize(&self, _s: &ScalingFactor, _bias_s: Option<&ScalingFactor>) -> Layer<Element> {
        Layer::Reshape(Reshape)
    }
    
    pub(crate) fn step_info<E: ExtensionField>(
=======
impl ProvableOp for Reshape {
    fn step_info<E: ExtensionField>(
>>>>>>> 6154ab86
        &self,
        _id: PolyID,
        mut aux: ContextAux,
    ) -> (LayerCtx<E>, ContextAux)
    where
        E: ExtensionField + DeserializeOwned,
        E::BaseField: Serialize + DeserializeOwned,
    {
        aux.last_output_shape = aux.last_output_shape.next_power_of_two();
        (LayerCtx::Reshape, aux)
    }
}<|MERGE_RESOLUTION|>--- conflicted
+++ resolved
@@ -3,11 +3,9 @@
 use transcript::Transcript;
 
 use crate::{
-    NextPowerOfTwo, Tensor, commit::precommit::PolyID, iop::context::ContextAux, layers::LayerCtx,
-    tensor::Number,
+    commit::precommit::PolyID, iop::context::ContextAux, layers::LayerCtx, padding::PaddingMode, tensor::Number, Element, NextPowerOfTwo, ScalingFactor, Tensor
 };
 
-<<<<<<< HEAD
 use super::{
     provable::{LayerOut, Op, OpInfo, ProvableOp, ProveInfo}, Layer
 };
@@ -15,41 +13,23 @@
 pub struct Reshape;
 
 impl OpInfo for Reshape {
-    fn input_shapes(&self) -> Vec<Vec<usize>> {
-        vec![] // works with any input shape
-    }
-
-    fn output_shapes(&self) -> Vec<Vec<usize>> {
-        self.input_shapes().into_iter().map(|s|
+    fn output_shapes(&self, input_shapes: &[Vec<usize>], _padding_mode: PaddingMode) -> Vec<Vec<usize>> {
+        input_shapes.into_iter().map(|s|
             vec![s.iter().product()]
         ).collect()
     }
 
     fn num_outputs(&self, num_inputs: usize) -> usize {
         num_inputs
-=======
-use super::common::{Op, ProvableOp};
-#[derive(Clone, Debug, Serialize, Deserialize)]
-pub struct Reshape;
-
-impl<N: Number> Op<N> for Reshape {
-    fn output_shape(&self, input_shape: &[usize]) -> Vec<usize> {
-        vec![input_shape.iter().product::<usize>()]
-    }
-
-    fn op(&self, input: &Tensor<N>) -> Tensor<N> {
-        input.flatten()
->>>>>>> 6154ab86
     }
 
     fn describe(&self) -> String {
-        format!("Reshape: {:?}", self.output_shapes()[0])
+        "Reshape".to_string()
     }
 }
 
-<<<<<<< HEAD
 impl<N: Number, E: ExtensionField> Op<N, E> for Reshape {
-    fn evaluate(&self, inputs: &[&Tensor<N>]) -> Result<LayerOut<N, E>, super::provable::ProvableOpError> {
+    fn evaluate(&self, inputs: &[&Tensor<N>], _unpadded_input_shapes: Vec<Vec<usize>>) -> Result<LayerOut<N, E>, super::provable::ProvableOpError> {
         if inputs.len() != 1 {
             return Err(super::provable::ProvableOpError::ParameterError(
                 "Reshape expects exactly one input".to_string(),
@@ -68,9 +48,12 @@
     fn step_info(
         &self,
         _id: PolyID,
-        aux: ContextAux,
+        mut aux: ContextAux,
     ) -> (LayerCtx<E>, ContextAux) {
-        (LayerCtx::Reshape(()), aux)
+        aux.last_output_shape.iter_mut().for_each(|s| 
+            *s = s.next_power_of_two()
+        );
+        (LayerCtx::Reshape, aux)
     }
 }
 
@@ -91,21 +74,4 @@
     pub(crate) fn quantize(&self, _s: &ScalingFactor, _bias_s: Option<&ScalingFactor>) -> Layer<Element> {
         Layer::Reshape(Reshape)
     }
-    
-    pub(crate) fn step_info<E: ExtensionField>(
-=======
-impl ProvableOp for Reshape {
-    fn step_info<E: ExtensionField>(
->>>>>>> 6154ab86
-        &self,
-        _id: PolyID,
-        mut aux: ContextAux,
-    ) -> (LayerCtx<E>, ContextAux)
-    where
-        E: ExtensionField + DeserializeOwned,
-        E::BaseField: Serialize + DeserializeOwned,
-    {
-        aux.last_output_shape = aux.last_output_shape.next_power_of_two();
-        (LayerCtx::Reshape, aux)
-    }
 }