--- conflicted
+++ resolved
@@ -25,11 +25,7 @@
     pub k_bias: Tensor<N>,
     pub v: Tensor<N>,
     pub v_bias: Tensor<N>,
-<<<<<<< HEAD
-    // pub cache: Option<CacheQKV<N>>,
-=======
     //pub cache: Option<CacheQKV<N>>,
->>>>>>> ab6ca483
 }
 
 impl<N: Number> QKV<N> {
@@ -61,16 +57,11 @@
             k_bias,
             v,
             v_bias,
-<<<<<<< HEAD
             // cache: None,
-=======
-            //cache: None,
->>>>>>> ab6ca483
-        }
-    }
-}
-
-<<<<<<< HEAD
+        }
+    }
+}
+
 impl<N> OpInfo for QKV<N> {
     /// Returns the shapes of the outputs (in the same order)
     fn output_shapes(
@@ -92,14 +83,6 @@
                 .collect::<Vec<_>>(),
         }
     }
-=======
-    //pub fn with_cache(self) -> Self {
-    //    Self {
-    //        cache: Some(CacheQKV::new()),
-    //        ..self
-    //    }
-    //}
->>>>>>> ab6ca483
 
     /// Compute the number of output tensors, given the number of input tensors
     /// `num_inputs`
@@ -120,11 +103,7 @@
 
 impl<N: Number> Evaluate<N> for QKV<N> {
     /// Returns x[-1,..] * Q, X * K, X * V
-<<<<<<< HEAD
     fn evaluate<E: ExtensionField>(
-=======
-    pub fn evaluate<E: ExtensionField>(
->>>>>>> ab6ca483
         &self,
         inputs: &[&Tensor<N>],
         _unpadded_input_shapes: Vec<Vec<usize>>,
@@ -141,11 +120,7 @@
             shape,
             self.q.get_shape()
         );
-<<<<<<< HEAD
         // if let Some(cache) = &self.cache {
-=======
-        //if let Some(cache) = &self.cache {
->>>>>>> ab6ca483
         //    // make sure the size of the input match the size of the cache + 1
         //    // as we only want to do the the matmul for the new token, not for the previously generated ones
         //    ensure!(
@@ -154,28 +129,19 @@
         //    );
         //}
         let input = inputs[0];
-<<<<<<< HEAD
         // if self.cache.is_some() {
-=======
-        //if self.cache.is_some() {
->>>>>>> ab6ca483
         //    &inputs[0].slice_2d(seq_len - 1, seq_len)
         //} else {
         // add row by row
         let q = input.matmul(&self.q).add_dim2(&self.q_bias);
         let k = input.matmul(&self.k).add_dim2(&self.k_bias);
         let v = input.matmul(&self.v).add_dim2(&self.v_bias);
-<<<<<<< HEAD
         // if let Some(cache) = &mut self.cache {
-=======
-        //if let Some(cache) = &mut self.cache {
->>>>>>> ab6ca483
         //    cache.stack(k, v);
         //    // vector Q, full K, full V
         //    Ok(LayerOut::from_vec(vec![q, cache.k(), cache.v()]))
         //} else {
         Ok(LayerOut::from_vec(vec![q, k, v]))
-<<<<<<< HEAD
     }
 }
 impl QuantizeOp for QKV<f32> {
@@ -251,8 +217,6 @@
         );
         let quantized_op = QKV::new(q, q_bias, k, k_bias, v, v_bias);
         Ok(QuantizeOutput::new(quantized_op, output_scaling.to_vec()).with_requants(requants))
-=======
->>>>>>> ab6ca483
     }
 }
 
@@ -329,11 +293,7 @@
     }
 
     //#[test]
-<<<<<<< HEAD
     // fn test_qkv_cache() {
-=======
-    //fn test_qkv_cache() {
->>>>>>> ab6ca483
     //    // first token
     //    let seq_len = 1;
     //    let emb_size = 2;
