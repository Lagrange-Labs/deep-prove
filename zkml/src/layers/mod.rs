--- conflicted
+++ resolved
@@ -118,13 +118,8 @@
     Add(AddCtx),
     Softmax(SoftmaxCtx),
     Reshape(ReshapeCtx),
-<<<<<<< HEAD
-    Embeddings,
     Positional(PositionalCtx),
-=======
     Embeddings(EmbeddingsCtx<E>),
-    Positional,
->>>>>>> be6e5e2e
     Logits,
 }
 
@@ -148,13 +143,8 @@
     LayerNorm,
     Add(AddProof<E>),
     Softmax(SoftmaxProof<E, PCS>),
-<<<<<<< HEAD
-    Embeddings,
     Positional(PositionalProof<E>),
-=======
     Embeddings(EmbeddingsProof<E>),
-    Positional,
->>>>>>> be6e5e2e
     Logits,
     Dummy, // To be used for non-provable layers
 }
@@ -202,13 +192,8 @@
             Self::Add(_) => "Add".to_string(),
             Self::Logits => "Logits".to_string(),
             Self::Reshape(_) => "Reshape".to_string(),
-<<<<<<< HEAD
-            Self::Embeddings => "Embeddings".to_string(),
             Self::Positional(_) => "Positional".to_string(),
-=======
             Self::Embeddings(_) => "Embeddings".to_string(),
-            Self::Positional => "Positional".to_string(),
->>>>>>> be6e5e2e
             Self::SchoolBookConvolution(_) => "Traditional Convolution".to_string(),
             Self::Convolution(_) => "Convolution".to_string(),
             Self::Activation(_) => "Activation".to_string(),
@@ -487,17 +472,8 @@
             Layer::Add(add) => add.step_info(id, aux),
             Layer::Softmax(softmax) => softmax.step_info(id, aux),
             Layer::Logits(_logits) => unimplemented!("Logits proving layer not implemented"),
-<<<<<<< HEAD
             Layer::Positional(positional) => positional.step_info(id, aux),
-            Layer::Embeddings(_embeddings) => {
-                unimplemented!("Embeddings proving layer not implemented")
-            }
-=======
-            Layer::Positional(_positional) => {
-                unimplemented!("Positional proving layer not implemented")
-            }
             Layer::Embeddings(embeddings) => embeddings.step_info(id, aux),
->>>>>>> be6e5e2e
             Layer::Reshape(reshape) => reshape.step_info(id, aux),
             Layer::MatMul(mat) => mat.step_info(id, aux),
             Layer::Convolution(conv) => conv.step_info(id, aux),
@@ -525,13 +501,8 @@
             Layer::Add(add) => Layer::Add(add.pad_node(si)?),
             Layer::Softmax(softmax) => Layer::Softmax(softmax.pad_node(si)?),
             Layer::Logits(_logits) => unimplemented!("Logits layer not implemented"),
-<<<<<<< HEAD
             Layer::Positional(positional) => Layer::Positional(positional.pad_node(si)?),
-            Layer::Embeddings(_embeddings) => unimplemented!("Embeddings layer not implemented"),
-=======
-            Layer::Positional(_positional) => unimplemented!("Positional layer not implemented"),
             Layer::Embeddings(embeddings) => Layer::Embeddings(embeddings.pad_node(si)?),
->>>>>>> be6e5e2e
             Layer::MatMul(mat) => Layer::MatMul(mat.pad_node(si)?),
             Layer::SchoolBookConvolution(school_book_conv) => {
                 Layer::SchoolBookConvolution(school_book_conv.pad_node(si)?)
@@ -638,13 +609,8 @@
             Layer::Add(add) => add.gen_lookup_witness(id, ctx, step_data),
             Layer::Softmax(softmax) => softmax.gen_lookup_witness(id, ctx, step_data),
             Layer::Logits(_logits) => unimplemented!("Logits layer not implemented"),
-<<<<<<< HEAD
             Layer::Positional(positional) => positional.gen_lookup_witness(id, ctx, step_data),
-            Layer::Embeddings(_embeddings) => unimplemented!("Embeddings layer not implemented"),
-=======
-            Layer::Positional(_positional) => unimplemented!("Positional layer not implemented"),
             Layer::Embeddings(embeddings) => embeddings.gen_lookup_witness(id, ctx, step_data),
->>>>>>> be6e5e2e
             Layer::SchoolBookConvolution(school_book_conv) => {
                 // check that the layer is not provable, so we don't need to call the method
                 assert!(!school_book_conv.is_provable());
@@ -817,13 +783,8 @@
             LayerProof::Add(_) => None,
             LayerProof::Softmax(proof) => Some(proof.get_lookup_data()),
             LayerProof::Logits => None,
-<<<<<<< HEAD
             LayerProof::Positional(_) => None,
-            LayerProof::Embeddings => None,
-=======
-            LayerProof::Positional => None,
             LayerProof::Embeddings(..) => None,
->>>>>>> be6e5e2e
             LayerProof::Convolution(..) => None,
             LayerProof::Dummy => None,
             LayerProof::Activation(ActivationProof { lookup, .. })
