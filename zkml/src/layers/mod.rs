--- conflicted
+++ resolved
@@ -132,12 +132,8 @@
     PCS: PolynomialCommitmentScheme<E>,
 {
     Dense(DenseProof<E>),
-<<<<<<< HEAD
     MatMul(MatMulProof<E>),
-    Convolution(ConvProof<E>),
-=======
     Convolution(Box<ConvProof<E>>),
->>>>>>> 4d401819
     Activation(ActivationProof<E, PCS>),
     Requant(RequantProof<E, PCS>),
     Pooling(PoolingProof<E, PCS>),
