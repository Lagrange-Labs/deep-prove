--- conflicted
+++ resolved
@@ -323,22 +323,6 @@
             Layer::Flatten(reshape) => reshape.step_info(id, aux),
         }
     }
-<<<<<<< HEAD
-
-    fn commit_info(&self, id: provable::NodeId) -> Vec<Option<(PolyID, Vec<E>)>> {
-        match self {
-            Layer::Dense(dense) => dense.commit_info(id),
-            Layer::Convolution(convolution) => convolution.commit_info(id),
-            Layer::MatMul(mat) => mat.commit_info(id),
-            Layer::SchoolBookConvolution(school_book_conv) => school_book_conv.commit_info(id),
-            Layer::Activation(activation) => activation.commit_info(id),
-            Layer::Requant(requant) => requant.commit_info(id),
-            Layer::Pooling(pooling) => pooling.commit_info(id),
-            Layer::Flatten(reshape) => reshape.commit_info(id),
-        }
-    }
-=======
->>>>>>> acdfe644
 }
 
 impl PadOp for Layer<Element> {
@@ -437,16 +421,11 @@
         step_data: &StepData<Element, E>,
     ) -> Result<()> {
         match self {
-<<<<<<< HEAD
-            Layer::Dense(dense) => dense.gen_lookup_witness(id, gen, step_data),
-            Layer::Convolution(convolution) => convolution.gen_lookup_witness(id, gen, step_data),
-            Layer::MatMul(m) => m.gen_lookup_witness(id, gen, step_data),
-=======
             Layer::Dense(dense) => dense.gen_lookup_witness(id, gen, ctx, step_data),
             Layer::Convolution(convolution) => {
                 convolution.gen_lookup_witness(id, gen, ctx, step_data)
-            }
->>>>>>> acdfe644
+            },
+            Layer::MatMul(m) => m.gen_lookup_witness(id, gen, ctx, step_data),
             Layer::SchoolBookConvolution(school_book_conv) => {
                 // check that the layer is not provable, so we don't need to call the method
                 assert!(!school_book_conv.is_provable());
