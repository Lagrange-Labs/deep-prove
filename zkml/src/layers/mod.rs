pub mod activation;
pub mod common;
pub mod convolution;
pub mod dense;
pub mod flatten;
pub mod hadamard;
pub mod matvec;
pub mod pooling;
pub mod provable;
pub mod requant;

use std::fmt::Debug;

use anyhow::Result;
use ff_ext::ExtensionField;
use flatten::Flatten;
use goldilocks::GoldilocksExt2;
use itertools::Itertools;
use pooling::{PoolingCtx, PoolingProof};
use provable::{
    Evaluate, LayerOut, Op, OpInfo, PadOp, ProvableNode, ProvableOp, ProvableOpError, ProveInfo,
    QuantizeOp, QuantizeOutput, StepData, evaluate_layer,
};
use requant::RequantCtx;
use statrs::statistics::{Data, Distribution};
use tracing::debug;
use transcript::Transcript;

use crate::{
    Element,
    commit::precommit::PolyID,
    iop::context::{ContextAux, ShapeStep, TableCtx},
    layers::{
        activation::{Activation, ActivationProof, Relu},
        convolution::Convolution,
        dense::Dense,
        pooling::Pooling,
        requant::{Requant, RequantProof},
    },
    lookup::context::LookupWitnessGen,
    padding::{PaddingMode, ShapeInfo},
    quantization::{InferenceObserver, InferenceTracker, ScalingFactor},
    tensor::{ConvData, Number, Tensor},
};
use activation::ActivationCtx;
use convolution::{ConvCtx, ConvProof, SchoolBookConv, SchoolBookConvCtx};
use dense::{DenseCtx, DenseProof};
use serde::{Deserialize, Serialize, de::DeserializeOwned};

#[derive(Clone, Debug)]
pub enum Layer<T> {
    Dense(Dense<T>),
    // TODO: replace this with a Tensor based implementation
    Convolution(Convolution<T>),
    // Traditional convolution is used for debug purposes. That is because the actual convolution
    // we use relies on the FFT algorithm. This convolution does not have a snark implementation.
    SchoolBookConvolution(SchoolBookConv<T>),
    Activation(Activation),
    // this is the output quant info. Since we always do a requant layer after each dense,
    // then we assume the inputs requant info are default()
    Requant(Requant),
    Pooling(Pooling),
    // TODO: so far it's only flattening the input tensor, e.g. new_shape = vec![shape.iter().product()]
    Flatten(Flatten),
}

/// Describes a steps wrt the polynomial to be proven/looked at. Verifier needs to know
/// the sequence of steps and the type of each step from the setup phase so it can make sure the prover is not
/// cheating on this.
/// NOTE: The context automatically appends a requant step after each dense layer.
#[derive(Clone, Debug, Serialize, Deserialize)]
#[serde(bound(serialize = "E: Serialize", deserialize = "E: DeserializeOwned"))]
pub enum LayerCtx<E>
where
    E: ExtensionField + DeserializeOwned,
    E::BaseField: Serialize + DeserializeOwned,
{
    Dense(DenseCtx<E>),
    Convolution(ConvCtx<E>),
    SchoolBookConvolution(SchoolBookConvCtx),
    Activation(ActivationCtx),
    Requant(RequantCtx),
    Pooling(PoolingCtx),
    Table(TableCtx<E>),
    Flatten,
}

#[derive(Clone, Serialize, Deserialize)]
pub enum LayerProof<E: ExtensionField>
where
    E::BaseField: Serialize + DeserializeOwned,
{
    Dense(DenseProof<E>),
    Convolution(ConvProof<E>),
    Activation(ActivationProof<E>),
    Requant(RequantProof<E>),
    Pooling(PoolingProof<E>),
    Flatten,
}
#[derive(Clone, Debug)]
pub enum LayerOutput<F>
where
    F: ExtensionField,
{
    NormalOut(Tensor<Element>),
    ConvOut((Tensor<Element>, ConvData<F>)),
}

impl<E> LayerCtx<E>
where
    E: ExtensionField + DeserializeOwned,
    E::BaseField: Serialize + DeserializeOwned,
{
    pub fn variant_name(&self) -> String {
        match self {
            Self::Dense(_) => "Dense".to_string(),
            Self::SchoolBookConvolution(_) => "Traditional Convolution".to_string(),
            Self::Convolution(_) => "Convolution".to_string(),
            Self::Activation(_) => "Activation".to_string(),
            Self::Requant(_) => "Requant".to_string(),
            Self::Pooling(_) => "Pooling".to_string(),
            Self::Table(..) => "Table".to_string(),
            Self::Flatten => "Reshape".to_string(),
        }
    }

    // TODO: is this used and correct ??
    pub fn requires_lookup(&self) -> bool {
        match self {
            Self::Dense(..) => false,
            Self::Flatten => false,
            _ => true,
        }
    }
    pub fn output_shape(&self, input_shape: &[usize], padding_mode: PaddingMode) -> Vec<usize> {
        match self {
            Self::Dense(ref dense) => dense.output_shape(input_shape, padding_mode),
            Self::Convolution(ref filter) => filter.output_shape(input_shape, padding_mode),
            Self::SchoolBookConvolution(ref _filter) => {
                panic!("SchoolBookConvolution should NOT be used in proving")
            }
            Self::Activation(..) => input_shape.to_vec(),
            Self::Requant(..) => input_shape.to_vec(),
            Self::Pooling(ref pooling) => pooling.output_shape(input_shape),
            Self::Flatten => <Flatten as OpInfo>::output_shapes(
                &Flatten,
                &vec![input_shape.to_vec()],
                padding_mode,
            )[0]
            .clone(),
            Self::Table(..) => panic!("Table should NOT be used in proving"),
        }
    }
    pub fn next_shape_step(&self, last_step: &ShapeStep) -> ShapeStep {
        let unpadded_output = last_step
            .unpadded_output_shape
            .iter()
            .map(|shape| self.output_shape(&shape, PaddingMode::NoPadding))
            .collect();
        let padded_output = last_step
            .padded_output_shape
            .iter()
            .map(|shape| self.output_shape(&shape, PaddingMode::Padding))
            .collect();
        ShapeStep::next_step(last_step, unpadded_output, padded_output)
    }
    pub fn shape_step(
        &self,
        unpadded_input: &[Vec<usize>],
        padded_input: &[Vec<usize>],
    ) -> ShapeStep {
        let unpadded_output = unpadded_input
            .iter()
            .map(|shape| self.output_shape(&shape, PaddingMode::NoPadding))
            .collect();
        let padded_output = padded_input
            .iter()
            .map(|shape| self.output_shape(&shape, PaddingMode::Padding))
            .collect();
        ShapeStep::new(
            unpadded_input.to_vec(),
            padded_input.to_vec(),
            unpadded_output,
            padded_output,
        )
    }
}

impl<N> ProvableNode<N>
where
    N: Number,
{
    pub fn describe(&self) -> String {
        self.operation.describe()
    }

    pub fn is_provable(&self) -> bool {
        self.operation.is_provable()
    }

    pub(crate) fn run<E: ExtensionField>(
        &self,
        inputs: &[&Tensor<N>],
        unpadded_input_shapes: Vec<Vec<usize>>,
    ) -> Result<LayerOut<N, E>, ProvableOpError>
    where
        N: Number,
        Layer<N>: Evaluate<N>,
    {
        self.operation.evaluate(inputs, unpadded_input_shapes)
    }

    pub(crate) fn step_info<E>(
        &self,
        id: PolyID,
        aux: ContextAux,
    ) -> Result<(LayerCtx<E>, ContextAux), ProvableOpError>
    where
        E: ExtensionField + DeserializeOwned,
        E::BaseField: Serialize + DeserializeOwned,
        Layer<N>: ProveInfo<E>,
    {
        self.operation.step_info(id, aux)
    }
}

impl ProvableNode<Element> {
    pub(crate) fn pad_node(self, si: &mut ShapeInfo) -> Result<Self, ProvableOpError> {
        Ok(Self {
            inputs: self.inputs,
            outputs: self.outputs,
            operation: self.operation.pad_node(si)?,
        })
    }
}

impl<N: Number> OpInfo for Layer<N> {
    fn output_shapes(
        &self,
        input_shapes: &[Vec<usize>],
        padding_mode: PaddingMode,
    ) -> Vec<Vec<usize>> {
        match self {
            Layer::Dense(dense) => dense.output_shapes(input_shapes, padding_mode),
            Layer::Convolution(convolution) => {
                convolution.output_shapes(input_shapes, padding_mode)
            }
            Layer::SchoolBookConvolution(convolution) => {
                convolution.output_shapes(input_shapes, padding_mode)
            }
            Layer::Activation(activation) => activation.output_shapes(input_shapes, padding_mode),
            Layer::Requant(requant) => requant.output_shapes(input_shapes, padding_mode),
            Layer::Pooling(pooling) => pooling.output_shapes(input_shapes, padding_mode),
            Layer::Flatten(reshape) => reshape.output_shapes(input_shapes, padding_mode),
        }
    }

    fn num_outputs(&self, num_inputs: usize) -> usize {
        match self {
            Layer::Dense(dense) => dense.num_outputs(num_inputs),
            Layer::Convolution(convolution) => convolution.num_outputs(num_inputs),
            Layer::SchoolBookConvolution(convolution) => convolution.num_outputs(num_inputs),
            Layer::Activation(activation) => activation.num_outputs(num_inputs),
            Layer::Requant(requant) => requant.num_outputs(num_inputs),
            Layer::Pooling(pooling) => pooling.num_outputs(num_inputs),
            Layer::Flatten(reshape) => reshape.num_outputs(num_inputs),
        }
    }

    fn describe(&self) -> String {
        match self {
            Layer::Dense(dense) => dense.describe(),
            Layer::Convolution(convolution) => convolution.describe(),
            Layer::SchoolBookConvolution(convolution) => convolution.describe(),
            Layer::Activation(activation) => activation.describe(),
            Layer::Requant(requant) => requant.describe(),
            Layer::Pooling(pooling) => pooling.describe(),
            Layer::Flatten(reshape) => reshape.describe(),
        }
    }

    fn is_provable(&self) -> bool {
        match self {
            Layer::Dense(dense) => dense.is_provable(),
            Layer::Convolution(convolution) => convolution.is_provable(),
            Layer::SchoolBookConvolution(school_book_conv) => school_book_conv.is_provable(),
            Layer::Activation(activation) => activation.is_provable(),
            Layer::Requant(requant) => requant.is_provable(),
            Layer::Pooling(pooling) => pooling.is_provable(),
            Layer::Flatten(reshape) => reshape.is_provable(),
        }
    }
}

impl Evaluate<f32> for Layer<f32> {
    fn evaluate<E: ExtensionField>(
        &self,
        inputs: &[&Tensor<f32>],
        unpadded_input_shapes: Vec<Vec<usize>>,
    ) -> Result<LayerOut<f32, E>, ProvableOpError> {
        match self {
            Layer::Dense(dense) => dense.evaluate(inputs, unpadded_input_shapes),
            Layer::Convolution(convolution) => convolution.evaluate(inputs, unpadded_input_shapes),
            Layer::SchoolBookConvolution(school_book_conv) => {
                school_book_conv.evaluate(inputs, unpadded_input_shapes)
            }
            Layer::Activation(activation) => activation.evaluate(inputs, unpadded_input_shapes),
            Layer::Requant(_) => unreachable!("Requant layer found when evaluating over float"),
            Layer::Pooling(pooling) => pooling.evaluate(inputs, unpadded_input_shapes),
            Layer::Flatten(reshape) => reshape.evaluate(inputs, unpadded_input_shapes),
        }
    }
}

impl Evaluate<Element> for Layer<Element> {
    fn evaluate<E: ExtensionField>(
        &self,
        inputs: &[&Tensor<Element>],
        unpadded_input_shapes: Vec<Vec<usize>>,
    ) -> Result<LayerOut<Element, E>, ProvableOpError> {
        match self {
            Layer::Dense(dense) => dense.evaluate(inputs, unpadded_input_shapes),
            Layer::Convolution(convolution) => convolution.evaluate(inputs, unpadded_input_shapes),
            Layer::SchoolBookConvolution(school_book_conv) => {
                school_book_conv.evaluate(inputs, unpadded_input_shapes)
            }
            Layer::Activation(activation) => activation.evaluate(inputs, unpadded_input_shapes),
            Layer::Requant(requant) => requant.evaluate(inputs, unpadded_input_shapes),
            Layer::Pooling(pooling) => pooling.evaluate(inputs, unpadded_input_shapes),
            Layer::Flatten(reshape) => reshape.evaluate(inputs, unpadded_input_shapes),
        }
    }
}

impl<E: ExtensionField> ProveInfo<E> for Layer<Element>
where
    E: ExtensionField + DeserializeOwned,
    E::BaseField: Serialize + DeserializeOwned,
{
    fn step_info(
        &self,
        id: PolyID,
        aux: ContextAux,
    ) -> Result<(LayerCtx<E>, ContextAux), ProvableOpError> {
        match self {
            Layer::Dense(dense) => dense.step_info(id, aux),
            Layer::Convolution(convolution) => convolution.step_info(id, aux),
            Layer::SchoolBookConvolution(convolution) => convolution.step_info(id, aux),
            Layer::Activation(activation) => activation.step_info(id, aux),
            Layer::Requant(requant) => requant.step_info(id, aux),
            Layer::Pooling(pooling) => pooling.step_info(id, aux),
            Layer::Flatten(reshape) => reshape.step_info(id, aux),
        }
    }

    fn commit_info(&self, id: provable::NodeId) -> Vec<Option<(PolyID, Vec<E>)>> {
        match self {
            Layer::Dense(dense) => dense.commit_info(id),
            Layer::Convolution(convolution) => convolution.commit_info(id),
            Layer::SchoolBookConvolution(school_book_conv) => school_book_conv.commit_info(id),
            Layer::Activation(activation) => activation.commit_info(id),
            Layer::Requant(requant) => requant.commit_info(id),
            Layer::Pooling(pooling) => pooling.commit_info(id),
            Layer::Flatten(reshape) => reshape.commit_info(id),
        }
    }
}

impl PadOp for Layer<Element> {
    fn pad_node(self, si: &mut ShapeInfo) -> Result<Self, ProvableOpError>
    where
        Self: Sized,
    {
        Ok(match self {
            Layer::Dense(dense) => Layer::Dense(dense.pad_node(si)?),
            Layer::Convolution(convolution) => Layer::Convolution(convolution.pad_node(si)?),
            Layer::SchoolBookConvolution(school_book_conv) => {
                Layer::SchoolBookConvolution(school_book_conv.pad_node(si)?)
            }
            Layer::Activation(activation) => Layer::Activation(activation.pad_node(si)?),
            Layer::Requant(requant) => Layer::Requant(requant.pad_node(si)?),
            Layer::Pooling(pooling) => Layer::Pooling(pooling.pad_node(si)?),
            Layer::Reshape(reshape) => Layer::Reshape(reshape.pad_node(si)?),
        })
    }
}

impl<E: ExtensionField> ProvableOp<E> for Layer<Element>
where
    E::BaseField: Serialize + DeserializeOwned,
    E: Serialize + DeserializeOwned,
{
    type Ctx = LayerCtx<E>;

    fn prove<T: Transcript<E>>(
        &self,
        node_id: provable::NodeId,
        ctx: &Self::Ctx,
        last_claims: Vec<crate::Claim<E>>,
        step_data: &provable::StepData<E, E>,
        prover: &mut crate::Prover<E, T>,
    ) -> Result<Vec<crate::Claim<E>>, ProvableOpError> {
        match self {
            Layer::Dense(dense) => {
                if let LayerCtx::Dense(info) = ctx {
                    dense.prove(node_id, info, last_claims, step_data, prover)
                } else {
                    Err(ProvableOpError::ParameterError(
                        "No dense ctx found for dense layer".to_string(),
                    ))
                }
            }
            Layer::Convolution(convolution) => {
                if let LayerCtx::Convolution(info) = ctx {
                    convolution.prove(node_id, info, last_claims, step_data, prover)
                } else {
                    Err(ProvableOpError::ParameterError(
                        "No convolution ctx found for convolution layer".to_string(),
                    ))
                }
            }
            Layer::SchoolBookConvolution(_) => {
                unreachable!("prove cannot be called for school book convolution")
            }
            Layer::Activation(activation) => {
                if let LayerCtx::Activation(info) = ctx {
                    activation.prove(node_id, info, last_claims, step_data, prover)
                } else {
                    Err(ProvableOpError::ParameterError(
                        "No activation ctx found for activation layer".to_string(),
                    ))
                }
            }
            Layer::Requant(requant) => {
                if let LayerCtx::Requant(info) = ctx {
                    requant.prove(node_id, info, last_claims, step_data, prover)
                } else {
                    Err(ProvableOpError::ParameterError(
                        "No requant ctx found for requant layer".to_string(),
                    ))
                }
            }
            Layer::Pooling(pooling) => {
                if let LayerCtx::Pooling(info) = ctx {
                    pooling.prove(node_id, info, last_claims, step_data, prover)
                } else {
                    Err(ProvableOpError::ParameterError(
                        "No pooling ctx found for pooling layer".to_string(),
                    ))
                }
            }
            Layer::Flatten(_) => unreachable!("prove cannot be called for reshape"),
        }
    }

    fn gen_lookup_witness(
        &self,
        id: provable::NodeId,
        gen: &mut LookupWitnessGen<E>,
        step_data: &StepData<Element, E>,
    ) -> Result<(), ProvableOpError> {
        match self {
            Layer::Dense(dense) => dense.gen_lookup_witness(id, gen, step_data),
            Layer::Convolution(convolution) => convolution.gen_lookup_witness(id, gen, step_data),
            Layer::SchoolBookConvolution(school_book_conv) => {
                school_book_conv.gen_lookup_witness(id, gen, step_data)
            }
            Layer::Activation(activation) => activation.gen_lookup_witness(id, gen, step_data),
            Layer::Requant(requant) => requant.gen_lookup_witness(id, gen, step_data),
            Layer::Pooling(pooling) => pooling.gen_lookup_witness(id, gen, step_data),
            Layer::Flatten(reshape) => reshape.gen_lookup_witness(id, gen, step_data),
        }
    }
}

impl<E: ExtensionField> Op<E, Element> for Layer<Element>
where
    E::BaseField: Serialize + DeserializeOwned,
    E: Serialize + DeserializeOwned,
{
}

impl QuantizeOp<InferenceObserver> for Layer<f32> {
    type QuantizedOp = Layer<Element>;

    fn quantize_op(
        self,
        tracker: &InferenceTracker,
        node_id: provable::NodeId,
        input_scaling: &[ScalingFactor],
    ) -> anyhow::Result<QuantizeOutput<Self::QuantizedOp>> {
        Ok(match self {
            Layer::Dense(dense) => {
                let output = dense.quantize_op(tracker, node_id, input_scaling)?;
                QuantizeOutput {
                    quanzited_op: Layer::Dense(output.quanzited_op),
                    output_scalings: output.output_scalings,
                    requant_layer: output.requant_layer,
                }
            }
            Layer::Convolution(convolution) => {
                let output = convolution.quantize_op(tracker, node_id, input_scaling)?;
                QuantizeOutput {
                    quanzited_op: Layer::Convolution(output.quanzited_op),
                    output_scalings: output.output_scalings,
                    requant_layer: output.requant_layer,
                }
            }
            Layer::SchoolBookConvolution(school_book_conv) => QuantizeOutput {
                quanzited_op: Layer::SchoolBookConvolution(SchoolBookConv(
                    school_book_conv.0.quantize(
                        // we don't care about accurate quantization for schoolbook conv
                        &input_scaling[0],
                        &input_scaling[0],
                    ),
                )),
                output_scalings: input_scaling.to_vec(),
                requant_layer: None,
            },
            Layer::Activation(activation) => QuantizeOutput {
                quanzited_op: Layer::Activation(activation),
                output_scalings: input_scaling.to_vec(),
                requant_layer: None,
            },
            Layer::Requant(requant) => QuantizeOutput {
                quanzited_op: Layer::Requant(requant),
                output_scalings: input_scaling.to_vec(),
                requant_layer: None,
            },
            Layer::Pooling(pooling) => QuantizeOutput {
                quanzited_op: Layer::Pooling(pooling),
                output_scalings: input_scaling.to_vec(),
                requant_layer: None,
            },
            Layer::Reshape(reshape) => QuantizeOutput {
                quanzited_op: Layer::Reshape(reshape),
                output_scalings: input_scaling.to_vec(),
                requant_layer: None,
            },
        })
    }
}

impl<T: Number> Layer<T> {
    pub fn output_shape(&self, input_shape: &[usize], padding_mode: PaddingMode) -> Vec<usize> {
        match self {
            Layer::Dense(ref dense) => dense.output_shape(input_shape, padding_mode),
            Layer::Convolution(ref filter) => filter.output_shape(input_shape, padding_mode),
            Layer::SchoolBookConvolution(ref filter) => {
                filter.0.output_shape(input_shape, padding_mode)
            }
            Layer::Activation(Activation::Relu(_)) => input_shape.to_vec(),
            Layer::Requant(_) => input_shape.to_vec(),
            Layer::Pooling(Pooling::Maxpool2D(info)) => info.output_shape(input_shape),
            Layer::Flatten(ref r) => {
                r.output_shapes(&vec![input_shape.to_vec()], padding_mode)[0].clone()
            }
        }
    }
<<<<<<< HEAD
    /// Returns the shape of the layer as used in the model. If the layer do NOT have a shape per se,
    /// e.g. RELU for example, it returns None.
    pub fn model_shape(&self) -> Option<Vec<usize>> {
        match &self {
            Layer::Dense(ref dense) => Some(dense.matrix.get_shape()),

            Layer::Convolution(ref filter) => Some(filter.get_shape()),
            Layer::SchoolBookConvolution(ref filter) => Some(filter.0.get_shape()),

            Layer::Activation(Activation::Relu(_)) => None,
            Layer::Requant(_) => None,
            Layer::Pooling(Pooling::Maxpool2D(info)) => {
                Some(vec![info.kernel_size, info.kernel_size])
            }
            Layer::Flatten(ref _reshape) => None,
        }
    }

    pub fn describe(&self) -> String {
        match &self {
            Layer::Dense(ref dense) => dense.describe(),
            Layer::Convolution(ref filter) => {
                format!(
                    "Conv: ({},{},{},{})",
                    filter.kw(),
                    filter.kx(),
                    filter.nw(),
                    filter.nw()
                )
            }
            Layer::SchoolBookConvolution(ref _filter) => {
                format!(
                    "Conv: Traditional convolution for debug purposes" /* matrix.fmt_integer() */
                )
            }
            Layer::Activation(Activation::Relu(_)) => {
                format!("RELU: {}", 1 << Relu::num_vars())
            }
            Layer::Requant(info) => {
                format!(
                    "Requant: shift: {}, offset: 2^{}",
                    info.right_shift,
                    (info.range << 1).ilog2() as usize,
                )
            }
            Layer::Pooling(Pooling::Maxpool2D(info)) => format!(
                "MaxPool2D{{ kernel size: {}, stride: {} }}",
                info.kernel_size, info.stride
            ),
            Layer::Flatten(ref reshape) => reshape.describe(),
        }
    }
=======

>>>>>>> 6eb968ec
    pub fn needs_requant(&self) -> bool {
        match self {
            Layer::Dense(..) | Layer::Convolution(..) => true,
            _ => false,
        }
    }
<<<<<<< HEAD
    pub fn is_provable(&self) -> bool {
        match self {
            Layer::Flatten(..) => false,
            _ => true,
        }
    }
}

impl Layer<f32> {
    pub fn quantize(self, s: &ScalingFactor, bias_s: Option<&ScalingFactor>) -> Layer<Element> {
        match self {
            Layer::Dense(dense) => {
                Layer::Dense(dense.quantize(s, bias_s.expect("bias_s is required for dense layer")))
            }
            Layer::Convolution(conv) => Layer::Convolution(conv.quantize(
                &s,
                bias_s.expect("bias_s is required for convolution layer"),
            )),
            Layer::SchoolBookConvolution(conv) => {
                Layer::SchoolBookConvolution(SchoolBookConv(conv.0.quantize(
                    &s,
                    bias_s.expect("bias_s is required for schoolbook convolution layer"),
                )))
            }
            Layer::Activation(activation) => Layer::Activation(activation),
            Layer::Requant(requant) => Layer::Requant(requant),
            Layer::Pooling(pooling) => Layer::Pooling(pooling),
            Layer::Flatten(_reshape) => Layer::Flatten(Flatten),
        }
    }
=======
}

impl Layer<f32> {
>>>>>>> 6eb968ec
    /// TODO: limitation of enum is we can't have same names as in Element run
    pub(crate) fn run(&self, input: &Tensor<f32>) -> Tensor<f32> {
        match self {
            Layer::Dense(ref dense) => {
                evaluate_layer::<GoldilocksExt2, _, _>(dense, &vec![input], None)
                    .unwrap()
                    .outputs()[0]
                    .clone()
            }
            Layer::Activation(activation) => {
                evaluate_layer::<GoldilocksExt2, _, _>(activation, &vec![input], None)
                    .unwrap()
                    .outputs()[0]
                    .clone()
            }
            Layer::Convolution(ref conv_pair) => {
                input.conv2d(&conv_pair.filter, &conv_pair.bias, 1)
            }
            Layer::Pooling(info) => info.op(input),
            // Traditional convolution is used for debug purposes. That is because the actual convolution
            // we use relies on the FFT algorithm. This convolution does not have a snark implementation.
            Layer::SchoolBookConvolution(ref conv_pair) => {
                input.conv2d(&conv_pair.0.filter, &conv_pair.0.bias, 1)
            }
            Layer::Flatten(ref reshape) => {
                evaluate_layer::<GoldilocksExt2, _, _>(reshape, &vec![input], None)
                    .unwrap()
                    .outputs()[0]
                    .clone()
            }
            Layer::Requant(_) => {
                panic!(
                    "InferenceObserver: requantization layer found while observing inference on float !?"
                );
            }
        }
    }
}

impl Layer<Element> {
    /// Run the operation associated with that layer with the given input
    // TODO: move to tensor library : right now it works because we assume there is only Dense
    // layer which is matmul
    pub fn op<F: ExtensionField>(
        &self,
        input: &Tensor<Element>,
        unpadded_shape: &[usize],
    ) -> Result<LayerOutput<F>> {
        let output = match &self {
            Layer::Dense(ref dense) => Ok(LayerOutput::NormalOut(
                evaluate_layer::<GoldilocksExt2, _, _>(
                    dense,
                    &vec![input],
                    Some(vec![unpadded_shape.to_vec()]),
                )
                .unwrap()
                .outputs()[0]
                    .clone(),
            )),
            Layer::Activation(activation) => Ok(LayerOutput::NormalOut(
                evaluate_layer::<GoldilocksExt2, _, _>(
                    activation,
                    &vec![input],
                    Some(vec![unpadded_shape.to_vec()]),
                )
                .unwrap()
                .outputs()[0]
                    .clone(),
            )),
            Layer::Convolution(ref filter) => {
                Ok(LayerOutput::ConvOut(filter.op(input, unpadded_shape)))
            }
            // Traditional convolution is used for debug purposes. That is because the actual convolution
            // we use relies on the FFT algorithm. This convolution does not have a snark implementation.
            Layer::SchoolBookConvolution(ref conv_pair) => Ok(LayerOutput::NormalOut(
                input.conv2d(&conv_pair.0.filter, &conv_pair.0.bias, 1),
            )),

            Layer::Requant(info) => info.op(input).map(|r| LayerOutput::NormalOut(r)),
            Layer::Pooling(info) => Ok(LayerOutput::NormalOut(info.op(input))),
            Layer::Flatten(reshape) => Ok(LayerOutput::NormalOut(
                evaluate_layer::<GoldilocksExt2, _, _>(
                    reshape,
                    &vec![input],
                    Some(vec![unpadded_shape.to_vec()]),
                )
                .unwrap()
                .outputs()[0]
                    .clone(),
            )),
        }?;
        match output {
            LayerOutput::NormalOut(ref output) => {
                debug!(
                    "Layer::{:?}: shape {:?} op: {:?} - min {:?}, max {:?}",
                    self.describe(),
                    output.get_shape(),
                    &output.get_data()[..output.get_data().len().min(10)],
                    output.get_data().iter().min().unwrap(),
                    output.get_data().iter().max().unwrap()
                );
            }
            LayerOutput::ConvOut((ref output, _)) => {
                let d = Data::new(output.get_data().iter().map(|e| *e as f64).collect_vec());
                debug!(
                    "Layer::{:?}: shape {:?} op: {:?} - min {:?}, max {:?}, mean {:?}, std {:?}",
                    self.describe(),
                    output.get_shape(),
                    &output.get_data()[..output.get_data().len().min(10)],
                    output.get_data().iter().min().unwrap(),
                    output.get_data().iter().max().unwrap(),
                    d.mean().unwrap(),
                    d.std_dev().unwrap()
                );
            }
        }
        Ok(output)
    }
}

impl<E: ExtensionField> LayerProof<E>
where
    E::BaseField: Serialize + DeserializeOwned,
{
    pub fn variant_name(&self) -> String {
        match self {
            Self::Dense(_) => "Dense".to_string(),
            Self::Convolution(_) => "Convolution".to_string(),
            Self::Activation(_) => "Activation".to_string(),
            Self::Requant(_) => "Requant".to_string(),
            Self::Pooling(_) => "Pooling".to_string(),
            Self::Flatten => "Reshape".to_string(),
        }
    }

    pub fn get_lookup_data(&self) -> Option<(Vec<E>, Vec<E>)> {
        match self {
            LayerProof::Dense(..) => None,
            LayerProof::Convolution(..) => None,
            LayerProof::Flatten => None,
            LayerProof::Activation(ActivationProof { lookup, .. })
            | LayerProof::Requant(RequantProof { lookup, .. })
            | LayerProof::Pooling(PoolingProof { lookup, .. }) => Some(lookup.fractional_outputs()),
        }
    }
}
impl<T: Number> std::fmt::Display for Layer<T> {
    fn fmt(&self, f: &mut std::fmt::Formatter<'_>) -> std::fmt::Result {
        write!(f, "{}", self.describe())
    }
}<|MERGE_RESOLUTION|>--- conflicted
+++ resolved
@@ -363,6 +363,25 @@
             Layer::Pooling(pooling) => pooling.commit_info(id),
             Layer::Flatten(reshape) => reshape.commit_info(id),
         }
+    }
+}
+
+impl PadOp for Layer<Element> {
+    fn pad_node(self, si: &mut ShapeInfo) -> Result<Self, ProvableOpError>
+    where
+        Self: Sized,
+    {
+        Ok(match self {
+            Layer::Dense(dense) => Layer::Dense(dense.pad_node(si)?),
+            Layer::Convolution(convolution) => Layer::Convolution(convolution.pad_node(si)?),
+            Layer::SchoolBookConvolution(school_book_conv) => {
+                Layer::SchoolBookConvolution(school_book_conv.pad_node(si)?)
+            }
+            Layer::Activation(activation) => Layer::Activation(activation.pad_node(si)?),
+            Layer::Requant(requant) => Layer::Requant(requant.pad_node(si)?),
+            Layer::Pooling(pooling) => Layer::Pooling(pooling.pad_node(si)?),
+            Layer::Reshape(reshape) => Layer::Reshape(reshape.pad_node(si)?),
+        })
     }
 }
 
@@ -557,104 +576,16 @@
             }
         }
     }
-<<<<<<< HEAD
-    /// Returns the shape of the layer as used in the model. If the layer do NOT have a shape per se,
-    /// e.g. RELU for example, it returns None.
-    pub fn model_shape(&self) -> Option<Vec<usize>> {
-        match &self {
-            Layer::Dense(ref dense) => Some(dense.matrix.get_shape()),
-
-            Layer::Convolution(ref filter) => Some(filter.get_shape()),
-            Layer::SchoolBookConvolution(ref filter) => Some(filter.0.get_shape()),
-
-            Layer::Activation(Activation::Relu(_)) => None,
-            Layer::Requant(_) => None,
-            Layer::Pooling(Pooling::Maxpool2D(info)) => {
-                Some(vec![info.kernel_size, info.kernel_size])
-            }
-            Layer::Flatten(ref _reshape) => None,
-        }
-    }
-
-    pub fn describe(&self) -> String {
-        match &self {
-            Layer::Dense(ref dense) => dense.describe(),
-            Layer::Convolution(ref filter) => {
-                format!(
-                    "Conv: ({},{},{},{})",
-                    filter.kw(),
-                    filter.kx(),
-                    filter.nw(),
-                    filter.nw()
-                )
-            }
-            Layer::SchoolBookConvolution(ref _filter) => {
-                format!(
-                    "Conv: Traditional convolution for debug purposes" /* matrix.fmt_integer() */
-                )
-            }
-            Layer::Activation(Activation::Relu(_)) => {
-                format!("RELU: {}", 1 << Relu::num_vars())
-            }
-            Layer::Requant(info) => {
-                format!(
-                    "Requant: shift: {}, offset: 2^{}",
-                    info.right_shift,
-                    (info.range << 1).ilog2() as usize,
-                )
-            }
-            Layer::Pooling(Pooling::Maxpool2D(info)) => format!(
-                "MaxPool2D{{ kernel size: {}, stride: {} }}",
-                info.kernel_size, info.stride
-            ),
-            Layer::Flatten(ref reshape) => reshape.describe(),
-        }
-    }
-=======
-
->>>>>>> 6eb968ec
+
     pub fn needs_requant(&self) -> bool {
         match self {
             Layer::Dense(..) | Layer::Convolution(..) => true,
             _ => false,
         }
     }
-<<<<<<< HEAD
-    pub fn is_provable(&self) -> bool {
-        match self {
-            Layer::Flatten(..) => false,
-            _ => true,
-        }
-    }
 }
 
 impl Layer<f32> {
-    pub fn quantize(self, s: &ScalingFactor, bias_s: Option<&ScalingFactor>) -> Layer<Element> {
-        match self {
-            Layer::Dense(dense) => {
-                Layer::Dense(dense.quantize(s, bias_s.expect("bias_s is required for dense layer")))
-            }
-            Layer::Convolution(conv) => Layer::Convolution(conv.quantize(
-                &s,
-                bias_s.expect("bias_s is required for convolution layer"),
-            )),
-            Layer::SchoolBookConvolution(conv) => {
-                Layer::SchoolBookConvolution(SchoolBookConv(conv.0.quantize(
-                    &s,
-                    bias_s.expect("bias_s is required for schoolbook convolution layer"),
-                )))
-            }
-            Layer::Activation(activation) => Layer::Activation(activation),
-            Layer::Requant(requant) => Layer::Requant(requant),
-            Layer::Pooling(pooling) => Layer::Pooling(pooling),
-            Layer::Flatten(_reshape) => Layer::Flatten(Flatten),
-        }
-    }
-=======
-}
-
-impl Layer<f32> {
->>>>>>> 6eb968ec
     /// TODO: limitation of enum is we can't have same names as in Element run
     pub(crate) fn run(&self, input: &Tensor<f32>) -> Tensor<f32> {
         match self {
