--- conflicted
+++ resolved
@@ -3,28 +3,4 @@
 
 use crate::{Element, Tensor, commit::precommit::PolyID, iop::context::ContextAux, tensor::Number};
 
-<<<<<<< HEAD
-use super::{Layer, LayerCtx};
-=======
-use super::LayerCtx;
-
-pub trait Op<N: Number>:
-    Clone + std::fmt::Debug + Sync + Send + Serialize + DeserializeOwned
-{
-    fn describe(&self) -> String;
-    fn output_shape(&self, input_shape: &[usize]) -> Vec<usize>;
-    fn op(&self, input: &Tensor<N>) -> Tensor<N>;
-}
-
-#[allow(unused)]
-pub(crate) trait ProvableOp: Op<Element> {
-    fn step_info<E: ExtensionField>(
-        &self,
-        id: PolyID,
-        aux: ContextAux,
-    ) -> (LayerCtx<E>, ContextAux)
-    where
-        E: ExtensionField + DeserializeOwned,
-        E::BaseField: Serialize + DeserializeOwned;
-}
->>>>>>> 6154ab86
+use super::{Layer, LayerCtx};