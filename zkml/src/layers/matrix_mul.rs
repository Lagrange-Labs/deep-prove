use std::collections::HashMap;

use anyhow::{Context, Result, anyhow, ensure};

use ff_ext::ExtensionField;
use mpcs::PolynomialCommitmentScheme;
use multilinear_extensions::{
    mle::{DenseMultilinearExtension, IntoMLE, MultilinearExtension},
    virtual_poly::{VPAuxInfo, VirtualPolynomial},
};
use serde::{Deserialize, Serialize, de::DeserializeOwned};
use sumcheck::structs::{IOPProof, IOPProverState, IOPVerifierState};
use tracing::debug;
use transcript::Transcript;

use crate::{
    Claim, Element, Prover, ScalingFactor, ScalingStrategy,
    iop::{context::ContextAux, verifier::Verifier},
    layers::LayerProof,
    model::StepData,
    padding::{PaddingMode, ShapeInfo, pad_matmul},
    quantization::{self, bias_scaling_matmul},
    tensor::{Number, Shape, Tensor},
};

use super::{
    LayerCtx,
    provable::{
        Evaluate, LayerOut, NodeId, OpInfo, PadOp, ProvableOp, ProveInfo, QuantizeOp,
        QuantizeOutput, VerifiableCtx,
    },
    requant::Requant,
};

#[derive(Clone, Debug, Serialize, Deserialize)]
pub enum Config {
    TransposeB,
}

#[derive(Clone, Debug, Serialize, Deserialize)]
pub struct WeightMatrix<T> {
    /// The tensor storing the matrix
    pub(crate) tensor: Tensor<T>,
    /// The unpadded shape of the matrix
    unpadded_shape: Shape,
}

/// A matrix to be multiplied in the matrix multiplication layer
#[derive(Clone, Debug, Serialize, Deserialize)]
pub enum OperandMatrix<T> {
    /// The matrix is a constant matrix specified in the model
    Weigth(WeightMatrix<T>),
    /// The matrix is input-dependent, so there is no tensor associated to it
    Input,
}

impl<T> OperandMatrix<T> {
    pub fn new_weight_matrix(matrix: Tensor<T>) -> Self {
        let unpadded_shape = matrix.get_shape();
        OperandMatrix::Weigth(WeightMatrix {
            tensor: matrix,
            unpadded_shape,
        })
    }

    pub(crate) fn is_matrix(&self) -> bool {
        match self {
            OperandMatrix::Weigth(mat) => mat.tensor.is_matrix(),
            OperandMatrix::Input => true,
        }
    }

    pub(crate) fn get_shape(&self, padding_mode: PaddingMode) -> Option<Shape> {
        match self {
            OperandMatrix::Weigth(mat) => match padding_mode {
                PaddingMode::NoPadding => Some(mat.unpadded_shape.clone()),
                PaddingMode::Padding => Some(
                    mat.tensor
                        .get_shape()
                        .into_vec()
                        .into_iter()
                        .map(|dim| dim.next_power_of_two())
                        .collect(),
                ),
            },
            OperandMatrix::Input => None,
        }
    }

    pub(crate) fn get_actual_shape(&self) -> Option<Shape> {
        match self {
            OperandMatrix::Weigth(mat) => Some(mat.tensor.get_shape()),
            OperandMatrix::Input => None,
        }
    }

    pub(crate) fn nrows(&self) -> Option<usize> {
        match self {
            OperandMatrix::Weigth(mat) => Some(mat.tensor.nrows_2d()),
            OperandMatrix::Input => None,
        }
    }

    pub(crate) fn ncols(&self) -> Option<usize> {
        match self {
            OperandMatrix::Weigth(mat) => Some(mat.tensor.ncols_2d()),
            OperandMatrix::Input => None,
        }
    }

    pub(crate) fn pad_next_power_of_two(self) -> Self
    where
        T: Number,
    {
        match self {
            OperandMatrix::Weigth(mat) => OperandMatrix::Weigth(WeightMatrix {
                tensor: mat.tensor.pad_next_power_of_two(),
                unpadded_shape: mat.unpadded_shape,
            }),
            OperandMatrix::Input => OperandMatrix::Input,
        }
    }
}

/// Description of the layer
#[derive(Clone, Debug, Serialize, Deserialize)]
pub struct MatMul<T> {
    pub(crate) left_matrix: OperandMatrix<T>,
    pub(crate) right_matrix: OperandMatrix<T>,
    pub(crate) bias: Option<Tensor<T>>,
    pub(crate) config: Option<Config>,
}

/// Information stored in the context (setup phase) for this layer.
#[derive(Clone, Debug, Serialize, Deserialize)]
pub struct MatMulCtx<E> {
    pub(crate) node_id: NodeId,
    pub(crate) matrix_poly_aux: VPAuxInfo<E>,
    // Number of variables of the MLE polynomial for each dimension of the output matrix
    pub(crate) output_mle_num_vars: (usize, usize),
    /// Unpadded and padded shapes of the left matrix, if the left matrx is a constant matrix
    pub(crate) left_matrix_shapes: Option<(Shape, Shape)>,
    /// Unpadded and padded shapes of the right matrix, if the right matrx is a constant matrix
    pub(crate) right_matrix_shapes: Option<(Shape, Shape)>,
    /// True if the layer contains a final bias
    pub(crate) with_bias: bool,
    pub(crate) config: Option<Config>,
}

/// Proof of the layer.
#[derive(Default, Clone, Serialize, Deserialize)]
#[serde(bound(serialize = "E: Serialize", deserialize = "E: DeserializeOwned"))]
pub struct MatMulProof<E: ExtensionField> {
    /// the actual sumcheck proof proving the matmul protocol
    pub(crate) sumcheck: IOPProof<E>,
    /// The individual evaluations of the individual polynomial for the last random part of the
    /// sumcheck. One for each polynomial involved in the "virtual poly".
    /// Since we only support quadratic right now it's a flat list.
    individual_claims: Vec<E>,
    /// If bias is present, there is the evaluation of the bias polynomial at the claim point.
    bias_eval: Option<E>,
}

impl<T> MatMul<T> {
    pub fn new(left_matrix: OperandMatrix<T>, right_matrix: OperandMatrix<T>) -> Result<Self> {
        Self::new_internal(left_matrix, right_matrix, None, None)
    }
    pub fn new_with_config(
        left_matrix: OperandMatrix<T>,
        right_matrix: OperandMatrix<T>,
        bias: Option<Tensor<T>>,
        config: Config,
    ) -> Result<Self> {
        Self::new_internal(left_matrix, right_matrix, bias, Some(config))
    }
    pub fn new_constant(right: Tensor<T>, bias: Option<Tensor<T>>) -> Result<Self> {
        let right_matrix = OperandMatrix::new_weight_matrix(right);
        Self::new_internal(OperandMatrix::Input, right_matrix, bias, None)
    }
    fn new_internal(
        left_matrix: OperandMatrix<T>,
        right_matrix: OperandMatrix<T>,
        bias: Option<Tensor<T>>,
        config: Option<Config>,
    ) -> Result<Self> {
        ensure!(
            left_matrix.is_matrix(),
            "left matrix for MatMul layer is not a matrix"
        );
        ensure!(
            right_matrix.is_matrix(),
            "right matrix for MatMul layer is not a matrix"
        );
        if let (Some(left_cols), Some(right_rows)) = (left_matrix.ncols(), right_matrix.nrows()) {
            ensure!(
                left_cols == right_rows,
                "Number of columns in left matrix different from number of rows of right matrix: {} != {}",
                left_cols,
                right_rows,
            );
        }
        // check that we don't have 2 weight matrix being multiplied
        if let (OperandMatrix::Weigth(_), OperandMatrix::Weigth(_)) = (&left_matrix, &right_matrix)
        {
            Err(anyhow!("Pointless to have a layer with 2 constant matrices, just use the product as a parameter in 
                another layer"))?
        }
        if let Some(bt) = bias.as_ref() {
            ensure!(bt.get_shape().len() == 1, "Bias must be a 1D tensor");
            match right_matrix {
                OperandMatrix::Weigth(ref mat) => {
                    ensure!(
                        mat.tensor.get_shape()[1] == bt.get_shape()[0],
                        "bias shape {:?} is incompatible with right matrix shape {:?}",
                        bt.get_shape(),
                        mat.tensor.get_shape(),
                    );
                }
                OperandMatrix::Input => (),
            }
        }
        Ok(Self {
            left_matrix,
            right_matrix,
            config,
            bias,
        })
    }

    pub fn op(&self, inputs: Vec<&Tensor<T>>) -> Result<Tensor<T>>
    where
        T: Number,
    {
        let matmul = match (&self.left_matrix, &self.right_matrix) {
            (OperandMatrix::Weigth(_), OperandMatrix::Weigth(_)) => panic!(
                "Found layer with 2 constant matrices, which is useless as the 
                product can be directly used instead"
            ),
            (OperandMatrix::Weigth(mat), OperandMatrix::Input) => {
                let right_matrix = inputs
                    .first()
                    .ok_or(anyhow!("No matrix provided as input to MatMul"))?;
                let transposed_matrix = if let Some(Config::TransposeB) = self.config {
                    Some(right_matrix.transpose())
                } else {
                    None
                };
                let nrows = transposed_matrix
                    .as_ref()
                    .unwrap_or(right_matrix)
                    .nrows_2d();
                ensure!(
                    nrows == mat.tensor.ncols_2d(),
                    "Incompatible shape found for input matrix: expected {:?} rows, found {:?}",
                    mat.tensor.ncols_2d(),
                    nrows,
                );
                mat.tensor
                    .matmul(transposed_matrix.as_ref().unwrap_or(right_matrix))
            }
            (OperandMatrix::Input, OperandMatrix::Weigth(mat)) => {
                let left_matrix = inputs
                    .first()
                    .ok_or(anyhow!("No matrix provided as input to MatMul"))?;
                let transposed_matrix = if let Some(Config::TransposeB) = self.config {
                    Some(mat.tensor.transpose())
                } else {
                    None
                };
                let nrows = transposed_matrix.as_ref().unwrap_or(&mat.tensor).nrows_2d();
                ensure!(
                    left_matrix.ncols_2d() == nrows,
                    "Incompatible shape found for input matrix: expected {:?} columns, found {:?}",
                    nrows,
                    left_matrix.ncols_2d(),
                );
                left_matrix.matmul(transposed_matrix.as_ref().unwrap_or(&mat.tensor))
            }
            (OperandMatrix::Input, OperandMatrix::Input) => {
                ensure!(
                    inputs.len() == 2,
                    "Not enough inputs provided to MatMul: expected 2, found {}",
                    inputs.len()
                );
                let transposed_matrix = if let Some(Config::TransposeB) = self.config {
                    Some(inputs[1].transpose())
                } else {
                    None
                };
                let nrows = transposed_matrix.as_ref().unwrap_or(inputs[1]).nrows_2d();
                ensure!(
                    inputs[0].ncols_2d() == nrows,
                    "Incompatible shape found for input matrices: left matrix has {} columns, right matrix has {} rows",
                    inputs[0].ncols_2d(),
                    nrows,
                );
                inputs[0].matmul(transposed_matrix.as_ref().unwrap_or(inputs[1]))
            }
        };
        if let Some(bias) = self.bias.as_ref() {
<<<<<<< HEAD
            ensure!(
                matmul.shape[1] == bias.shape[0],
                "Bias shape {:?} is incompatible with matmul shape {:?}",
                bias.shape,
                matmul.shape
            );
            Ok(matmul.add_dim2(&bias))
=======
            Ok(matmul.add_dim2(bias))
>>>>>>> 27eb94a6
        } else {
            Ok(matmul)
        }
    }

    pub fn is_right_transposed(&self) -> bool {
        matches!(self.config, Some(Config::TransposeB))
    }

    pub fn pad_next_power_of_two(self) -> Result<Self>
    where
        T: Number,
    {
        let left_matrix = self.left_matrix.pad_next_power_of_two();
        let right_matrix = self.right_matrix.pad_next_power_of_two();
        let bias = self.bias.map(|bias| bias.pad_next_power_of_two());
        Self::new_internal(left_matrix, right_matrix, bias, self.config)
    }

    pub(crate) fn num_inputs(&self) -> usize {
        match (&self.left_matrix, &self.right_matrix) {
            (OperandMatrix::Weigth(_), OperandMatrix::Weigth(_)) => 0,
            (OperandMatrix::Weigth(_), OperandMatrix::Input) => 1,
            (OperandMatrix::Input, OperandMatrix::Weigth(_)) => 1,
            (OperandMatrix::Input, OperandMatrix::Input) => 2,
        }
    }

    /// Method to split the point of a claim computed for the output matrix MLE among the coordinates
    /// for the left matrix and for the right matrix, which are returned as output.
    /// `output_num_vars` specifies the number of variables for each dimension of the output matrix
    fn split_claim<E: ExtensionField>(
        claim: &Claim<E>,
        output_num_vars: (usize, usize),
    ) -> (&[E], &[E]) {
        let num_vars_cols = output_num_vars.1;
        // the coordinates of `last_claim` point employed to partially evaluate the
        // left matrix MLE are the ones corresponding to the rows of the output matrix;
        // therefore, these correspond to the high variables because  the MLE is addressing
        // in little endian so (rows,cols) is actually given in (cols, rows)
        let point_for_left = &claim.point[num_vars_cols..];
        // the coordinates of `last_claim` point employed to partially evaluate the
        // right matrix MLE are the ones corresponding to the columns of the output matrix;
        // therefore, these correspond to the low variables because  the MLE is addressing
        // in little endian so (rows,cols) is actually given in (cols, rows)
        let point_for_right = &claim.point[..num_vars_cols];

        (point_for_left, point_for_right)
    }

    /// Construct the full point (i.e., with all the variables) over which the left matrix and the
    /// right matrix are evaluated in the sumcheck proof. This method requires the following inputs:
    /// - `claim`: claim computed for the output matrix MLE (input claim for the sumcheck)
    /// - `proof_point`: point employed in the sumcheck proof
    /// - `output_num_vars`: number of variables for each dimension of the output matrix
    /// - `is_right_transposed`: flag specifying whether the right matrix is transposed or not
    fn full_points<E: ExtensionField>(
        claim: &Claim<E>,
        proof_point: &[E],
        output_num_vars: (usize, usize),
        is_right_transposed: bool,
    ) -> (Vec<E>, Vec<E>) {
        let (claim_point_for_left, claim_point_for_right) =
            Self::split_claim(claim, output_num_vars);
        let point_for_right = if is_right_transposed {
            // if right matrix was transposed, we left the column variables
            // free in the sum-check, so sum-check point should correspond
            // to column variables (i.e., the low ones)
            [proof_point, claim_point_for_right]
        } else {
            [claim_point_for_right, proof_point]
        }
        .concat();
        let point_for_left = [proof_point, claim_point_for_left].concat();
        (point_for_left, point_for_right)
    }

    fn num_outputs(num_inputs: usize) -> usize {
        assert!(num_inputs < 3, "MatMul layer should have at most 2 inputs");
        1
    }
}

/// Helper method to compute output shapes for MatMul layer. It requires as input:
/// - `input_shapes`: the shapes of the input tensors
/// - `left_matrix_shape`: the shape of the left matrix, if it is a constant matrix
/// - `right_matrix_shape`: the shape of the right matrix, if it is a constant matrix
fn compute_output_shapes(
    input_shapes: &[Shape],
    left_matrix_shape: Option<&Shape>,
    right_matrix_shape: Option<&Shape>,
    config: &Option<Config>,
) -> Vec<Shape> {
    let (left_shape, right_shape) = match (left_matrix_shape, right_matrix_shape) {
        (None, None) => {
            assert_eq!(
                input_shapes.len(),
                2,
                "Expected 2 inputs for MatMul layer found {}",
                input_shapes.len()
            );
            (&input_shapes[0], &input_shapes[1])
        }
        (None, Some(shape)) => {
            assert_eq!(
                input_shapes.len(),
                1,
                "Expected 1 input for MatMul layer found {}",
                input_shapes.len()
            );
            (&input_shapes[0], shape)
        }
        (Some(shape), None) => {
            assert_eq!(
                input_shapes.len(),
                1,
                "Expected 1 input for MatMul layer found {}",
                input_shapes.len()
            );
            (shape, &input_shapes[0])
        }
        (Some(_), Some(_)) => unreachable!("Both matrices are constant, this should not happen"),
    };
    let right_shape = if let Some(Config::TransposeB) = config {
        right_shape.iter().rev().copied().collect()
    } else {
        right_shape.clone()
    };
    assert_eq!(
        left_shape[1], right_shape[0],
        "Incompatible shapes for MatMul layer: left matrix has {} columns, right matrix has {} rows",
        left_shape[1], right_shape[0],
    );
    vec![Shape::new(vec![left_shape[0], right_shape[1]])]
}
const IS_PROVABLE: bool = true;

impl<N: Number> OpInfo for MatMul<N> {
    fn output_shapes(&self, input_shapes: &[Shape], padding_mode: PaddingMode) -> Vec<Shape> {
        let left_matrix_shape = self.left_matrix.get_shape(padding_mode);
        let right_matrix_shape = self.right_matrix.get_shape(padding_mode);
        compute_output_shapes(
            input_shapes,
            left_matrix_shape.as_ref(),
            right_matrix_shape.as_ref(),
            &self.config,
        )
    }

    fn num_outputs(&self, num_inputs: usize) -> usize {
        Self::num_outputs(num_inputs)
    }

    fn describe(&self) -> String {
        format!(
            "Matrix multiplication: left = {:?}, right = {:?}, bias = {:?}",
            self.left_matrix.get_actual_shape(),
            self.right_matrix
                .get_actual_shape()
                .map(|shape| if self.is_right_transposed() {
                    shape.into_vec().into_iter().rev().collect()
                } else {
                    shape.clone()
                }),
            self.bias.as_ref().map(|bias| bias.shape.clone()),
        )
    }

    fn is_provable(&self) -> bool {
        IS_PROVABLE
    }
}

impl<N: Number> Evaluate<N> for MatMul<N> {
    fn evaluate<E: ExtensionField>(
        &self,
        inputs: &[&Tensor<N>],
        _unpadded_input_shapes: Vec<Shape>,
    ) -> Result<LayerOut<N, E>> {
        let output = self.op(inputs.to_vec())?;
        Ok(LayerOut::from_vec(vec![output]))
    }
}

impl<E> ProveInfo<E> for MatMul<Element>
where
    E: ExtensionField,
    E::BaseField: Serialize + DeserializeOwned,
    E: Serialize + DeserializeOwned,
{
    fn step_info(&self, id: NodeId, ctx_aux: ContextAux) -> Result<(LayerCtx<E>, ContextAux)> {
        let (info, ctx_aux) = self.ctx(id, ctx_aux)?;

        // there is only one product (i.e. quadratic sumcheck)
        let info = LayerCtx::MatMul(info);

        Ok((info, ctx_aux))
    }
}

impl MatMul<f32> {
    pub fn quantize(
        self,
        left_scaling: &ScalingFactor,
        right_scaling: &ScalingFactor,
        bias_scaling: Option<ScalingFactor>,
    ) -> MatMul<Element> {
        let left_matrix = match self.left_matrix {
            OperandMatrix::Weigth(mat) => OperandMatrix::Weigth(WeightMatrix {
                tensor: mat.tensor.quantize(left_scaling),
                unpadded_shape: mat.unpadded_shape,
            }),
            OperandMatrix::Input => OperandMatrix::Input, /* No need to quantize since it's an input, not a constant in the model */
        };
        let right_matrix = match self.right_matrix {
            OperandMatrix::Weigth(mat) => OperandMatrix::Weigth(WeightMatrix {
                tensor: mat.tensor.quantize(right_scaling),
                unpadded_shape: mat.unpadded_shape,
            }),
            OperandMatrix::Input => OperandMatrix::Input, /* No need to quantize since it's an input, not a constant in the model */
        };
        let bias = self.bias.map(|bias| {
            bias.quantize(&bias_scaling.expect("Bias scaling is required for matmul with bias"))
        });
        MatMul {
            left_matrix,
            right_matrix,
            bias,
            config: self.config,
        }
    }

    // Quantize a mat mul layer using scaling factor of input and output
    fn quantize_from_scalings(
        self,
        input_scaling: &[ScalingFactor],
        output_scaling: ScalingFactor,
    ) -> anyhow::Result<QuantizeOutput<MatMul<Element>>> {
        let (left_matrix_scaling, right_matrix_scaling) =
            match (&self.left_matrix, &self.right_matrix) {
                (OperandMatrix::Weigth(mat), OperandMatrix::Input) => {
                    ensure!(
                        input_scaling.len() == 1,
                        "Expected 1 input scaling factor for MatMul layer, found {}",
                        input_scaling.len(),
                    );
                    (
                        ScalingFactor::from_absolute_max(mat.tensor.max_abs_output(), None),
                        input_scaling[0],
                    )
                }
                (OperandMatrix::Input, OperandMatrix::Weigth(mat)) => {
                    ensure!(
                        input_scaling.len() == 1,
                        "Expected 1 input scaling factor for MatMul layer, found {}",
                        input_scaling.len(),
                    );
                    (
                        input_scaling[0],
                        ScalingFactor::from_absolute_max(mat.tensor.max_abs_output(), None),
                    )
                }
                (OperandMatrix::Input, OperandMatrix::Input) => {
                    ensure!(
                        input_scaling.len() == 2,
                        "Expected 2 input scaling factors for MatMul layer, found {}",
                        input_scaling.len(),
                    );
                    (input_scaling[0], input_scaling[1])
                }
                (OperandMatrix::Weigth(_), OperandMatrix::Weigth(_)) => Err(anyhow!(
                    "Trying to quantize a layer with 2 constant matrices"
                ))?,
            };
        let multiplier = left_matrix_scaling.m(&right_matrix_scaling, &output_scaling);
        let bias_scaling = self
            .bias
            .as_ref()
            .map(|_bias| bias_scaling_matmul(&input_scaling[0], &output_scaling));
        let quantized = self.quantize(&left_matrix_scaling, &right_matrix_scaling, bias_scaling);
        let output_bitsize = quantized.output_bitsize(*quantization::MIN, *quantization::MAX);
        let requant = Requant::from_multiplier(multiplier, output_bitsize);

        Ok(QuantizeOutput::new(quantized, vec![output_scaling]).with_requant(requant))
    }
}

impl QuantizeOp for MatMul<f32> {
    type QuantizedOp = MatMul<Element>;

    fn quantize_op<S: ScalingStrategy>(
        self,
        data: &S::AuxData,
        node_id: NodeId,
        input_scaling: &[ScalingFactor],
    ) -> anyhow::Result<QuantizeOutput<Self::QuantizedOp>> {
        let num_outputs = self.num_outputs(input_scaling.len());
        let mut output_scalings = S::scaling_factors_for_node(data, node_id, num_outputs);
        ensure!(
            output_scalings.len() == 1,
            "Output scaling for convolution layer different from 1"
        );
        let output_scaling = output_scalings.pop().unwrap();
        self.quantize_from_scalings(input_scaling, output_scaling)
    }
}

impl PadOp for MatMul<Element> {
    fn pad_node(self, si: &mut ShapeInfo) -> Result<Self>
    where
        Self: Sized,
    {
        pad_matmul(self, si)
    }
}

impl<E, PCS> ProvableOp<E, PCS> for MatMul<Element>
where
    E: ExtensionField,
    E::BaseField: Serialize + DeserializeOwned,
    E: Serialize + DeserializeOwned,
    PCS: PolynomialCommitmentScheme<E>,
{
    type Ctx = MatMulCtx<E>;

    fn prove<T: Transcript<E>>(
        &self,
        node_id: NodeId,
        _ctx: &Self::Ctx,
        last_claims: Vec<&Claim<E>>,
        step_data: &StepData<E, E>,
        prover: &mut Prover<E, T, PCS>,
    ) -> Result<Vec<Claim<E>>> {
        self.prove_step(
            node_id,
            prover,
            last_claims[0],
            step_data.inputs.iter().collect(),
            step_data.outputs.outputs()[0],
        )
    }
}

const MAX_BITS: u32 = 30;

const MATRIX_POLY_ID: &str = "MatMulWeight";
const BIAS_POLY_ID: &str = "MatMulBias";

impl MatMul<Element> {
    /// Returns the maximum bit size of the output, given the provided bounds on the inputs
    pub fn output_bitsize(&self, min_input: Element, max_input: Element) -> usize {
        // Get either the number of columns of the left matrix or the number of rows of the right matrix,
        // which corresponds to the number of additions performed in a matrix multiplication.
        // If neither of the 2 matrices is constant in the model, then this number
        // will be undefined, and in this case the default value of MAX_BITS is used.
        let ncols = self.left_matrix.ncols().or(if self.is_right_transposed() {
            self.right_matrix.ncols()
        } else {
            self.right_matrix.nrows()
        });
        ncols
            .map(|ncols| {
                // Number of addition is defined, so we return the number of bits as
                // min_bits + max_bits + log(ncols) + 1, where `min_bit` and `max_bit` are the
                // number of inputs necessary to represent `min_input` and `max_input`, respectively.
                let min_bits = min_input.abs().ilog2() + 1;
                let max_bits = max_input.abs().ilog2() + 1;
                min_bits + max_bits + ncols.ilog2() + 1
            })
            .unwrap_or(MAX_BITS) as usize
    }

    // Return evaluations for the constant matrix employed in the layer.
    // If there is no constant matrix in the layer, `None` is returned
    pub(crate) fn eval_constant_matrix(&self) -> Option<Vec<Element>> {
        match (&self.left_matrix, &self.right_matrix) {
            (OperandMatrix::Weigth(_), OperandMatrix::Weigth(_)) => panic!(
                "Found layer with 2 constant matrices, which is useless as the 
                product can be directly used instead"
            ),
            (OperandMatrix::Weigth(mat), OperandMatrix::Input) => {
                Some(mat.tensor.pad_next_power_of_two().data)
            }
            (OperandMatrix::Input, OperandMatrix::Weigth(mat)) => {
                Some(mat.tensor.pad_next_power_of_two().data)
            }
            (OperandMatrix::Input, OperandMatrix::Input) => None,
        }
    }

    /// Prove the layer
    pub fn prove_step<E, T, PCS>(
        &self,
        node_id: NodeId,
        prover: &mut Prover<E, T, PCS>,
        last_claim: &Claim<E>,
        mut inputs: Vec<&Tensor<E>>,
        output: &Tensor<E>,
    ) -> Result<Vec<Claim<E>>>
    where
        E: ExtensionField + Serialize + DeserializeOwned,
        E::BaseField: Serialize + DeserializeOwned,
        T: Transcript<E>,
        PCS: PolynomialCommitmentScheme<E>,
    {
        let mut last_claim = last_claim.clone();
        let mut common_claims = HashMap::new();

        let num_inputs = inputs.len();
        let (right_matrix, is_right_constant) = match &self.right_matrix {
            OperandMatrix::Weigth(mat) => (&Tensor::<E>::from(&mat.tensor), true),
            OperandMatrix::Input => {
                let matrix = inputs
                    .pop()
                    .ok_or(anyhow!("No input provided for right matrix"))?;
                (matrix, false)
            }
        };
        let transposed = self.is_right_transposed();
        let (left_matrix, is_left_constant) = match &self.left_matrix {
            OperandMatrix::Weigth(mat) => (&Tensor::<E>::from(&mat.tensor), true),
            OperandMatrix::Input => {
                let matrix = inputs
                    .pop()
                    .ok_or(anyhow!("No input provided for left matrix"))?;
                (matrix, false)
            }
        };
        let expected_num_inputs = if is_left_constant || is_right_constant {
            1
        } else {
            2
        };
        ensure!(
            inputs.is_empty(),
            "More inputs provided than necessary: expected {expected_num_inputs}, found {num_inputs}"
        );
        ensure!(
            left_matrix.is_matrix(),
            "left input matrix for MatMul layer is not a matrix"
        );
        ensure!(
            right_matrix.is_matrix(),
            "right input matrix for MatMul layer is not a matrix"
        );
        let nrows_left = left_matrix.nrows_2d();
        let ncols_right = if transposed {
            right_matrix.nrows_2d()
        } else {
            right_matrix.ncols_2d()
        };
        ensure!(
            output.is_matrix(),
            "Output tensor for MatMul layer is not a matrix"
        );
        let (nrows_out, ncols_out) = (output.nrows_2d(), output.ncols_2d());
        ensure!(
            nrows_out == nrows_left,
            "Wrong number of rows in output matrix: expected {}, found {}",
            nrows_left,
            nrows_out,
        );
        ensure!(
            ncols_out == ncols_right,
            "Wrong number of columns in output matrix: expected {}, found {}",
            ncols_right,
            ncols_out,
        );
        let num_vars_2d = output.num_vars_2d();
        let num_vars_out = num_vars_2d.0 + num_vars_2d.1;
        ensure!(
            num_vars_out == last_claim.point.len(),
            "Wrong length of last claim point: expected {}, found {}",
            num_vars_out,
            last_claim.point.len()
        );

        // construct the MLE combining the input and the matrix
        let mut right_mat_mle: DenseMultilinearExtension<E> = right_matrix.to_mle_2d();
        let mut left_mat_mle = left_matrix.to_mle_2d();
<<<<<<< HEAD
        // For a repeating matrix M like [v,v,v,...], where v is a column vector, then
        // the trick is that M(r1,r2) = v(r1) - here we take the right split that corresponds to
        // the number of variables that the bias has and substract its eval from the last claim.
        // since output(r1,r2) = M1 * M2 + bias(r2)
        let init_split = last_claim.clone();
        let (point_for_left, point_for_right) = Self::split_claim(&init_split, num_vars_2d);

        if let Some(bias) = &self.bias {
            let bias_eval = bias.evals_flat::<E>().into_mle().evaluate(&point_for_right);
            last_claim.eval -= bias_eval;
            common_claims.insert(
                BIAS_POLY_ID.to_string(),
                Claim::new(point_for_right.to_vec(), bias_eval),
            );
        }
        // let (point_for_left, point_for_right) = Self::split_claim(&last_claim, num_vars_2d);

=======
        let (point_for_left, point_for_right) = Self::split_claim(last_claim, num_vars_2d);
>>>>>>> 27eb94a6
        // fix the variables for the left matrix; we need to fix the variables
        // corresponding to a row, so we must fix the HIGH variables
        left_mat_mle.fix_high_variables_in_place(point_for_left);
        if transposed {
            // fix the variables for the right matrix; since it is transposed, we need to
            // fix the variables corresponding to a row, so we must fix the high variables
            right_mat_mle.fix_high_variables_in_place(point_for_right);
        } else {
            // fix the variables for the right matrix; we need to fix the variables
            // corresponding to a column, so we must fix the low variables
            right_mat_mle.fix_variables_in_place(point_for_right);
        }

        // check that after fixing the variables in both matrices the number of free
        // variables is the same
        assert_eq!(left_mat_mle.num_vars(), right_mat_mle.num_vars());

        let num_vars = left_mat_mle.num_vars();
        let mut vp = VirtualPolynomial::<E>::new(num_vars);
        vp.add_mle_list(vec![left_mat_mle.into(), right_mat_mle.into()], E::ONE);
        #[allow(deprecated)]
        let (proof, state) = IOPProverState::<E>::prove_parallel(vp, prover.transcript);

        // PCS part: here we need to create an opening proof for the final evaluation of the polynomial for
        // the matrix with no input-dependent values (if any)
        // first, check that there is at most one constant matrix
        ensure!(
            !(is_left_constant && is_right_constant),
            "No need to have a layer to multiply 2 constant matrices, define a layer with the matrix product instead"
        );
        // Note we need the _full_ input to the matrix since the matrix MLE has (row,column) vars space
        let (point_for_left, point_for_right) =
            Self::full_points(last_claim, &proof.point, num_vars_2d, transposed);
        // collection of claims to be returned as output
        let mut output_claims = vec![];
        // compute the claim for the left matrix polynomial. It will be either accumulated in the
        // evaluation claims being opened with the polynomial commitment, or returned as output,
        // depending on whether the left matrix is constant or not
        let eval = state.get_mle_final_evaluations()[0]; // The first MLE being evaluated is the left matrix poly
        let left_claim = Claim::new(point_for_left, eval);
        if is_left_constant {
            // add a claim for the constant polynomial of the left matrix
            common_claims.insert(MATRIX_POLY_ID.to_string(), left_claim);
        } else {
            // append the claim to output claims
            output_claims.push(left_claim);
        }
        // same for right matrix polynomial: compute the claim and either accumulated it in the evaluation
        // claims opened with the polynomial commitment, or return it as output
        let eval = state.get_mle_final_evaluations()[1]; // The second MLE being evaluated is the right matrix poly
        let right_claim = Claim::new(point_for_right, eval);
        if is_right_constant {
            // add a claim for the constant polynomial of the left matrix
            common_claims.insert(MATRIX_POLY_ID.to_string(), right_claim);
        } else {
            // append the claim to output claims
            output_claims.push(right_claim);
        }

        let proof = MatMulProof {
            sumcheck: proof,
            individual_claims: state.get_mle_final_evaluations(),
            bias_eval: common_claims.get(BIAS_POLY_ID).map(|c| c.eval.clone()),
        };

        prover
            .add_common_claims(node_id, common_claims)
            .context("unable to add weight matrix claims")?;
        prover.push_proof(node_id, LayerProof::MatMul(proof));
        Ok(output_claims)
    }

<<<<<<< HEAD
    fn ctx<E: ExtensionField>(
        &self,
        id: NodeId,
        mut ctx_aux: ContextAux,
    ) -> Result<(MatMulCtx<E>, ContextAux)>
=======
    fn ctx<E>(&self, id: NodeId, ctx_aux: &mut ContextAux) -> Result<MatMulCtx<E>>
>>>>>>> 27eb94a6
    where
        E: ExtensionField + DeserializeOwned,
        E::BaseField: Serialize + DeserializeOwned,
    {
        let (left_shape, right_shape) = match (&self.left_matrix, &self.right_matrix) {
            (OperandMatrix::Weigth(mat), OperandMatrix::Input) => {
                (mat.tensor.get_shape(), ctx_aux.last_output_shape[0].clone())
            }
            (OperandMatrix::Input, OperandMatrix::Weigth(mat)) => {
                (ctx_aux.last_output_shape[0].clone(), mat.tensor.get_shape())
            }
            (OperandMatrix::Input, OperandMatrix::Input) => (
                ctx_aux.last_output_shape[0].clone(),
                ctx_aux.last_output_shape[1].clone(),
            ),
            (OperandMatrix::Weigth(_), OperandMatrix::Weigth(_)) => {
                unreachable!("Found Matmul layer with 2 constant matrices, which is useless")
            }
        };
        // construct dimension of the polynomial given to the sumcheck
        let transposed_right_shape = if self.is_right_transposed() {
            Some(right_shape.iter().rev().copied().collect())
        } else {
            None
        };
        let (nrows, ncols) = (
            left_shape[0],
            transposed_right_shape.as_ref().unwrap_or(&right_shape)[1],
        );
        ctx_aux.last_output_shape = vec![Shape::new(vec![nrows, ncols])];

        // number of variables of the MLE polynomials is the number of row
        // variables in in layer matrix
        let num_vars = Tensor::<Element>::new_from_shape(
            transposed_right_shape.unwrap_or(right_shape.clone()),
        )
        .num_vars_2d()
        .0;
        // check that the number of variables is the same as the number of
        // column variables for left matrix
        ensure!(
            num_vars
                == Tensor::<Element>::new_from_shape(left_shape.clone())
                    .num_vars_2d()
                    .1
        );

        let left_matrix_shapes = self
            .left_matrix
            .get_shape(PaddingMode::NoPadding)
            .map(|unpadded_shape| (unpadded_shape, left_shape));
        let right_matrix_shapes = self
            .right_matrix
            .get_shape(PaddingMode::NoPadding)
            .map(|unpadded_shape| (unpadded_shape, right_shape));

        // there is only one product (i.e. quadratic sumcheck)
        let info = MatMulCtx {
            node_id: id,
            matrix_poly_aux: VPAuxInfo::<E>::from_mle_list_dimensions(&[vec![num_vars, num_vars]]),
            output_mle_num_vars: (nrows.ilog2() as usize, ncols.ilog2() as usize),
            left_matrix_shapes,
            right_matrix_shapes,
            config: self.config.clone(),
            with_bias: self.bias.is_some(),
        };

        ctx_aux.model_polys = self.eval_constant_matrix().map(|evals| {
            debug!(
                "Commitment : mat mul layer ID {}: size {}",
                id,
                evals.len().ilog2()
            );
            let mut model_polys = HashMap::new();
            model_polys.insert(MATRIX_POLY_ID.to_string(), evals);
            model_polys
        });
        if let Some(bias) = self.bias.as_ref() {
            let bias_evals = bias.get_data().to_vec();
            let mut map = ctx_aux.model_polys.unwrap_or_default();
            map.insert(BIAS_POLY_ID.to_string(), bias_evals);
            ctx_aux.model_polys = Some(map);
        }
        Ok((info, ctx_aux))
    }
}

impl<E: ExtensionField> OpInfo for MatMulCtx<E>
where
    E::BaseField: Serialize + DeserializeOwned,
    E: Serialize + DeserializeOwned,
{
    fn output_shapes(&self, input_shapes: &[Shape], padding_mode: PaddingMode) -> Vec<Shape> {
        let left_matrix_shape = self
            .left_matrix_shapes
            .as_ref()
            .map(|s| match padding_mode {
                PaddingMode::NoPadding => &s.0,
                PaddingMode::Padding => &s.1,
            });
        let right_matrix_shape = self
            .right_matrix_shapes
            .as_ref()
            .map(|s| match padding_mode {
                PaddingMode::NoPadding => &s.0,
                PaddingMode::Padding => &s.1,
            });
        compute_output_shapes(
            input_shapes,
            left_matrix_shape,
            right_matrix_shape,
            &self.config,
        )
    }

    fn num_outputs(&self, num_inputs: usize) -> usize {
        MatMul::<Element>::num_outputs(num_inputs)
    }

    fn describe(&self) -> String {
        format!(
            "Matrix multiplication ctx: left = {:?}, right = {:?}",
            self.left_matrix_shapes.as_ref().map(|s| s.1.clone()),
            self.right_matrix_shapes
                .as_ref()
                .map(|s| if self.is_right_transposed() {
                    s.1.iter().rev().copied().collect()
                } else {
                    s.1.clone()
                }),
        )
    }

    fn is_provable(&self) -> bool {
        IS_PROVABLE
    }
}

impl<E, PCS> VerifiableCtx<E, PCS> for MatMulCtx<E>
where
    E: ExtensionField,
    E::BaseField: Serialize + DeserializeOwned,
    E: Serialize + DeserializeOwned,
    PCS: PolynomialCommitmentScheme<E>,
{
    type Proof = MatMulProof<E>;

    fn verify<T: Transcript<E>>(
        &self,
        proof: &Self::Proof,
        last_claims: &[&Claim<E>],
        verifier: &mut Verifier<E, T, PCS>,
        _shape_step: &crate::iop::context::ShapeStep,
    ) -> Result<Vec<Claim<E>>> {
        self.verify_matmul(verifier, last_claims[0], proof)
    }
}

impl<E: ExtensionField> MatMulCtx<E>
where
    E::BaseField: Serialize + DeserializeOwned,
    E: Serialize + DeserializeOwned,
{
    fn is_right_transposed(&self) -> bool {
        matches!(self.config, Some(Config::TransposeB))
    }

    pub(crate) fn verify_matmul<T: Transcript<E>, PCS: PolynomialCommitmentScheme<E>>(
        &self,
        verifier: &mut Verifier<E, T, PCS>,
        last_claim: &Claim<E>,
        proof: &MatMulProof<E>,
    ) -> Result<Vec<Claim<E>>> {
        let mut last_claim = last_claim.clone();
        // claims to be verified with opening proofs
        let mut common_claims = HashMap::new();
        let (_, point_for_right) =
            MatMul::<Element>::split_claim(&last_claim, self.output_mle_num_vars);
        if self.with_bias {
            let bias_eval = proof
                .bias_eval
                .context("missing bias eval in matmul proof")?;
            // TODO: if we insert a point of wrong length, it should fail
            common_claims.insert(
                BIAS_POLY_ID.to_string(),
                Claim::new(point_for_right.to_vec(), bias_eval.clone()),
            );
            last_claim.eval -= bias_eval;
        }

        let subclaim = IOPVerifierState::<E>::verify(
            last_claim.eval,
            &proof.sumcheck,
            &self.matrix_poly_aux,
            verifier.transcript,
        );
        let is_left_matrix_constant = self.left_matrix_shapes.is_some();
        let is_right_matrix_constant = self.right_matrix_shapes.is_some();

        // Verify claims about the matrix polynomials, for the constant input matrix (if any),
        // while claims about non-constant matrices are returned as output to be verified in
        // the next layer
        let mut output_claims = vec![];
        // check that there is at most 1 constant matrix
        ensure!(
            !(is_left_matrix_constant && is_right_matrix_constant),
            "Cannot have a MatMul layer with both constant matrices as input"
        );
        let transposed = self.is_right_transposed();
        let (point_for_left, point_for_right) = MatMul::<Element>::full_points(
            last_claim,
            &subclaim.point_flat(),
            self.output_mle_num_vars,
            transposed,
        );
        // 0 because left matrix comes first in the product
        let eval_left = proof.individual_claims[0];
        let left_claim = Claim::new(point_for_left, eval_left);
        if is_left_matrix_constant {
            // we need to verify the polynomial commitment opening
            common_claims.insert(MATRIX_POLY_ID.to_string(), left_claim);
        } else {
            // add the claim to the output claims, to be verified in the next layer
            output_claims.push(left_claim)
        }
        // same for right matrix polynomial
        let eval_right = proof.individual_claims[1];
        let right_claim = Claim::new(point_for_right, eval_right);
        if is_right_matrix_constant {
            // we need to verify the polynomial commitment opening
            common_claims.insert(MATRIX_POLY_ID.to_string(), right_claim);
        } else {
            // add the claim to the output claims, to be verified in the next layer
            output_claims.push(right_claim)
        }

        verifier.add_common_claims(self.node_id, common_claims)?;

        // SUMCHECK verification part
        // Instead of computing the polynomial at the random point requested like this
        // let computed_point = vp.evaluate(
        //     subclaim
        //         .point
        //         .iter()
        //         .map(|c| c.elements)
        //         .collect_vec()
        //         .as_ref(),
        //
        // We compute the evaluation directly from the individual final evaluations of each polynomial
        // involved in the sumcheck the prover's giving,e.g. y(res) = SUM f_i(res)
        ensure!(
            proof.individual_to_virtual_claim() == subclaim.expected_evaluation,
            "sumcheck claim failed",
        );

        // the output claim for this step that is going to be verified at next step
        Ok(output_claims)
    }
}

impl<E: ExtensionField> MatMulProof<E> {
    /// Returns the individual claims f_1(r) f_2(r)  f_3(r) ... at the end of a sumcheck multiplied
    /// together
    pub fn individual_to_virtual_claim(&self) -> E {
        self.individual_claims
            .iter()
            .fold(E::ONE, |acc, e| acc * *e)
    }
}

#[cfg(test)]
mod tests {
    use ark_std::rand::{Rng, thread_rng};
    use ff_ext::GoldilocksExt2;
    use itertools::Itertools;

    use crate::{
        Element, ScalingFactor,
        layers::{
            Layer,
            matrix_mul::{Config, MatMul, OperandMatrix},
            provable::Evaluate,
        },
        model::{Model, test::prove_model},
        padding::PaddingMode,
        tensor::{Shape, Tensor},
    };

    fn test_matmul_padding(transpose: bool) {
        // Create a Mat mul layer with non-power-of-two dimensions
        let matrix = Tensor::<Element>::matrix_from_coeffs(vec![
            vec![1, 2, 3],
            vec![4, 5, 6],
            vec![7, 8, 9],
        ])
        .unwrap();

        let layer = if transpose {
            MatMul::new_with_config(
                OperandMatrix::Input,
                OperandMatrix::new_weight_matrix(matrix),
                None,
                Config::TransposeB,
            )
            .unwrap()
        } else {
            MatMul::new(
                OperandMatrix::Input,
                OperandMatrix::new_weight_matrix(matrix),
            )
            .unwrap()
        };

        // Pad to next power of two
        let padded = layer.clone().pad_next_power_of_two().unwrap();

        // Check padded dimensions are powers of two
        let padded_dims = padded.right_matrix.get_actual_shape().unwrap();
        assert_eq!(padded_dims[0], 4); // Next power of 2 after 3
        assert_eq!(padded_dims[1], 4); // Next power of 2 after 3

        // Check padded right matrix has the padded shape of right matrix in layer
        assert_eq!(
            padded_dims,
            layer.right_matrix.get_shape(PaddingMode::Padding).unwrap(),
        );

        // Check there is no shape for left matrix, since it's an input one
        assert!(padded.left_matrix.get_actual_shape().is_none());

        // Check original values are preserved
        let padded_matrix = if let OperandMatrix::Weigth(matrix) = &padded.right_matrix {
            &matrix.tensor
        } else {
            unreachable!()
        };
        assert_eq!(padded_matrix.get_data()[0], 1);
        assert_eq!(padded_matrix.get_data()[1], 2);
        assert_eq!(padded_matrix.get_data()[2], 3);
        assert_eq!(padded_matrix.get_data()[4], 4);
        assert_eq!(padded_matrix.get_data()[8], 7);

        // Check added values are zeros
        assert_eq!(padded_matrix.get_data()[3], 0);
        assert_eq!(padded_matrix.get_data()[7], 0);
        assert_eq!(padded_matrix.get_data()[15], 0);
    }

    #[test]
    fn test_matmul_pad_next_power_of_two() {
        test_matmul_padding(false);
    }

    #[test]
    fn test_matmul_pad_already_power_of_two() {
        // Create a Dense layer with power-of-two dimensions
        let matrix = Tensor::<Element>::matrix_from_coeffs(vec![
            vec![1, 2, 3, 4],
            vec![5, 6, 7, 8],
            vec![9, 10, 11, 12],
            vec![13, 14, 15, 16],
        ])
        .unwrap();
        let layer = MatMul::new(
            OperandMatrix::new_weight_matrix(matrix.clone()),
            OperandMatrix::Input,
        )
        .unwrap();

        // Pad to next power of two
        let padded = layer.clone().pad_next_power_of_two().unwrap();

        // Check dimensions remain the same
        assert_eq!(
            matrix.get_shape(),
            padded.left_matrix.get_actual_shape().unwrap()
        );

        // Check right matrix has no shape, since it's an input one
        assert!(padded.right_matrix.get_actual_shape().is_none());

        // Check values are preserved
        let padded_matrix = if let OperandMatrix::Weigth(matrix) = &padded.left_matrix {
            &matrix.tensor
        } else {
            unreachable!()
        };
        let left_matrix = if let OperandMatrix::Weigth(matrix) = &layer.left_matrix {
            &matrix.tensor
        } else {
            unreachable!()
        };
        assert_eq!(padded_matrix.get_data(), left_matrix.get_data());
    }

    #[test]
    fn test_matmul_pad_mixed_dimensions() {
        // Create a Dense layer with one power-of-two dimension and one non-power-of-two
        let matrix = Tensor::<Element>::matrix_from_coeffs(vec![
            vec![1, 2, 3, 4],
            vec![5, 6, 7, 8],
            vec![9, 10, 11, 12],
        ])
        .unwrap();

        let layer = MatMul::new(
            OperandMatrix::Input,
            OperandMatrix::new_weight_matrix(matrix),
        )
        .unwrap();

        // Pad to next power of two
        let padded = layer.clone().pad_next_power_of_two().unwrap();

        // Check dimensions are padded correctly
        let padded_dims = padded.right_matrix.get_actual_shape().unwrap();
        assert_eq!(padded_dims[0], 4); // Next power of 2 after 3
        assert_eq!(padded_dims[1], 4); // Already a power of 2

        // Check padded right matrix has the padded shape of right matrix in layer
        assert_eq!(
            padded_dims,
            layer.right_matrix.get_shape(PaddingMode::Padding).unwrap(),
        );

        // Check left matrix has no shape, since it's an input one
        assert!(padded.left_matrix.get_actual_shape().is_none());

        // Check original values are preserved and padding is zeros
        let padded_matrix = if let OperandMatrix::Weigth(matrix) = &padded.right_matrix {
            &matrix.tensor
        } else {
            unreachable!()
        };
        assert_eq!(padded_matrix.get_data()[0], 1);
        assert_eq!(padded_matrix.get_data()[4], 5);
        assert_eq!(padded_matrix.get_data()[8], 9);
        assert_eq!(padded_matrix.get_data()[12], 0); // Padding
    }

    #[test]
    fn test_matmul_pad_transpose() {
        test_matmul_padding(true);
    }

    #[test]
    fn test_quantization_with_padded_matmul() {
        // Create a matrix multiplication layer
        let matrix = Tensor::<Element>::matrix_from_coeffs(vec![
            vec![1, 2, 3],
            vec![4, 5, 6],
            vec![7, 8, 9],
        ])
        .unwrap();

        let input_shape = vec![matrix.ncols_2d(), 5];

        // Create input data that needs quantization
        let rng = &mut thread_rng();
        let input_data = (0..input_shape[0])
            .into_iter()
            .map(|_| {
                (0..input_shape[1])
                    .into_iter()
                    .map(|_| rng.gen_range(-1.0f32..1.0f32))
                    .collect_vec()
            })
            .collect_vec();

        // Quantize the input
        let quantized_input: Vec<Element> = input_data
            .iter()
            .flat_map(|row| row.iter().map(|x| ScalingFactor::default().quantize(x)))
            .collect();

        let layer = MatMul::new(
            OperandMatrix::new_weight_matrix(matrix),
            OperandMatrix::Input,
        )
        .unwrap();

        // Pad the layer
        let padded = layer.clone().pad_next_power_of_two().unwrap();

        // Create input tensor
        let input_tensor = Tensor::<Element>::new(input_shape.into(), quantized_input);

        // Apply the layer operation on both original and padded
        let output = layer.op(vec![&input_tensor]).unwrap();
        let padded_output = padded
            .op(vec![&input_tensor.pad_next_power_of_two_2d()])
            .unwrap();

        // Check that the result is correct
        let out_shape = output.get_shape();
        let out_cols = out_shape[1];
        let padded_out_shape = padded_output.get_shape();
        let padded_out_cols = padded_output.get_shape()[1];
        for i in 0..padded_out_shape[0] {
            for j in 0..padded_out_cols {
                if i < out_shape[0] && j < out_cols {
                    // non-padded portion
                    assert_eq!(
                        output.get_data()[i * out_cols + j],
                        padded_output.get_data()[i * padded_out_cols + j]
                    );
                } else {
                    // padded portion of the output should just be zero
                    assert_eq!(padded_output.get_data()[i * padded_out_cols + j], 0,);
                }
            }
        }
    }

    #[test]
    fn test_matmul() {
        let matmul = MatMul::new(OperandMatrix::Input, OperandMatrix::Input).unwrap();
        let a = Tensor::new(vec![2, 3].into(), vec![1.0, 2.0, 3.0, 4.0, 5.0, 6.0]);
        let b = Tensor::new(vec![3, 2].into(), vec![1.0, 2.0, 3.0, 4.0, 5.0, 6.0]);
        let result = matmul
            .evaluate::<GoldilocksExt2>(&[&a, &b], vec![])
            .unwrap();
        assert_eq!(result.outputs[0].data, vec![22.0, 28.0, 49.0, 64.0]);
    }

    #[test]
    fn test_matmul_transpose_b() {
        let matmul = MatMul::new_with_config(
            OperandMatrix::Input,
            OperandMatrix::Input,
            None,
            Config::TransposeB,
        )
        .unwrap();
        let a = Tensor::new(vec![2, 3].into(), vec![1.0, 2.0, 3.0, 4.0, 5.0, 6.0]);
        let b = Tensor::new(vec![3, 2].into(), vec![1.0, 2.0, 3.0, 4.0, 5.0, 6.0]).transpose();
        let result = matmul
            .evaluate::<GoldilocksExt2>(&[&a, &b], vec![])
            .unwrap();
        assert_eq!(result.outputs[0].data, vec![22.0, 28.0, 49.0, 64.0]);
    }

    #[test]
    fn test_matmul_proving_with_two_input_matrices() {
        let first_input_shape = vec![100, 200];
        let second_input_shape = vec![200, 300];
        let matrix_shape: Shape = vec![300, 100].into();
        let mut model = Model::new_from_input_shapes(
            vec![first_input_shape.into(), second_input_shape.into()],
            PaddingMode::NoPadding,
        );

        let matmul = MatMul::new(OperandMatrix::Input, OperandMatrix::Input).unwrap();
        let first_matmul_id = model
            .add_consecutive_layer(Layer::MatMul(matmul), None)
            .unwrap();
        let matmul = MatMul::new(
            OperandMatrix::new_weight_matrix(Tensor::random(&matrix_shape)),
            OperandMatrix::Input,
        )
        .unwrap();
        model
            .add_consecutive_layer(Layer::MatMul(matmul), Some(first_matmul_id))
            .unwrap();
        model.route_output(None).unwrap();
        model.describe();
        prove_model(model).unwrap();
    }

    #[test]
    fn test_matmul_proving_matmul_transposed() {
        let first_input_shape = vec![100, 200];
        let second_input_shape = vec![300, 200];
        let matrix_shape: Shape = vec![100, 300].into();
        let mut model = Model::new_from_input_shapes(
            vec![first_input_shape.into(), second_input_shape.into()],
            PaddingMode::NoPadding,
        );

        let matmul = MatMul::new_with_config(
            OperandMatrix::Input,
            OperandMatrix::Input,
            None,
            Config::TransposeB,
        )
        .unwrap();
        let first_matmul_id = model
            .add_consecutive_layer(Layer::MatMul(matmul), None)
            .unwrap();
        let matmul = MatMul::new_with_config(
            OperandMatrix::Input,
            OperandMatrix::new_weight_matrix(Tensor::random(&matrix_shape)),
            None,
            Config::TransposeB,
        )
        .unwrap();
        model
            .add_consecutive_layer(Layer::MatMul(matmul), Some(first_matmul_id))
            .unwrap();
        model.route_output(None).unwrap();
        model.describe();
        prove_model(model).unwrap();
    }

    #[test]
    fn test_matmul_proving_with_bias() {
        let [a, b, d] = [10, 20, 256];
        let first_input_shape = vec![a, b];
        let matrix_shape: Shape = vec![b, d].into();
        let mut model =
            Model::new_from_input_shapes(vec![first_input_shape.into()], PaddingMode::NoPadding);

        let mat = Tensor::<f32>::random(&matrix_shape);
        let bias = Tensor::<f32>::random(&vec![d].into());
        let matmul = MatMul::new_constant(mat, Some(bias)).unwrap();
        let _ = model
            .add_consecutive_layer(Layer::MatMul(matmul), None)
            .unwrap();
        model.route_output(None).unwrap();
        model.describe();
        prove_model(model).unwrap();
    }

    #[test]
    fn test_matmul_proving_with_bias_and_transpose() {
        let [a, b, d] = [10, 20, 256];
        let first_input_shape = vec![a, b];
        // since we transpose B
        let second_input_shape = vec![d, b];
        let mut model = Model::new_from_input_shapes(
            vec![first_input_shape.into(), second_input_shape.into()],
            PaddingMode::NoPadding,
        );
        let bias = Tensor::<f32>::random(&vec![d].into());
        let matmul = MatMul::new_with_config(
            OperandMatrix::Input,
            OperandMatrix::Input,
            Some(bias),
            Config::TransposeB,
        )
        .unwrap();
        let _ = model
            .add_consecutive_layer(Layer::MatMul(matmul), None)
            .unwrap();
        model.route_output(None).unwrap();
        model.describe();
        prove_model(model).unwrap();
    }
}<|MERGE_RESOLUTION|>--- conflicted
+++ resolved
@@ -298,7 +298,6 @@
             }
         };
         if let Some(bias) = self.bias.as_ref() {
-<<<<<<< HEAD
             ensure!(
                 matmul.shape[1] == bias.shape[0],
                 "Bias shape {:?} is incompatible with matmul shape {:?}",
@@ -306,9 +305,6 @@
                 matmul.shape
             );
             Ok(matmul.add_dim2(&bias))
-=======
-            Ok(matmul.add_dim2(bias))
->>>>>>> 27eb94a6
         } else {
             Ok(matmul)
         }
@@ -789,7 +785,6 @@
         // construct the MLE combining the input and the matrix
         let mut right_mat_mle: DenseMultilinearExtension<E> = right_matrix.to_mle_2d();
         let mut left_mat_mle = left_matrix.to_mle_2d();
-<<<<<<< HEAD
         // For a repeating matrix M like [v,v,v,...], where v is a column vector, then
         // the trick is that M(r1,r2) = v(r1) - here we take the right split that corresponds to
         // the number of variables that the bias has and substract its eval from the last claim.
@@ -807,9 +802,6 @@
         }
         // let (point_for_left, point_for_right) = Self::split_claim(&last_claim, num_vars_2d);
 
-=======
-        let (point_for_left, point_for_right) = Self::split_claim(last_claim, num_vars_2d);
->>>>>>> 27eb94a6
         // fix the variables for the left matrix; we need to fix the variables
         // corresponding to a row, so we must fix the HIGH variables
         left_mat_mle.fix_high_variables_in_place(point_for_left);
@@ -842,7 +834,7 @@
         );
         // Note we need the _full_ input to the matrix since the matrix MLE has (row,column) vars space
         let (point_for_left, point_for_right) =
-            Self::full_points(last_claim, &proof.point, num_vars_2d, transposed);
+            Self::full_points(&last_claim, &proof.point, num_vars_2d, transposed);
         // collection of claims to be returned as output
         let mut output_claims = vec![];
         // compute the claim for the left matrix polynomial. It will be either accumulated in the
@@ -882,15 +874,11 @@
         Ok(output_claims)
     }
 
-<<<<<<< HEAD
     fn ctx<E: ExtensionField>(
         &self,
         id: NodeId,
         mut ctx_aux: ContextAux,
     ) -> Result<(MatMulCtx<E>, ContextAux)>
-=======
-    fn ctx<E>(&self, id: NodeId, ctx_aux: &mut ContextAux) -> Result<MatMulCtx<E>>
->>>>>>> 27eb94a6
     where
         E: ExtensionField + DeserializeOwned,
         E::BaseField: Serialize + DeserializeOwned,
@@ -1101,7 +1089,7 @@
         );
         let transposed = self.is_right_transposed();
         let (point_for_left, point_for_right) = MatMul::<Element>::full_points(
-            last_claim,
+            &last_claim,
             &subclaim.point_flat(),
             self.output_mle_num_vars,
             transposed,
