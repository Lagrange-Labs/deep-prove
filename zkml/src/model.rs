use ff_ext::ExtensionField;
use goldilocks::GoldilocksExt2;
use itertools::Itertools;
use log::debug;
use rayon::iter::{IntoParallelRefIterator, ParallelIterator};

use crate::{
    Element,
    activation::{Activation, Relu},
    pooling::Pooling,
    quantization::{Requant, TensorFielder},
    tensor::Tensor,
};

// The index of the step, starting from the input layer. (proving is done in the opposite flow)
pub type StepIdx = usize;

#[derive(Clone, Debug)]
pub enum Layer {
    // TODO: replace this with a Tensor based implementation
    Dense(Tensor<Element>),
    Activation(Activation),
    // this is the output quant info. Since we always do a requant layer after each dense,
    // then we assume the inputs requant info are default()
    Requant(Requant),
    Pooling(Pooling),
}

impl std::fmt::Display for Layer {
    fn fmt(&self, f: &mut std::fmt::Formatter<'_>) -> std::fmt::Result {
        write!(f, "{}", self.describe())
    }
}

impl Layer {
    /// Run the operation associated with that layer with the given input
    // TODO: move to tensor library : right now it works because we assume there is only Dense
    // layer which is matmul
    pub fn op(&self, input: &Tensor<Element>) -> Tensor<Element> {
        match self {
            Layer::Dense(ref matrix) => matrix.matvec(input),
            Layer::Activation(activation) => activation.op(input),
            Layer::Requant(info) => {
                // NOTE: we assume we have default quant structure as input
                info.op(input)
            }
            Layer::Pooling(info) => info.op(input),
        }
    }

    pub fn shape(&self) -> Vec<usize> {
        match self {
            Layer::Dense(ref matrix) => vec![matrix.nrows_2d(), matrix.ncols_2d()],
            Layer::Activation(Activation::Relu(_)) => Relu::shape(),
            Layer::Requant(info) => info.shape(),
<<<<<<< HEAD
            Layer::Pooling(Pooling::Maxpool2D(info)) => unimplemented!(),
=======
            Layer::Pooling(Pooling::Maxpool2D(info)) => vec![info.kernel_size, info.kernel_size],
>>>>>>> b6ef94a7
        }
    }
    pub fn describe(&self) -> String {
        match self {
            Layer::Dense(ref matrix) => {
                format!(
                    "Dense: ({},{})",
                    matrix.nrows_2d(),
                    matrix.ncols_2d(),
                    // matrix.fmt_integer()
                )
            }
            Layer::Activation(Activation::Relu(_)) => {
                format!("RELU: {}", 1 << Relu::num_vars())
            }
            Layer::Requant(info) => {
                format!("Requant: {}", info.shape()[1])
            }
<<<<<<< HEAD
            Layer::Pooling(Pooling::Maxpool2D(_)) => unimplemented!(),
=======
            Layer::Pooling(Pooling::Maxpool2D(info)) => format!(
                "MaxPool2D{{ kernel size: {}, stride: {} }}",
                info.kernel_size, info.stride
            ),
>>>>>>> b6ef94a7
        }
    }
    /// Prepare the input to return it in the right format expected for the first layer.
    /// for the bias
    pub fn prepare_input(&self, input: Tensor<Element>) -> Tensor<Element> {
        match self {
            Layer::Dense(ref matrix) => {
                if input.get_data().len() == matrix.ncols_2d() {
                    // no need to do anything if it's already at the right format
                    input
                } else {
                    // append 1 for the bias factor and pad to right size
                    let data = input
                        .get_data()
                        .to_vec()
                        .into_iter()
                        .chain(std::iter::once(1))
                        .chain(std::iter::repeat(0))
                        .take(matrix.ncols_2d())
                        .collect_vec();
                    Tensor::new(vec![matrix.ncols_2d()], data)
                }
            }
            _ => panic!("Layer {:?} should not be a first layer", self.describe()),
        }
    }
}

/// NOTE: this doesn't handle dynamism in the model with loops for example for LLMs where it
/// produces each token one by one.
#[derive(Clone, Debug)]
pub struct Model {
    layers: Vec<Layer>,
}

impl Model {
    pub fn new() -> Self {
        Self {
            layers: Default::default(),
        }
    }
    pub fn add_layer(&mut self, l: Layer) {
        let after_layer = match l {
            Layer::Dense(ref matrix) => {
                // append a requantization layer after
                // NOTE: since we requantize at each dense step currently, we assume
                // default quantization inputs for matrix and vector
                Some(Layer::Requant(Requant::from_matrix_default(matrix)))
            }
            _ => None,
        };
        self.layers.push(l);
        if let Some(ll) = after_layer {
            self.layers.push(ll);
        }
    }

    /// Prepare the input for the first layer. For example if it's a dense layer, input will be padded correctly
    /// to handle the bias factor.
    pub fn prepare_input(&self, input: Tensor<Element>) -> Tensor<Element> {
        self.layers[0].prepare_input(input)
    }

    pub fn run<'a>(&'a self, input: Tensor<Element>) -> InferenceTrace<'a, Element> {
        let mut trace = InferenceTrace::<Element>::new(input);
        for (id, layer) in self.layers() {
            let input = trace.last_input();
            let output = layer.op(input);
            debug!("step: {}: output: {:?}", id, output);
            let step = InferenceStep { layer, output, id };
            trace.push_step(step);
        }
        trace
    }

    pub fn layers(&self) -> impl DoubleEndedIterator<Item = (StepIdx, &Layer)> {
        self.layers.iter().enumerate()
    }

    pub fn input_shape(&self) -> Vec<usize> {
        let Layer::Dense(mat) = &self.layers[0] else {
            panic!("layer is not starting with a dense layer?");
        };
        vec![mat.ncols_2d()]
    }

    pub fn first_output_shape(&self) -> Vec<usize> {
        let Layer::Dense(mat) = &self.layers[0] else {
            panic!("layer is not starting with a dense layer?");
        };
        vec![mat.nrows_2d()]
    }
    /// Prints to stdout
    pub fn describe(&self) {
        println!("Model description:");
        for (idx, layer) in self.layers() {
            println!("\t- {}: {}", idx, layer.describe());
        }
        println!("\n");
    }

    pub fn layer_count(&self) -> usize {
        self.layers.len()
    }
}

/// Keeps track of all input and outputs of each layer, with a reference to the layer.
pub struct InferenceTrace<'a, E> {
    steps: Vec<InferenceStep<'a, E>>,
    /// The initial input to the model
    input: Tensor<E>,
}

impl<'a> InferenceTrace<'a, Element> {
    pub fn to_field<E: ExtensionField>(self) -> InferenceTrace<'a, E> {
        let input = self.input.to_fields();
        let field_steps = self
            .steps
            .par_iter()
            .map(|step| InferenceStep {
                id: step.id,
                layer: step.layer,
                output: step.output.clone().to_fields(),
            })
            .collect::<Vec<_>>();
        InferenceTrace {
            steps: field_steps,
            input,
        }
    }
}

impl<'a, E> InferenceTrace<'a, E> {
    fn new(input: Tensor<E>) -> Self {
        Self {
            steps: Default::default(),
            input,
        }
    }

    pub fn last_step(&self) -> &InferenceStep<'a, E> {
        self.steps
            .last()
            .expect("can't call last_step on empty inferece")
    }

    /// Useful when building the trace. The next input is either the first input or the last
    /// output.
    fn last_input(&self) -> &Tensor<E> {
        if self.steps.is_empty() {
            &self.input
        } else {
            // safe unwrap since it's not empty
            &self.steps.last().unwrap().output
        }
    }

    /// Returns the final output of the whole trace
    pub fn final_output(&self) -> &Tensor<E> {
        &self
            .steps
            .last()
            .expect("can't call final_output on empty trace")
            .output
    }

    fn push_step(&mut self, step: InferenceStep<'a, E>) {
        self.steps.push(step);
    }

    /// Returns an iterator over (input, step) pairs
    pub fn iter(&self) -> InferenceTraceIterator<'_, 'a, E> {
        InferenceTraceIterator {
            trace: self,
            current_idx: 0,
            end_idx: self.steps.len(),
        }
    }
}

/// Iterator that yields (input, step) pairs for each inference step
pub struct InferenceTraceIterator<'t, 'a, E> {
    trace: &'t InferenceTrace<'a, E>,
    current_idx: usize,
    /// For double-ended iteration
    end_idx: usize,
}

impl<'t, 'a, E> Iterator for InferenceTraceIterator<'t, 'a, E> {
    type Item = (&'t Tensor<E>, &'t InferenceStep<'a, E>);

    fn next(&mut self) -> Option<Self::Item> {
        if self.current_idx >= self.end_idx {
            return None;
        }

        let step = &self.trace.steps[self.current_idx];
        let input = if self.current_idx == 0 {
            &self.trace.input
        } else {
            &self.trace.steps[self.current_idx - 1].output
        };

        self.current_idx += 1;
        Some((input, step))
    }
}

impl<'t, 'a, E> DoubleEndedIterator for InferenceTraceIterator<'t, 'a, E> {
    fn next_back(&mut self) -> Option<Self::Item> {
        if self.current_idx >= self.end_idx {
            return None;
        }

        self.end_idx -= 1;
        let step = &self.trace.steps[self.end_idx];
        let input = if self.end_idx == 0 {
            &self.trace.input
        } else {
            &self.trace.steps[self.end_idx - 1].output
        };

        Some((input, step))
    }
}

pub struct InferenceStep<'a, E> {
    pub id: StepIdx,
    /// Reference to the layer that produced this step
    pub layer: &'a Layer,
    /// Output produced by this layer
    pub output: Tensor<E>,
}

#[cfg(test)]
pub(crate) mod test {
    use ark_std::rand::{Rng, thread_rng};
    use goldilocks::GoldilocksExt2;
    use itertools::Itertools;
    use multilinear_extensions::{
        mle::{IntoMLE, MultilinearExtension},
        virtual_poly::VirtualPolynomial,
    };
    use sumcheck::structs::IOPProverState;

    use crate::{
        Element,
        activation::{Activation, Relu},
        default_transcript,
        model::Layer,
<<<<<<< HEAD
        quantization::{Requant, TensorFielder},
=======
        pooling::{MAXPOOL2D_KERNEL_SIZE, Maxpool2D, Pooling},
        quantization::{QuantInteger, Requant, TensorFielder},
>>>>>>> b6ef94a7
        tensor::Tensor,
        testing::random_bool_vector,
    };

    use super::Model;

    type F = GoldilocksExt2;
    const SELECTOR_DENSE: usize = 0;
    const SELECTOR_RELU: usize = 1;
    const SELECTOR_POOLING: usize = 2;
    // TODO: change to be 3 when `Model` is updated to work with higher dimensional tensors as input.
    const MOD_SELECTOR: usize = 2;

    impl Model {
        /// Returns a random model with specified number of dense layers and a matching input.
        pub fn random(num_dense_layers: usize) -> (Self, Tensor<Element>) {
            let mut model = Model::new();
            let mut rng = thread_rng();
            let mut last_row = rng.gen_range(3..15);
            for selector in 0..num_dense_layers {
                if selector % MOD_SELECTOR == SELECTOR_DENSE {
                    // last row becomes new column
                    let (nrows, ncols) = (rng.gen_range(3..15), last_row);
                    last_row = nrows;
                    let mat = Tensor::random(vec![nrows, ncols]).pad_next_power_of_two_2d();
                    model.add_layer(Layer::Dense(mat));
                } else if selector % MOD_SELECTOR == SELECTOR_RELU {
                    model.add_layer(Layer::Activation(Activation::Relu(Relu::new())));
                    // no need to change the `last_row` since RELU layer keeps the same shape
                    // of outputs
                } else if selector % MOD_SELECTOR == SELECTOR_POOLING {
                    // Currently unreachable until Model is updated to work with higher dimensional tensors
                    // TODO: Implement higher dimensional tensor functionality.
                    model.add_layer(Layer::Pooling(Pooling::Maxpool2D(Maxpool2D::default())));
                    last_row -= MAXPOOL2D_KERNEL_SIZE - 1;
                } else {
                    panic!("random selection shouldn't be in that case");
                }
            }
            let input_dims = model.layers.first().unwrap().shape();
            // ncols since matrix2vector is summing over the columns
            let input = Tensor::random(vec![input_dims[1]]);
            (model, input)
        }
    }

    #[test]
    fn test_model_long() {
        let (model, input) = Model::random(3);
        model.run(input);
    }

    #[test]
    fn test_model_run() {
        let mat1 = Tensor::random(vec![10, 11]).pad_next_power_of_two_2d();
        let mat2 = Tensor::random(vec![7, mat1.ncols_2d()]).pad_next_power_of_two_2d();
        let input = Tensor::random(vec![mat1.ncols_2d()]);
        let output1 = mat1.matvec(&input);
        let requant = Requant::from_matrix_default(&mat1);
        let requantized_output1 = requant.op(&output1);
        let final_output = mat2.matvec(&requantized_output1);

        let mut model = Model::new();
        model.add_layer(Layer::Dense(mat1));
        model.add_layer(Layer::Dense(mat2.clone()));

        let trace = model.run(input.clone()).to_field::<F>();
        // 4 steps because we requant after each dense layer
        assert_eq!(trace.steps.len(), 4);

        // Verify first step
        assert_eq!(trace.steps[0].output, output1.to_fields());

        // Verify second step
        assert_eq!(trace.steps[2].output, final_output.clone().to_fields());
        let (nrow, _) = (mat2.nrows_2d(), mat2.ncols_2d());
        assert_eq!(final_output.get_data().len(), nrow);
    }

    #[test]
    fn test_inference_trace_iterator() {
        let mat1 = Tensor::random(vec![10, 11]).pad_next_power_of_two_2d();
        // let relu1 = Activation::Relu(Relu);
        let mat2 = Tensor::random(vec![7, mat1.ncols_2d()]).pad_next_power_of_two_2d();
        // let relu2 = Activation::Relu(Relu);
        let input = Tensor::random(vec![mat1.ncols_2d()]);

        let mut model = Model::new();
        model.add_layer(Layer::Dense(mat1));
        model.add_layer(Layer::Dense(mat2));

        let trace = model.run(input.clone());

        // Verify iterator yields correct input/output pairs
        let mut iter = trace.iter();

        // First step should have original input
        let (first_input, first_step) = iter.next().unwrap();
        assert_eq!(*first_input, trace.input);
        assert_eq!(first_step.output, trace.steps[0].output);

        // Second step should have first step's output as input
        let (second_input, second_step) = iter.next().unwrap();
        assert_eq!(*second_input, trace.steps[0].output);
        assert_eq!(second_step.output, trace.steps[1].output);

        // Third step should have second step's output as input
        let (third_input, third_step) = iter.next().unwrap();
        assert_eq!(*third_input, trace.steps[1].output);
        assert_eq!(third_step.output, trace.steps[2].output);

        // Fourth step should have third step's output as input
        let (fourth_input, fourth_step) = iter.next().unwrap();
        assert_eq!(*fourth_input, trace.steps[2].output);
        assert_eq!(fourth_step.output, trace.steps[3].output);

        // Iterator should be exhausted
        assert!(iter.next().is_none());
    }

    #[test]
    fn test_inference_trace_reverse_iterator() {
        let mat1 = Tensor::random(vec![10, 11]).pad_next_power_of_two_2d();

        let input = Tensor::random(vec![mat1.ncols_2d()]);

        let mut model = Model::new();
        model.add_layer(Layer::Dense(mat1));

        let trace = model.run(input.clone());

        // Test reverse iteration
        let mut rev_iter = trace.iter().rev();

        // Last step should come first in reverse
        let (last_input, last_step) = rev_iter.next().unwrap();
        assert_eq!(*last_input, trace.steps[0].output);
        assert_eq!(last_step.output, trace.steps[1].output);

        // First step should come last in reverse
        let (first_input, first_step) = rev_iter.next().unwrap();
        assert_eq!(*first_input, trace.input);
        assert_eq!(first_step.output, trace.steps[0].output);

        // Iterator should be exhausted
        assert!(rev_iter.next().is_none());
    }

    use ff::Field;
    #[test]
    fn test_model_sequential() {
        let (model, input) = Model::random(1);
        model.describe();
        println!("INPUT: {:?}", input);
        let bb = model.clone();
        let trace = bb.run(input.clone()).to_field::<F>();
        let matrices = model
            .layers()
            .flat_map(|(_id, l)| match l {
                Layer::Dense(ref matrix) => Some(matrix.clone()),
                _ => None,
            })
            .collect_vec();
        let matrices_mle = matrices.iter().map(|m| m.to_mle_2d::<F>()).collect_vec();
        let point1 = random_bool_vector(matrices[0].nrows_2d().ilog2() as usize);
        println!("point1: {:?}", point1);
        let computed_eval1 = trace.steps[trace.steps.len() - 2]
            .output
            .get_data()
            .to_vec()
            .into_mle()
            .evaluate(&point1);
        let flatten_mat1 = matrices_mle[0].fix_high_variables(&point1);
        let input_vector = trace.input.clone();
        // y(r) = SUM_i m(r,i) x(i)
        let full_poly = vec![
            flatten_mat1.clone().into(),
            input_vector.get_data().to_vec().into_mle().into(),
        ];
        let mut vp = VirtualPolynomial::new(flatten_mat1.num_vars());
        vp.add_mle_list(full_poly, F::ONE);
        #[allow(deprecated)]
        let (proof, _state) =
            IOPProverState::<F>::prove_parallel(vp.clone(), &mut default_transcript());
        let (p2, _s2) = IOPProverState::prove_batch_polys(1, vec![vp], &mut default_transcript());
        let given_eval1 = proof.extract_sum();
        assert_eq!(p2.extract_sum(), proof.extract_sum());
        assert_eq!(computed_eval1, given_eval1);
    }
}<|MERGE_RESOLUTION|>--- conflicted
+++ resolved
@@ -53,11 +53,7 @@
             Layer::Dense(ref matrix) => vec![matrix.nrows_2d(), matrix.ncols_2d()],
             Layer::Activation(Activation::Relu(_)) => Relu::shape(),
             Layer::Requant(info) => info.shape(),
-<<<<<<< HEAD
-            Layer::Pooling(Pooling::Maxpool2D(info)) => unimplemented!(),
-=======
             Layer::Pooling(Pooling::Maxpool2D(info)) => vec![info.kernel_size, info.kernel_size],
->>>>>>> b6ef94a7
         }
     }
     pub fn describe(&self) -> String {
@@ -76,14 +72,10 @@
             Layer::Requant(info) => {
                 format!("Requant: {}", info.shape()[1])
             }
-<<<<<<< HEAD
-            Layer::Pooling(Pooling::Maxpool2D(_)) => unimplemented!(),
-=======
             Layer::Pooling(Pooling::Maxpool2D(info)) => format!(
                 "MaxPool2D{{ kernel size: {}, stride: {} }}",
                 info.kernel_size, info.stride
             ),
->>>>>>> b6ef94a7
         }
     }
     /// Prepare the input to return it in the right format expected for the first layer.
@@ -334,12 +326,8 @@
         activation::{Activation, Relu},
         default_transcript,
         model::Layer,
-<<<<<<< HEAD
+        pooling::{MAXPOOL2D_KERNEL_SIZE, Maxpool2D, Pooling},
         quantization::{Requant, TensorFielder},
-=======
-        pooling::{MAXPOOL2D_KERNEL_SIZE, Maxpool2D, Pooling},
-        quantization::{QuantInteger, Requant, TensorFielder},
->>>>>>> b6ef94a7
         tensor::Tensor,
         testing::random_bool_vector,
     };
