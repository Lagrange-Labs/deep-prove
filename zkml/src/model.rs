--- conflicted
+++ resolved
@@ -7,11 +7,7 @@
     Element,
     layers::{Layer, LayerOutput},
     quantization::TensorFielder,
-<<<<<<< HEAD
-    tensors::{ConvData, Tensor},
-=======
     tensor::{ConvData, Tensor},
->>>>>>> 95feeccd
 };
 
 // The index of the step, starting from the input layer. (proving is done in the opposite flow)
@@ -325,7 +321,7 @@
     use crate::{
         Element, default_transcript,
         quantization::TensorFielder,
-        tensors::Tensor,
+        tensor::Tensor,
         testing::{NextPowerOfTwo, random_bool_vector, random_vector},
     };
 
