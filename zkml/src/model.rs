use crate::{
    Element,
    layers::{Layer, LayerOutput},
    padding::PaddingMode,
    quantization::{ModelMetadata, TensorFielder},
    tensor::{ConvData, Number, Tensor},
};
use anyhow::Result;
use ff_ext::ExtensionField;
use itertools::Itertools;
use rayon::iter::{IntoParallelIterator, ParallelIterator};
use tracing::info;

// The index of the step, starting from the input layer. (proving is done in the opposite flow)
pub type StepIdx = usize;

/// NOTE: this doesn't handle dynamism in the model with loops for example for LLMs where it
/// produces each token one by one.
#[derive(Clone, Debug)]
pub struct Model<T> {
    pub unpadded_input: Vec<usize>,
    pub(crate) padded_input: Vec<usize>,
    pub(crate) layers: Vec<Layer<T>>,
}

impl<T: Number> Model<T> {
    pub fn new_from(
        layers: Vec<Layer<T>>,
        input_not_padded_shape: Vec<usize>,
        input_padded_shape: Vec<usize>,
    ) -> Self {
        Self {
            unpadded_input: input_not_padded_shape,
            padded_input: input_padded_shape,
            layers,
        }
    }
    pub fn new(unpadded_input_shape: &[usize]) -> Self {
        info!(
            "Creating model with {} BIT_LEN quantization",
            *crate::quantization::BIT_LEN
        );
        let mut model = Self {
            unpadded_input: Vec::new(),
            padded_input: Vec::new(),
            layers: Default::default(),
        };
        model.set_input_shape(unpadded_input_shape.to_vec());
        model
    }

    /// Adds a layer to the model. The model may add additional layers by itself, e.g. requantization
    /// layers.
    pub fn add_layer(&mut self, l: Layer<T>) {
        self.layers.push(l);
    }

    pub fn set_input_shape(&mut self, not_padded: Vec<usize>) {
        self.padded_input = not_padded
            .iter()
            .map(|dim| dim.next_power_of_two())
            .collect_vec();
        self.unpadded_input = not_padded;
    }
    pub fn load_input_flat(&self, input: Vec<T>) -> Tensor<T> {
        let input_tensor = Tensor::<T>::new(self.unpadded_input.clone(), input);
        self.prepare_input(input_tensor)
    }

    pub fn prepare_input(&self, input: Tensor<T>) -> Tensor<T> {
        match self.layers[0] {
            Layer::Dense(ref dense) => input.pad_1d(dense.ncols()),
            Layer::Convolution(_) | Layer::SchoolBookConvolution(_) => {
                assert!(
                    self.padded_input.len() > 0,
                    "Set the input shape using `set_input_shape`"
                );
                let mut input = input;
                input.pad_to_shape(self.padded_input.clone());
                input
            }
            _ => {
                panic!("unable to deal with non-vector input yet");
            }
        }
    }

    pub fn layers(&self) -> impl DoubleEndedIterator<Item = (StepIdx, &Layer<T>)> {
        self.layers.iter().enumerate()
    }
    pub fn provable_layers(&self) -> impl DoubleEndedIterator<Item = (StepIdx, &Layer<T>)> {
        self.layers
            .iter()
            .enumerate()
            .filter(|(_, l)| (*l).is_provable())
    }

    pub fn unpadded_input_shape(&self) -> Vec<usize> {
        self.unpadded_input.clone()
    }
    pub fn input_shape(&self) -> Vec<usize> {
        if let Layer::Dense(mat) = &self.layers[0] {
            vec![mat.matrix.ncols_2d()]
        } else if matches!(
            &self.layers[0],
            Layer::Convolution(_) | Layer::SchoolBookConvolution(_)
        ) {
            assert!(
                self.padded_input.len() > 0,
                "Set the input shape using `set_input_shape`"
            );
            self.padded_input.clone()
        } else {
            panic!("layer is not starting with a dense or conv layer?")
        }
    }

    pub fn first_output_shape(&self) -> Vec<usize> {
        if let Layer::Dense(mat) = &self.layers[0] {
            vec![mat.matrix.nrows_2d()]
        } else if let Layer::Convolution(filter) = &self.layers[0] {
            vec![filter.nrows_2d()]
        } else {
            panic!("layer is not starting with a dense layer?")
        }
    }
    /// Prints to stdout
    pub fn describe(&self) {
        info!("Model description:");
        for (idx, layer) in self.layers() {
            info!("\t- {}: {}", idx, layer.describe());
        }
    }

    pub fn layer_count(&self) -> usize {
        self.layers.len()
    }
}

impl Model<Element> {
    pub fn run<'a, E: ExtensionField>(
        &'a self,
        input: Tensor<Element>,
    ) -> Result<InferenceTrace<'a, Element, E>> {
        #[cfg(test)]
        let unpadded_input_shape = {
            if self.unpadded_input.len() == 0 {
                input.get_shape()
            } else {
                self.unpadded_input.clone()
            }
        };
        #[cfg(not(test))]
        let unpadded_input_shape = self.unpadded_input.clone();
        let mut trace = InferenceTrace::<Element, E>::new(input, unpadded_input_shape.clone());
        let mut unpadded_input_shape = unpadded_input_shape;
        for (id, layer) in self.layers() {
            let input = trace.last_input();
            let output = layer.op(input, &unpadded_input_shape)?;
            unpadded_input_shape =
                layer.output_shape(&unpadded_input_shape, PaddingMode::NoPadding);
            match output {
                LayerOutput::NormalOut(output) => {
                    let conv_data = ConvData::default();
                    let step = InferenceStep {
                        layer,
                        output,
                        id,
                        conv_data,
                        unpadded_shape: unpadded_input_shape.clone(),
                    };
                    trace.push_step(step);
                }
                LayerOutput::ConvOut((output, conv_data)) => {
                    let step = InferenceStep {
                        layer,
                        output,
                        id,
                        conv_data,
                        unpadded_shape: unpadded_input_shape.clone(),
                    };
                    trace.push_step(step);
                }
            }
        }
        Ok(trace)
    }
}

/// Keeps track of all input and outputs of each layer, with a reference to the layer.
pub struct InferenceTrace<'a, E, F: ExtensionField> {
    pub steps: Vec<InferenceStep<'a, E, F>>,
    /// The initial input to the model
    input: Tensor<E>,
    unpadded_shape: Vec<usize>,
}

impl<'a, F: ExtensionField> InferenceTrace<'a, Element, F> {
    pub fn provable_steps(&self) -> Self {
        let mut filtered_steps = Vec::new();
        for step in self.steps.iter() {
            if step.layer.is_provable() {
                filtered_steps.push(step.clone());
            } else {
                // we want the output of this step to be the output of the previous step
                let last_idx = filtered_steps.len() - 1;
                filtered_steps[last_idx].output = step.output.clone();
            }
        }
        InferenceTrace {
            steps: filtered_steps,
            input: self.input.clone(),
            unpadded_shape: self.unpadded_shape.clone(),
        }
    }
    pub fn dequantized(&self, md: &ModelMetadata) -> InferenceTrace<'a, f32, F> {
        let input = self.input.dequantize(&md.input);
        let mut last_layer_output_scaling = None;
        let steps = self
            .steps
            .iter()
            .map(|step| {
                if step.layer.needs_requant() {
                    last_layer_output_scaling = Some(md.layer_output_scaling_factor(step.id));
                }
                let output = step.output.dequantize(
                    last_layer_output_scaling
                        .as_ref()
                        .expect("Model must start with a 'need-requant' layer"),
                );
                InferenceStep {
                    id: step.id,
                    layer: step.layer,
                    output,
                    conv_data: step.conv_data.clone(),
                    unpadded_shape: step.unpadded_shape.clone(),
                }
            })
            .collect();
        InferenceTrace {
            steps,
            input,
            unpadded_shape: self.unpadded_shape.clone(),
        }
    }
    pub fn to_field(self) -> InferenceTrace<'a, F, F> {
        let input = self.input.to_fields();
        let field_steps = self
            .steps
            .into_par_iter()
            .map(|step| InferenceStep {
                id: step.id,
                layer: step.layer,
                output: step.output.to_fields(),
                conv_data: step.conv_data.clone(),
                unpadded_shape: step.unpadded_shape.clone(),
            })
            .collect::<Vec<_>>();
        InferenceTrace {
            steps: field_steps,
            input,
            unpadded_shape: self.unpadded_shape.clone(),
        }
    }
}

impl<'a, E, F: ExtensionField> InferenceTrace<'a, E, F> {
    /// The input must be the already padded input tensor via `Model::prepare_input`
    fn new(input: Tensor<E>, unpadded_shape: Vec<usize>) -> Self {
        Self {
            steps: Default::default(),
            input,
            unpadded_shape,
        }
    }

    pub fn last_step(&self) -> &InferenceStep<'a, E, F> {
        self.steps
            .last()
            .expect("can't call last_step on empty inferece")
    }

    /// Useful when building the trace. The next input is either the first input or the last
    /// output.
    fn last_input(&self) -> &Tensor<E> {
        if self.steps.is_empty() {
            &self.input
        } else {
            // safe unwrap since it's not empty
            &self.steps.last().unwrap().output
        }
    }

    /// Returns the final output of the whole trace
    pub fn final_output(&self) -> &Tensor<E> {
        &self
            .steps
            .last()
            .expect("can't call final_output on empty trace")
            .output
    }

    fn push_step(&mut self, step: InferenceStep<'a, E, F>) {
        self.steps.push(step);
    }

    /// Returns an iterator over (input, step) pairs
    pub fn iter(&self) -> InferenceTraceIterator<'_, 'a, E, F> {
        InferenceTraceIterator {
            trace: self,
            current_idx: 0,
            end_idx: self.steps.len(),
        }
    }
}

/// Iterator that yields (input, step) pairs for each inference step
pub struct InferenceTraceIterator<'t, 'a, E, F: ExtensionField> {
    trace: &'t InferenceTrace<'a, E, F>,
    current_idx: usize,
    /// For double-ended iteration
    end_idx: usize,
}

impl<'t, 'a, E, F: ExtensionField> Iterator for InferenceTraceIterator<'t, 'a, E, F> {
    type Item = (&'t Tensor<E>, &'t InferenceStep<'a, E, F>);

    fn next(&mut self) -> Option<Self::Item> {
        if self.current_idx >= self.end_idx {
            return None;
        }

        let step = &self.trace.steps[self.current_idx];
        let input = if self.current_idx == 0 {
            &self.trace.input
        } else {
            &self.trace.steps[self.current_idx - 1].output
        };

        self.current_idx += 1;
        Some((input, step))
    }
}

impl<'t, 'a, E, F: ExtensionField> DoubleEndedIterator for InferenceTraceIterator<'t, 'a, E, F> {
    fn next_back(&mut self) -> Option<Self::Item> {
        if self.current_idx >= self.end_idx {
            return None;
        }

        self.end_idx -= 1;
        let step = &self.trace.steps[self.end_idx];
        let input = if self.end_idx == 0 {
            &self.trace.input
        } else {
            &self.trace.steps[self.end_idx - 1].output
        };

        Some((input, step))
    }
}

#[derive(Clone)]
pub struct InferenceStep<'a, E, F: ExtensionField> {
    pub id: StepIdx,
    /// Reference to the layer that produced this step
    /// Note the layer is of type `Element` since we only run the trace
    /// in the quantized domain.
    pub layer: &'a Layer<Element>,
    /// Output produced by this layer
    pub output: Tensor<E>,
    /// Shape of the output in the unpadded domain. This is useful for proving
    /// and eliminating some side effects of padding during proving.
    pub unpadded_shape: Vec<usize>,
    /// Convolution data - is set to default if not a convolution layer
    /// TODO: move that to an Option
    pub conv_data: ConvData<F>,
}

impl<'a, E, F: ExtensionField> InferenceStep<'a, E, F> {
    pub fn is_provable(&self) -> bool {
        self.layer.is_provable()
    }
}

// Add a specific implementation for f32 models
impl Model<f32> {
    /// Runs the model in float format and returns the output tensor
    pub fn run_float(&self, input: Vec<f32>) -> Tensor<f32> {
        let mut last_output = Tensor::new(self.unpadded_input.clone(), input);
        for layer in self.layers.iter() {
            last_output = layer.run(&last_output);
        }
        last_output
    }
}

#[cfg(test)]
pub(crate) mod test {
<<<<<<< HEAD
    use crate::layers::{
        activation::{Activation, Relu}, convolution::Convolution, dense::Dense, pooling::{Maxpool2D, Pooling, MAXPOOL2D_KERNEL_SIZE}, provable::{evaluate_layer, Op}, Layer
=======
    use crate::{
        ScalingFactor,
        layers::{
            Layer,
            activation::{Activation, Relu},
            convolution::Convolution,
            dense::Dense,
            pooling::{MAXPOOL2D_KERNEL_SIZE, Maxpool2D, Pooling},
            requant::Requant,
        },
        quantization,
        testing::{random_bool_vector, random_vector},
>>>>>>> 6154ab86
    };
    use ark_std::rand::{Rng, RngCore, thread_rng};
    use ff_ext::ExtensionField;
    use goldilocks::GoldilocksExt2;
    use itertools::Itertools;
    use multilinear_extensions::{
        mle::{IntoMLE, MultilinearExtension},
        virtual_poly::VirtualPolynomial,
    };
    use sumcheck::structs::{IOPProverState, IOPVerifierState};
    use tract_onnx::tract_core::ops::matmul::quant;

    use crate::{Element, default_transcript, quantization::TensorFielder, tensor::Tensor};

    use super::Model;

    type F = GoldilocksExt2;
    const SELECTOR_DENSE: usize = 0;
    const SELECTOR_RELU: usize = 1;
    const SELECTOR_POOLING: usize = 2;
    const MOD_SELECTOR: usize = 2;

    impl Model<Element> {
        pub fn random(num_dense_layers: usize) -> (Self, Tensor<Element>) {
            let mut rng = thread_rng();
            Model::random_with_rng(num_dense_layers, &mut rng)
        }
        /// Returns a random model with specified number of dense layers and a matching input.
        /// Note that currently everything is considered padded, e.g. unpadded_shape = padded_shape
        pub fn random_with_rng<R: RngCore>(
            num_dense_layers: usize,
            rng: &mut R,
        ) -> (Self, Tensor<Element>) {
            let mut last_row: usize = rng.gen_range(3..15);
            let mut model = Model::new(&vec![last_row.next_power_of_two()]);
            for selector in 0..num_dense_layers {
                if selector % MOD_SELECTOR == SELECTOR_DENSE {
                    // if true {
                    // last row becomes new column
                    let (nrows, ncols): (usize, usize) = (rng.gen_range(3..15), last_row);
                    last_row = nrows;
                    let dense =
                        Dense::random(vec![nrows.next_power_of_two(), ncols.next_power_of_two()]);
                    // Figure out the requant information such that output is still within range
                    let (min_output_range, max_output_range) =
                        dense.output_range(*quantization::MIN, *quantization::MAX);
                    let output_scaling_factor = ScalingFactor::from_scale(
                        ((max_output_range - min_output_range) as f64
                            / (*quantization::MAX - *quantization::MIN) as f64)
                            as f32,
                        None,
                    );
                    let input_scaling_factor = ScalingFactor::from_scale(1.0, None);
                    let max_model = dense.matrix.max_value().max(dense.bias.max_value()) as f32;
                    let model_scaling_factor = ScalingFactor::from_absolute_max(max_model, None);
                    let shift =
                        input_scaling_factor.shift(&model_scaling_factor, &output_scaling_factor);
                    let requant = Requant::new(min_output_range as usize, shift);
                    model.add_layer(Layer::Dense(dense));
                    model.add_layer(Layer::Requant(requant));
                } else if selector % MOD_SELECTOR == SELECTOR_RELU {
                    model.add_layer(Layer::Activation(Activation::Relu(Relu::new())));
                    // no need to change the `last_row` since RELU layer keeps the same shape
                    // of outputs
                } else if selector % MOD_SELECTOR == SELECTOR_POOLING {
                    // Currently unreachable until Model is updated to work with higher dimensional tensors
                    // TODO: Implement higher dimensional tensor functionality.
                    model.add_layer(Layer::Pooling(Pooling::Maxpool2D(Maxpool2D::default())));
                    last_row -= MAXPOOL2D_KERNEL_SIZE - 1;
                } else {
                    panic!("random selection shouldn't be in that case");
                }
            }
            let Some(model_shape) = model.layers.first().unwrap().model_shape() else {
                panic!("Model must start with a dense layer");
            };
            // ncols since matrix2vector is summing over the columns
            let input = Tensor::random(&vec![model_shape[1]]);
            (model, input)
        }

        /// Returns a model that only contains pooling and relu layers.
        /// The output [`Model`] will contain `num_layers` [`Maxpool2D`] layers and a [`Dense`] layer as well.
        pub fn random_pooling(num_layers: usize) -> (Model<Element>, Tensor<Element>) {
            let mut rng = thread_rng();
            // Since Maxpool reduces the size of the output based on the kernel size and the stride we need to ensure that
            // Our starting input size is large enough for the number of layers.

            // If maxpool input matrix has dimensions w x h then output has width and height
            // out_w = (w - kernel_size) / stride + 1
            // out_h = (h - kenrel_size) / stride + 1
            // Hence to make sure we have a large enough tensor for the last step
            // we need to have that w_first > 2^{num_layers + 1} + 2^{num_layers}
            // and likewise for h_first.

            let minimum_initial_size = (1 << num_layers) * (3usize);

            let mut input_shape = (0..3)
                .map(|i| {
                    if i < 1 {
                        rng.gen_range(1..5usize).next_power_of_two()
                    } else {
                        (minimum_initial_size + rng.gen_range(1..4usize)).next_power_of_two()
                    }
                })
                .collect::<Vec<usize>>();

            let mut model = Model::new(&input_shape);

            let input = Tensor::<Element>::random(&input_shape);

            let info = Maxpool2D::default();
            for _ in 0..num_layers {
                input_shape
                    .iter_mut()
                    .skip(1)
                    .for_each(|dim| *dim = (*dim - info.kernel_size) / info.stride + 1);
                model.add_layer(Layer::Pooling(Pooling::Maxpool2D(info)));
            }

            let (nrows, ncols): (usize, usize) =
                (rng.gen_range(3..15), input_shape.iter().product::<usize>());

            model.add_layer(Layer::Dense(Dense::random(vec![
                nrows.next_power_of_two(),
                ncols.next_power_of_two(),
            ])));

            (model, input)
        }
    }

    #[test]
    fn test_model_long() {
        let (model, input) = Model::random(3);
        model.run::<F>(input).unwrap();
    }

    pub fn check_tensor_consistency_field<E: ExtensionField>(
        real_tensor: Tensor<E>,
        padded_tensor: Tensor<E>,
    ) {
        let n_x = padded_tensor.shape[1];
        for i in 0..real_tensor.shape[0] {
            for j in 0..real_tensor.shape[1] {
                for k in 0..real_tensor.shape[1] {
                    // if(real_tensor.data[i*real_tensor.shape[1]*real_tensor.shape[1]+j*real_tensor.shape[1]+k] > 0){
                    assert!(
                        real_tensor.data[i * real_tensor.shape[1] * real_tensor.shape[1]
                            + j * real_tensor.shape[1]
                            + k]
                            == padded_tensor.data[i * n_x * n_x + j * n_x + k],
                        "Error in tensor consistency"
                    );
                    //}else{
                    //   assert!(-E::from(-real_tensor.data[i*real_tensor.shape[1]*real_tensor.shape[1]+j*real_tensor.shape[1]+k] as u64) == E::from(padded_tensor.data[i*n_x*n_x + j*n_x + k] as u64) ,"Error in tensor consistency");
                    //}
                }

                // assert!(real_tensor.data[i*real_tensor.shape[1]*real_tensor.shape[1]+j ] == padded_tensor.data[i*n_x*n_x + j],"Error in tensor consistency");
            }
        }
    }

    fn random_vector_quant(n: usize) -> Vec<Element> {
        // vec![thread_rng().gen_range(-128..128); n]
        random_vector(n)
    }

    #[test]
    fn test_cnn() {
        let mut in_dimensions: Vec<Vec<usize>> =
            vec![vec![1, 32, 32], vec![16, 29, 29], vec![4, 26, 26]];

        for i in 0..in_dimensions.len() {
            for j in 0..in_dimensions[0].len() {
                in_dimensions[i][j] = (in_dimensions[i][j]).next_power_of_two();
            }
        }
        // println!("in_dimensions: {:?}", in_dimensions);
        let w1 = random_vector_quant(16 * 16);
        let w2 = random_vector_quant(16 * 4 * 16);
        let w3 = random_vector_quant(16 * 8);

        let shape1 = vec![1 << 4, 1 << 0, 1 << 2, 1 << 2]; // [16, 1, 4, 4]
        let shape2 = vec![1 << 2, 1 << 4, 1 << 2, 1 << 2]; // [4, 16, 4, 4]
        let shape3 = vec![1 << 1, 1 << 2, 1 << 2, 1 << 2]; // [2, 4, 4, 4]
        let bias1: Tensor<Element> = Tensor::zeros(vec![shape1[0]]);
        let bias2: Tensor<Element> = Tensor::zeros(vec![shape2[0]]);
        let bias3: Tensor<Element> = Tensor::zeros(vec![shape3[0]]);

        let trad_conv1: Tensor<Element> = Tensor::new(shape1.clone(), w1.clone());
        let trad_conv2: Tensor<i128> = Tensor::new(shape2.clone(), w2.clone());
        let trad_conv3: Tensor<i128> = Tensor::new(shape3.clone(), w3.clone());

        let input_shape = vec![1, 32, 32];
        let input = Tensor::random(&input_shape);

        let mut model = Model::new(&input_shape);
        model.add_layer(Layer::Convolution(
            Convolution::new(trad_conv1.clone(), bias1.clone())
                .into_padded_and_ffted(&in_dimensions[0]),
        ));
        model.add_layer(Layer::Convolution(
            Convolution::new(trad_conv2.clone(), bias2.clone())
                .into_padded_and_ffted(&in_dimensions[1]),
        ));
        model.add_layer(Layer::Convolution(
            Convolution::new(trad_conv3.clone(), bias3.clone())
                .into_padded_and_ffted(&in_dimensions[2]),
        ));

        // END TEST
        let trace: crate::model::InferenceTrace<'_, _, GoldilocksExt2> =
            model.run::<F>(input.clone()).unwrap();

        let mut model2 = Model::new(&input_shape);
        model2.add_layer(Layer::SchoolBookConvolution(Convolution::new(
            trad_conv1, bias1,
        )));
        model2.add_layer(Layer::SchoolBookConvolution(Convolution::new(
            trad_conv2, bias2,
        )));
        model2.add_layer(Layer::SchoolBookConvolution(Convolution::new(
            trad_conv3, bias3,
        )));
        let trace2 = model.run::<F>(input.clone()).unwrap();

        check_tensor_consistency_field::<GoldilocksExt2>(
            trace2.final_output().clone().to_fields(),
            trace.final_output().clone().to_fields(),
        );

        let _out1: &Tensor<i128> = trace.final_output();
    }

    #[test]
    fn test_conv_maxpool() {
        let input_shape = vec![3usize, 32, 32];
        let shape1 = vec![6, 3, 5, 5];
        let filter = Tensor::random(&shape1);
        let bias1 = Tensor::random(&vec![shape1[0]]);

        let mut model = Model::new(&input_shape);
        model.add_layer(Layer::Convolution(
            Convolution::new(filter.clone(), bias1.clone()).into_padded_and_ffted(&input_shape),
        ));
        model.add_layer(Layer::Pooling(Pooling::Maxpool2D(Maxpool2D::default())));

        // TODO: have a "builder" for the model that automatically tracks the shape after each layer such that
        // we can just do model.prepare_input(&input).
        // Here is not possible since we didnt run through the onnx loader
        let input_padded = Tensor::random(&input_shape).pad_next_power_of_two();
        let _: crate::model::InferenceTrace<'_, _, GoldilocksExt2> =
            model.run::<F>(input_padded).unwrap();
    }

    #[test]
    fn test_model_manual_run() {
<<<<<<< HEAD
        let dense1 = Dense::<Element>::random(vec![10, 11]).pad_next_power_of_two();
        let dense2 = Dense::<Element>::random(vec![7, dense1.ncols()]).pad_next_power_of_two();
        let input = Tensor::<Element>::random(vec![dense1.ncols()]);
        let output1 = evaluate_layer::<GoldilocksExt2, _, _>(&dense1, &vec![&input]).unwrap().outputs()[0].clone();
        let final_output = evaluate_layer::<GoldilocksExt2, _, _>(&dense2, &vec![&output1]).unwrap().outputs()[0].clone();
=======
        let dense1 = Dense::<Element>::random(vec![
            10usize.next_power_of_two(),
            11usize.next_power_of_two(),
        ]);
        let dense2 = Dense::<Element>::random(vec![
            7usize.next_power_of_two(),
            dense1.ncols().next_power_of_two(),
        ]);
        let input_shape = vec![dense1.ncols()];
        let input = Tensor::<Element>::random(&input_shape);
        let output1 = dense1.op(&input);
        let final_output = dense2.op(&output1);
>>>>>>> 6154ab86

        let mut model = Model::<Element>::new(&input_shape);
        model.add_layer(Layer::Dense(dense1.clone()));
        model.add_layer(Layer::Dense(dense2.clone()));

        let trace = model.run::<F>(input.clone()).unwrap();
        assert_eq!(trace.steps.len(), 2);
        // Verify first step
        assert_eq!(trace.steps[0].output, output1);

        // Verify second step
        assert_eq!(trace.steps[1].output, final_output.clone());
        let (nrow, _) = (dense2.nrows(), dense2.ncols());
        assert_eq!(final_output.get_data().len(), nrow);
    }

    #[test]
    fn test_inference_trace_iterator() {
        let dense1 = Dense::random(vec![
            10usize.next_power_of_two(),
            11usize.next_power_of_two(),
        ]);
        let relu1 = Activation::Relu(Relu);
        let dense2 = Dense::random(vec![
            7usize.next_power_of_two(),
            dense1.ncols().next_power_of_two(),
        ]);
        let relu2 = Activation::Relu(Relu);
        let input_shape = vec![dense1.ncols()];
        let mut model = Model::new(&input_shape);
        let input = Tensor::random(&input_shape);
        model.add_layer(Layer::Dense(dense1));
        model.add_layer(Layer::Activation(relu1));
        model.add_layer(Layer::Dense(dense2));
        model.add_layer(Layer::Activation(relu2));

        let trace = model.run::<F>(input.clone()).unwrap();

        // Verify iterator yields correct input/output pairs
        let mut iter = trace.iter();

        // First step should have original input
        let (first_input, first_step) = iter.next().unwrap();
        assert_eq!(*first_input, trace.input);
        assert_eq!(first_step.output, trace.steps[0].output);

        // Second step should have first step's output as input
        let (second_input, second_step) = iter.next().unwrap();
        assert_eq!(*second_input, trace.steps[0].output);
        assert_eq!(second_step.output, trace.steps[1].output);

        // Third step should have second step's output as input
        let (third_input, third_step) = iter.next().unwrap();
        assert_eq!(*third_input, trace.steps[1].output);
        assert_eq!(third_step.output, trace.steps[2].output);

        // Fourth step should have third step's output as input
        let (fourth_input, fourth_step) = iter.next().unwrap();
        assert_eq!(*fourth_input, trace.steps[2].output);
        assert_eq!(fourth_step.output, trace.steps[3].output);

        // Iterator should be exhausted
        assert!(iter.next().is_none());
    }

    #[test]
    fn test_inference_trace_reverse_iterator() {
        let dense1 = Dense::random(vec![
            10usize.next_power_of_two(),
            11usize.next_power_of_two(),
        ]);
        let dense2 = Dense::random(vec![10usize.next_power_of_two(), dense1.nrows()]);
        let input_shape = vec![dense1.ncols()];
        let input = Tensor::random(&input_shape);

        let mut model = Model::new(&input_shape);
        model.add_layer(Layer::Dense(dense1));
        model.add_layer(Layer::Dense(dense2));
        let trace = model.run::<F>(input.clone()).unwrap();

        // Test reverse iteration
        let mut rev_iter = trace.iter().rev();

        // Last step should come first in reverse
        let (last_input, last_step) = rev_iter.next().unwrap();
        assert_eq!(*last_input, trace.steps[0].output);
        assert_eq!(last_step.output, trace.steps[1].output);

        // First step should come last in reverse
        let (first_input, first_step) = rev_iter.next().unwrap();
        assert_eq!(*first_input, trace.input);
        assert_eq!(first_step.output, trace.steps[0].output);

        // Iterator should be exhausted
        assert!(rev_iter.next().is_none());
    }

    use ff::Field;
    #[test]
    fn test_model_sequential() {
        let (mut model, input) = Model::random(1);
        // remove the requant layer just for this specific test we dont need it.
        model.layers.remove(model.layers.len() - 1);
        model.describe();
        let bb = model.clone();
        let trace = bb.run::<F>(input.clone()).unwrap().to_field();
        let dense_layers = model
            .layers()
            .flat_map(|(_id, l)| match l {
                Layer::Dense(ref dense) => Some(dense.clone()),
                _ => None,
            })
            .collect_vec();
        let matrices_mle = dense_layers
            .iter()
            .map(|d| d.matrix.to_mle_2d::<F>())
            .collect_vec();
        let point1 = random_bool_vector(dense_layers[0].matrix.nrows_2d().ilog2() as usize);
        let computed_eval1 = trace.steps[trace.steps.len() - 1]
            .output
            .get_data()
            .to_vec()
            .into_mle()
            .evaluate(&point1);
        let flatten_mat1 = matrices_mle[0].fix_high_variables(&point1);
        let bias_eval = dense_layers[0]
            .bias
            .evals_flat::<F>()
            .into_mle()
            .evaluate(&point1);
        let computed_eval1_no_bias = computed_eval1 - bias_eval;
        let input_vector = trace.input.clone();
        // since y = SUM M(j,i) x(i) + B(j)
        // then
        // y(r) - B(r) = SUM_i m(r,i) x(i)
        let full_poly = vec![
            flatten_mat1.clone().into(),
            input_vector.get_data().to_vec().into_mle().into(),
        ];
        let mut vp = VirtualPolynomial::new(flatten_mat1.num_vars());
        vp.add_mle_list(full_poly, F::ONE);
        #[allow(deprecated)]
        let (proof, _state) =
            IOPProverState::<F>::prove_parallel(vp.clone(), &mut default_transcript());
        let (p2, _s2) =
            IOPProverState::prove_batch_polys(1, vec![vp.clone()], &mut default_transcript());
        let given_eval1 = proof.extract_sum();
        assert_eq!(p2.extract_sum(), proof.extract_sum());
        assert_eq!(computed_eval1_no_bias, given_eval1);

        let _subclaim = IOPVerifierState::<F>::verify(
            computed_eval1_no_bias,
            &proof,
            &vp.aux_info,
            &mut default_transcript(),
        );
    }

    use crate::{Context, IO, Prover, verify};
    use transcript::BasicTranscript;

    /* Temporary comment to disable compilation errors
    #[test]
    #[ignore = "This test should be deleted since there is no requant and it is not testing much"]
    fn test_single_matvec_prover() {
        let w1 = random_vector_quant(1024 * 1024);
        let conv1 = Tensor::new(vec![1024, 1024], w1.clone());
        let w2 = random_vector_quant(1024);
        let conv2 = Tensor::new(vec![1024], w2.clone());
        let input_shape = vec![1024];
        let input = Tensor::random(&input_shape);

        let mut model = Model::new(&input_shape);
        model.add_layer(Layer::Dense(Dense::new(conv1, conv2)));
        model.describe();
        let trace: crate::model::InferenceTrace<'_, _, GoldilocksExt2> =
            model.run::<F>(input.clone()).unwrap();
        let mut tr: BasicTranscript<GoldilocksExt2> = BasicTranscript::new(b"m2vec");
        let ctx =
            Context::<GoldilocksExt2>::generate(&model, None).expect("Unable to generate context");
        let output = trace.final_output().clone();
        let prover: Prover<'_, GoldilocksExt2, BasicTranscript<GoldilocksExt2>> =
            Prover::new(&ctx, &mut tr);
        let proof = prover.prove(trace).expect("unable to generate proof");
        let mut verifier_transcript: BasicTranscript<GoldilocksExt2> =
            BasicTranscript::new(b"m2vec");
        let io = IO::new(input.to_fields(), output.to_fields());
        verify::<_, _>(ctx, proof, io, &mut verifier_transcript).unwrap();
    }

    #[test]
    fn test_single_cnn_prover() {
        let n_w = 1 << 2;
        let k_w = 1 << 4;
        let n_x = 1 << 5;
        let k_x = 1 << 1;

        let in_dimensions: Vec<Vec<usize>> =
            vec![vec![k_x, n_x, n_x], vec![16, 29, 29], vec![4, 26, 26]];

        let conv1 = Tensor::random(&vec![k_w, k_x, n_w, n_w]);
        let input_shape = vec![k_x, n_x, n_x];
        let input = Tensor::random(&input_shape);

        let mut model = Model::new(&input_shape);
        model.add_layer(Layer::Convolution(
            Convolution::new(conv1.clone(), Tensor::random(&vec![conv1.kw()]))
                .into_padded_and_ffted(&in_dimensions[0]),
        ));
        model.describe();
        let trace: crate::model::InferenceTrace<'_, _, GoldilocksExt2> =
            model.run::<F>(input.clone()).unwrap();
        let mut tr: BasicTranscript<GoldilocksExt2> = BasicTranscript::new(b"m2vec");
        let ctx = Context::<GoldilocksExt2>::generate(&model, Some(input.get_shape()))
            .expect("Unable to generate context");
        let output = trace.final_output().clone();

        let prover: Prover<'_, GoldilocksExt2, BasicTranscript<GoldilocksExt2>> =
            Prover::new(&ctx, &mut tr);
        let proof = prover.prove(trace).expect("unable to generate proof");

        let mut verifier_transcript: BasicTranscript<GoldilocksExt2> =
            BasicTranscript::new(b"m2vec");
        let io = IO::new(input.to_fields(), output.to_fields());
        verify::<_, _>(ctx, proof, io, &mut verifier_transcript).unwrap();
    }

    #[test]
    fn test_cnn_prover() {
        for i in 0..3 {
            for j in 2..5 {
                for l in 0..4 {
                    for n in 1..(j - 1) {
                        let n_w = 1 << n;
                        let k_w = 1 << l;
                        let n_x = 1 << j;
                        let k_x = 1 << i;

                        let in_dimensions: Vec<Vec<usize>> =
                            vec![vec![k_x, n_x, n_x], vec![16, 29, 29], vec![4, 26, 26]];
                        let input_shape = vec![k_x, n_x, n_x];
                        let conv1 = Tensor::random(&vec![k_w, k_x, n_w, n_w]);
                        let mut model = Model::<Element>::new(&input_shape);
                        let input = Tensor::random(&input_shape);
                        model.add_layer(Layer::Convolution(
                            Convolution::new(conv1.clone(), Tensor::random(&vec![conv1.kw()]))
                                .into_padded_and_ffted(&in_dimensions[0]),
                        ));
                        model.describe();
                        let trace: crate::model::InferenceTrace<'_, _, GoldilocksExt2> =
                            model.run::<F>(input.clone()).unwrap();
                        let mut tr: BasicTranscript<GoldilocksExt2> =
                            BasicTranscript::new(b"m2vec");
                        let ctx =
                            Context::<GoldilocksExt2>::generate(&model, Some(input.get_shape()))
                                .expect("Unable to generate context");
                        let output = trace.final_output().clone();
                        let prover: Prover<'_, GoldilocksExt2, BasicTranscript<GoldilocksExt2>> =
                            Prover::new(&ctx, &mut tr);
                        let proof = prover.prove(trace).expect("unable to generate proof");
                        let mut verifier_transcript: BasicTranscript<GoldilocksExt2> =
                            BasicTranscript::new(b"m2vec");
                        let io = IO::new(input.to_fields(), output.to_fields());
                        verify::<_, _>(ctx, proof, io, &mut verifier_transcript).unwrap();
                    }
                }
            }
        }
    }*/
}<|MERGE_RESOLUTION|>--- conflicted
+++ resolved
@@ -397,23 +397,10 @@
 
 #[cfg(test)]
 pub(crate) mod test {
-<<<<<<< HEAD
-    use crate::layers::{
-        activation::{Activation, Relu}, convolution::Convolution, dense::Dense, pooling::{Maxpool2D, Pooling, MAXPOOL2D_KERNEL_SIZE}, provable::{evaluate_layer, Op}, Layer
-=======
     use crate::{
-        ScalingFactor,
         layers::{
-            Layer,
-            activation::{Activation, Relu},
-            convolution::Convolution,
-            dense::Dense,
-            pooling::{MAXPOOL2D_KERNEL_SIZE, Maxpool2D, Pooling},
-            requant::Requant,
-        },
-        quantization,
-        testing::{random_bool_vector, random_vector},
->>>>>>> 6154ab86
+            activation::{Activation, Relu}, convolution::Convolution, dense::Dense, pooling::{Maxpool2D, Pooling, MAXPOOL2D_KERNEL_SIZE}, provable::evaluate_layer, requant::Requant, Layer
+        }, quantization, testing::{random_bool_vector, random_vector}, ScalingFactor
     };
     use ark_std::rand::{Rng, RngCore, thread_rng};
     use ff_ext::ExtensionField;
@@ -673,13 +660,6 @@
 
     #[test]
     fn test_model_manual_run() {
-<<<<<<< HEAD
-        let dense1 = Dense::<Element>::random(vec![10, 11]).pad_next_power_of_two();
-        let dense2 = Dense::<Element>::random(vec![7, dense1.ncols()]).pad_next_power_of_two();
-        let input = Tensor::<Element>::random(vec![dense1.ncols()]);
-        let output1 = evaluate_layer::<GoldilocksExt2, _, _>(&dense1, &vec![&input]).unwrap().outputs()[0].clone();
-        let final_output = evaluate_layer::<GoldilocksExt2, _, _>(&dense2, &vec![&output1]).unwrap().outputs()[0].clone();
-=======
         let dense1 = Dense::<Element>::random(vec![
             10usize.next_power_of_two(),
             11usize.next_power_of_two(),
@@ -690,9 +670,8 @@
         ]);
         let input_shape = vec![dense1.ncols()];
         let input = Tensor::<Element>::random(&input_shape);
-        let output1 = dense1.op(&input);
-        let final_output = dense2.op(&output1);
->>>>>>> 6154ab86
+        let output1 = evaluate_layer::<GoldilocksExt2, _, _>(&dense1, &vec![&input], None).unwrap().outputs()[0].clone();
+        let final_output = evaluate_layer::<GoldilocksExt2, _, _>(&dense2, &vec![&output1], None).unwrap().outputs()[0].clone();
 
         let mut model = Model::<Element>::new(&input_shape);
         model.add_layer(Layer::Dense(dense1.clone()));
