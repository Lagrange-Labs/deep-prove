#![allow(clippy::needless_range_loop)]

use crate::{
    NextPowerOfTwo, ScalingFactor,
    quantization::{self, MAX_FLOAT, MIN_FLOAT},
};
use anyhow::{bail, ensure};
use ark_std::rand::{self, Rng, SeedableRng, rngs::StdRng};
use ff_ext::{ExtensionField, GoldilocksExt2};
use itertools::Itertools;
use multilinear_extensions::{mle::DenseMultilinearExtension, util::ceil_log2};
use p3_field::{FieldAlgebra, TwoAdicField};
use p3_goldilocks::Goldilocks;
use rayon::{
    iter::{
        IndexedParallelIterator, IntoParallelIterator, IntoParallelRefIterator,
        IntoParallelRefMutIterator, ParallelIterator,
    },
    prelude::ParallelSlice,
    slice::ParallelSliceMut,
};
use serde::{Deserialize, Serialize};
use std::{
    cmp::{Ordering, PartialEq},
    fmt::{self, Debug},
    ops::{Bound, RangeBounds},
};

use crate::{
    Element,
    layers::pooling::MAXPOOL2D_KERNEL_SIZE,
    quantization::{Fieldizer, IntoElement},
    to_bit_sequence_le,
};

pub trait Number:
    Copy
    + PartialEq
    + Clone
    + Send
    + Sync
    + Default
    + std::iter::Sum
    + std::ops::Add<Output = Self>
    + std::ops::Sub<Output = Self>
    + std::ops::AddAssign<Self>
    + std::ops::Mul<Output = Self>
    + std::fmt::Debug
{
    const MIN: Self;
    const MAX: Self;
    fn unit() -> Self;
    fn random<R: Rng>(rng: &mut R) -> Self;
    /// reason abs is necessary is because f32 doesn't implement Ord trait, so to have uniform code for f32 and Element,
    /// we implement abs here.
    fn absolute_value(&self) -> Self;
    fn cmp_max(&self, other: &Self) -> Self {
        match self.compare(other) {
            Ordering::Greater => *self,
            Ordering::Equal => *self,
            Ordering::Less => *other,
        }
    }
    fn cmp_min(&self, other: &Self) -> Self {
        match self.compare(other) {
            Ordering::Greater => *other,
            Ordering::Equal => *self,
            Ordering::Less => *self,
        }
    }
    fn compare(&self, other: &Self) -> Ordering;
    fn is_negative(&self) -> bool;
    fn to_f32(&self) -> anyhow::Result<f32>;
    fn from_f32(f: f32) -> anyhow::Result<Self>;
    fn to_usize(&self) -> usize;
    fn from_usize(u: usize) -> Self;
}

impl Number for Element {
    const MIN: Element = Element::MIN;
    const MAX: Element = Element::MAX;
    fn unit() -> Self {
        1
    }
    fn random<R: Rng>(rng: &mut R) -> Self {
        rng.gen_range(*quantization::MIN..=*quantization::MAX)
    }
    fn absolute_value(&self) -> Self {
        self.abs()
    }
    fn compare(&self, other: &Self) -> Ordering {
        self.cmp(other)
    }
    fn is_negative(&self) -> bool {
        *self < 0
    }
    fn to_f32(&self) -> anyhow::Result<f32> {
        ensure!(
            *self >= f32::MIN.ceil() as Element,
            "Element {self} is smaller than the minimum integer representable by f32"
        );
        ensure!(
            *self <= f32::MAX.floor() as Element,
            "Element {self} is bigger than the maximum integer representable by f32"
        );
        Ok(*self as f32)
    }
    fn from_f32(f: f32) -> anyhow::Result<Self> {
        Ok(f as Element)
    }
    fn to_usize(&self) -> usize {
        *self as usize
    }
    fn from_usize(u: usize) -> Self {
        u as Element
    }
}
impl Number for f32 {
    const MIN: f32 = f32::MIN;
    const MAX: f32 = f32::MAX;
    fn unit() -> Self {
        1.0
    }
    fn random<R: Rng>(rng: &mut R) -> Self {
        rng.gen_range(MIN_FLOAT..=MAX_FLOAT)
    }
    fn absolute_value(&self) -> Self {
        self.abs()
    }
    fn compare(&self, other: &Self) -> Ordering {
        if self < other {
            Ordering::Less
        } else if self == other {
            Ordering::Equal
        } else {
            Ordering::Greater
        }
    }

    fn is_negative(&self) -> bool {
        *self < 0.0
    }
    fn to_f32(&self) -> anyhow::Result<f32> {
        Ok(*self)
    }
    fn from_f32(f: f32) -> anyhow::Result<Self> {
        Ok(f)
    }
    fn to_usize(&self) -> usize {
        *self as usize
    }
    fn from_usize(u: usize) -> Self {
        u as f32
    }
}
impl Number for GoldilocksExt2 {
    const MIN: GoldilocksExt2 = GoldilocksExt2::ZERO;
    const MAX: GoldilocksExt2 = GoldilocksExt2::ZERO;
    fn unit() -> Self {
        GoldilocksExt2::ONE
    }
    fn random<R: Rng>(rng: &mut R) -> Self {
        Element::random(rng).to_field()
    }
    fn absolute_value(&self) -> Self {
        *self
    }
    fn compare(&self, other: &Self) -> Ordering {
        self.cmp(other)
    }

    fn is_negative(&self) -> bool {
        panic!("GoldilocksExt2: is_negative is meaningless");
    }

    fn to_f32(&self) -> anyhow::Result<f32> {
        unreachable!("Called to_f32 for Goldilocks")
    }
    fn from_f32(_: f32) -> anyhow::Result<Self> {
        unreachable!("Called from_f32 for Goldilocks")
    }
    fn to_usize(&self) -> usize {
        unreachable!("Called to_usize for Goldilocks")
    }
    fn from_usize(_: usize) -> Self {
        unreachable!("Called from_usize for Goldilocks")
    }
}

/// Function testing the consistency between the actual convolution implementation and
/// the FFT one. Used for debugging purposes.
/// real_tensor is std conv2d (kw, nx-nw+1, nx-nw+1)
/// padded_tensor is results from fft conv (kw, nx, nx)
pub fn check_tensor_consistency(real_tensor: Tensor<Element>, padded_tensor: Tensor<Element>) {
    let n_x = padded_tensor.shape[1];
    for i in 0..real_tensor.shape[0] {
        for j in 0..real_tensor.shape[1] {
            for k in 0..real_tensor.shape[1] {
                // TODO: test if real_tensor.shape[2] works here
                assert!(
                    real_tensor.data[i * real_tensor.shape[1] * real_tensor.shape[1]
                        + j * real_tensor.shape[1]
                        + k]
                        == padded_tensor.data[i * n_x * n_x + j * n_x + k],
                    "Error in tensor consistency"
                );
            }
        }
    }
}

/// Returns an n-th root of unity by starting with a 32nd root of unity and squaring it (32-n) times.
/// Each squaring operation halves the order of the root of unity:
///   - For n=16: squares it 16 times (32-16) to get a 16th root of unity
///   - For n=8:  squares it 24 times (32-8) to get an 8th root of unity
///   - For n=4:  squares it 28 times (32-4) to get a 4th root of unity
///
/// The initial ROOT_OF_UNITY constant is verified to be a 32nd root of unity in the field implementation.
pub fn get_root_of_unity<E: ExtensionField>(n: usize) -> E {
    let mut rou = E::from_bases(&[
        E::BaseField::two_adic_generator(Goldilocks::TWO_ADICITY),
        E::BaseField::ZERO,
    ]);
<<<<<<< HEAD
=======
    dbg!(rou);
>>>>>>> 4d401819

    for _ in 0..(32 - n) {
        rou = rou * rou;
    }

    rou
}
/// Properly pad a filter
/// We use this function so that filter is amenable to FFT based conv2d
/// Usually vec and n are powers of 2
/// Output: [[F[0][0],…,F[0][n_w],0,…,0],[F[1][0],…,F[1][n_w],0,…,0],…]
pub fn index_w<E: ExtensionField>(
    w: &[Element],
    n_real: usize,
    n: usize,
    output_len: usize,
) -> impl ParallelIterator<Item = E> + use<'_, E> {
    (0..output_len).into_par_iter().map(move |idx| {
        let i = idx / n;
        let j = idx % n;
        if i < n_real && j < n_real {
            w[i * n_real + j].to_field()
        } else {
            E::ZERO
        }
    })
}
// let u = [u[1],...,u[n*n]]
// output vec = [u[n*n-1],u[n*n-2],...,u[n*n-n],....,u[0]]
// Note that y_eval =  f_vec(r) = f_u(1-r)
pub fn index_u<E: ExtensionField>(u: &[E], n: usize) -> impl Iterator<Item = E> + use<'_, E> {
    let len = n * n;
    (0..u.len() / 2).map(move |i| u[len - 1 - i])
}
/// flag: false -> FFT
/// flag: true -> iFFT
pub fn fft<E: ExtensionField + Send + Sync>(v: &mut Vec<E>, flag: bool) {
    let n = v.len();
    let logn = ark_std::log2(n);
    let mut rev: Vec<usize> = vec![0; n];
    let mut w: Vec<E> = vec![E::ZERO; n];

    rev[0] = 0;

    for i in 1..n {
        rev[i] = rev[i >> 1] >> 1 | ((i) & 1) << (logn - 1);
    }
    w[0] = E::ONE;

    let rou: E = get_root_of_unity(logn as usize);
    w[1] = rou;

    if flag {
        w[1] = w[1].inverse();
    }

    for i in 2..n {
        w[i] = w[i - 1] * w[1];
    }

    // Collect indices that need to be swapped
    let swaps: Vec<(usize, usize)> = (0..n)
        .into_par_iter()
        .filter_map(|i| if rev[i] < i { Some((i, rev[i])) } else { None })
        .collect();

    // Perform swaps sequentially
    for (i, j) in swaps {
        v.swap(i, j);
    }

    let mut i: usize = 2;
    while i <= n {
        // Parallelize the FFT butterfly operations
        v.par_chunks_mut(i).for_each(|chunk| {
            let half_i = i >> 1;
            for k in 0..half_i {
                let u = chunk[k];
                let l = chunk[k + half_i] * w[n / i * k];
                chunk[k] = u + l;
                chunk[k + half_i] = u - l;
            }
        });
        i <<= 1;
    }

    if flag {
        let mut ilen = E::from_canonical_u64(n as u64);
        ilen = ilen.inverse();
        debug_assert_eq!(
            ilen * E::from_canonical_u64(n as u64),
            E::ONE,
            "Error in inv"
        );
        v.par_iter_mut().for_each(|val| {
            *val *= ilen;
        });
    }
}

#[derive(Debug, Default, Clone)]
pub struct ConvData<E>
where
    E: Clone + ExtensionField,
{
    // real_input: For debugging purposes
    pub real_input: Vec<E>, // Actual data before applying FFT and it is already padded with zeros.
    pub input: Vec<Vec<E>>, // This is the result of applying index_x to real_input
    pub input_fft: Vec<Vec<E>>, // FFT(input)
    pub prod: Vec<Vec<E>>,  // FFT(input) * FFT(weights)
    pub output: Vec<Vec<E>>, // iFFT(FFT(input) * FFT(weights)) ==> conv
    pub output_as_element: Vec<Element>, // output as element
}

impl<E> ConvData<E>
where
    E: Copy + ExtensionField,
{
    pub fn new(
        real_input: Vec<E>,
        input: Vec<Vec<E>>,
        input_fft: Vec<Vec<E>>,
        prod: Vec<Vec<E>>,
        output: Vec<Vec<E>>,
        n_x: usize,
    ) -> Self {
        let output_elems = output
            .iter()
            .flat_map(|e| {
                index_u(e.as_slice(), n_x)
                    .map(|e| e.to_element())
                    .collect::<Vec<_>>()
            })
            .collect::<Vec<_>>();
        Self {
            real_input,
            input,
            input_fft,
            prod,
            output,
            output_as_element: output_elems,
        }
    }
    pub fn set_output(&mut self, output: &[Element]) {
        self.output_as_element = output.to_vec();
    }
}

#[derive(Debug, Clone, Serialize, Deserialize)]
pub struct Tensor<T> {
    pub data: Vec<T>,
    pub shape: Shape,
    og_shape: Shape,
}

impl Tensor<Element> {
    /// Returns the maximum size in bits possible if this tensor is treated as a matrix inside
    /// a matrix vector/matrix multiplication.
    pub fn matmul_output_bitsize(&self) -> usize {
        assert!(self.is_matrix(), "Tensor is not a matrix");
        self.shape.matmul_output_bitsize()
    }

    pub fn dequantize(&self, s: &ScalingFactor) -> Tensor<f32> {
        let data = self
            .data
            .iter()
            .map(|e| s.dequantize(e))
            .collect::<Vec<_>>();
        Tensor::new(self.shape.clone(), data)
    }

    pub fn into_fft_conv(self, input_shape: &Shape) -> Self {
        let shape = self.shape;
        let data = self.data;
        assert!(
            shape.product() == data.len(),
            "Shape does not match data length."
        );
        assert!(shape.len() == 4, "Shape does not match data length.");
        assert!(
            shape[2].is_power_of_two(),
            "Filter dimension is not power of two"
        );
        let real_shape = shape.clone();
        let n_w = (input_shape[1] - shape[2] + 1).next_power_of_two();
        Self {
            data, // Note that field elements are back into Element
            shape: vec![shape[0], shape[1], n_w, n_w].into(), /* nw is the padded version of the input */
            og_shape: real_shape,
        }
    }
    // Create specifically a new convolution. The input shape is needed to compute the
    // output and properly arrange the weights
    #[deprecated]
    pub fn new_conv(shape: Shape, input_shape: Shape, data: Vec<Element>) -> Self {
        Tensor::new(shape, data).into_fft_conv(&input_shape)
    }
    /// Recall that weights are not plain text to the "snark". Rather it is FFT(weights).
    /// Aka there is no need to compute the FFT(input) "in-circuit".
    /// It is okay to assume the inputs to the prover is already the FFT version and the prover can commit to the FFT values.
    /// This function computes iFFT of the weights so that we can compute the scaling factors used.
    pub fn get_real_weights<F: ExtensionField>(&self) -> Vec<Vec<Vec<Element>>> {
        let mut real_weights =
            vec![vec![vec![0 as Element; self.nw() * self.nw()]; self.kx()]; self.kw()];

        let mut ctr = 0;
        for i in 0..self.kw() {
            for j in 0..self.kx() {
                for k in 0..(self.real_nw() * self.real_nw()) {
                    real_weights[i][j][k] = self.data[ctr];
                    ctr += 1;
                }
            }
        }
        real_weights
    }

    /// Convolution algorithm using FFTs.
    /// When invoking this algorithm the prover generates all witness/intermediate evaluations
    /// needed to generate a convolution proof
    pub fn fft_conv<F: ExtensionField>(
        &self,
        x: &Tensor<Element>,
    ) -> (Tensor<Element>, ConvData<F>) {
        // input to field elements
        let n_x = x.shape[1].next_power_of_two();
        let real_input = x.data.par_iter().map(|e| e.to_field()).collect::<Vec<_>>();
        let new_n = 2 * n_x * n_x;

        let (x_vec, input): (Vec<Vec<F>>, Vec<Vec<F>>) = real_input
            .par_chunks(n_x * n_x)
            .map(|chunk| {
                let xx_input = chunk.into_iter().cloned().rev().collect::<Vec<_>>();
                let mut xx_fft = xx_input
                    .iter()
                    .cloned()
                    .chain(std::iter::repeat(F::ZERO))
                    .take(new_n)
                    .collect::<Vec<_>>();
                fft(&mut xx_fft, false);
                (xx_fft, xx_input)
            })
            .unzip();
        // let dim1 = x_vec.len();
        // let dim2 = x_vec[0].len();

        let mut out = vec![vec![F::ZERO; 2 * self.nw() * self.nw()]; self.kw()];

        for i in 0..self.kw() {
            for j in 0..self.kx() {
                let range = (i * self.kx() * self.real_nw() * self.real_nw()
                    + j * self.real_nw() * self.real_nw())
                    ..(i * self.kx() * self.real_nw() * self.real_nw()
                        + (j + 1) * self.real_nw() * self.real_nw());
                let mut w_fft_temp = index_w(
                    &self.data[range],
                    self.real_nw(),
                    self.nw(),
                    2 * self.nw() * self.nw(),
                )
                .collect::<Vec<F>>();
                fft(&mut w_fft_temp, false);
                for k in 0..out[i].len() {
                    out[i][k] += x_vec[j][k] * w_fft_temp[k];
                }
            }
        }
        let prod = out.clone();
        for elt in out.iter_mut() {
            fft(elt, true);
        }

        // TODO: remove the requirement to keep the output value intact
        let output = out;
        let conv_data = ConvData::new(real_input, input, x_vec, prod, output, n_x);
        (
            Tensor::new(
                vec![self.shape[0], n_x, n_x].into(),
                conv_data.output_as_element.clone(),
            ),
            conv_data,
        )
    }

    /// Convolution algorithm using FFTs.
    /// When invoking this algorithm the prover generates all witness/intermediate evaluations
    /// needed to generate a convolution proof
    pub fn fft_conv_old<F: ExtensionField>(
        &self,
        x: &Tensor<Element>,
    ) -> (Tensor<Element>, ConvData<F>) {
        // input to field elements
        let n_x = x.shape[1].next_power_of_two();
        let real_input = x.data.par_iter().map(|e| e.to_field()).collect::<Vec<_>>();
        let w_fft: Vec<F> = self
            .data
            .par_iter()
            .map(|e| e.to_field())
            .collect::<Vec<_>>();
        let new_n = 2 * n_x * n_x;
        let (x_vec, input): (Vec<Vec<F>>, Vec<Vec<F>>) = real_input
            .par_iter()
            .chunks(n_x * n_x)
            .map(|chunk| {
                let xx_input = chunk.into_iter().cloned().rev().collect::<Vec<_>>();
                let mut xx_fft = xx_input
                    .iter()
                    .cloned()
                    .chain(std::iter::repeat(F::ZERO))
                    .take(new_n)
                    .collect::<Vec<_>>();
                fft(&mut xx_fft, false);
                (xx_fft, xx_input)
            })
            .unzip();
        let dim1 = x_vec.len();
        let dim2 = x_vec[0].len();
        let (out, prod): (Vec<_>, Vec<_>) = (0..self.shape[0])
            .into_par_iter()
            .map(|i| {
                let mut outi = (0..dim2)
                    .map(|k| {
                        (0..dim1)
                            .map(|j| x_vec[j][k] * w_fft[i * new_n * x_vec.len() + j * new_n + k])
                            .sum::<F>()
                    })
                    .collect::<Vec<_>>();
                // TODO: remove requirement to keep the product value intact
                let prodi = outi.clone();
                fft(&mut outi, true);
                (outi, prodi)
            })
            .unzip();
        // TODO: remove the requirement to keep the output value intact
        let output = out.clone();
        let conv_data = ConvData::new(real_input, input, x_vec, prod, output, n_x);
        (
            Tensor::new(
                vec![self.shape[0], n_x, n_x].into(),
                conv_data.output_as_element.clone(),
            ),
            conv_data,
        )
    }

    /// Returns the evaluation point, in order for (row,col) addressing
    pub fn evals_2d<F: ExtensionField>(&self) -> Vec<F> {
        assert!(self.is_matrix(), "Tensor is not a matrix");
        self.evals_flat()
    }

    pub fn evals_flat<F: ExtensionField>(&self) -> Vec<F> {
        self.data.par_iter().map(|e| e.to_field()).collect()
    }

    pub fn to_2d_mle<F: ExtensionField>(&self) -> DenseMultilinearExtension<F> {
        Tensor::<F>::from(self).to_mle_2d()
    }

    pub fn to_mle_flat<F: ExtensionField>(&self) -> DenseMultilinearExtension<F> {
        DenseMultilinearExtension::from_evaluations_ext_vec(
            self.data.len().ilog2() as usize,
            self.evals_flat(),
        )
    }
}

impl<F: ExtensionField> From<&Tensor<Element>> for Tensor<F> {
    fn from(value: &Tensor<Element>) -> Self {
        Self {
            data: value.evals_flat(),
            shape: value.shape.clone(),
            og_shape: value.og_shape.clone(),
        }
    }
}

impl<F: ExtensionField> Tensor<F> {
    pub fn to_mle_2d(&self) -> DenseMultilinearExtension<F> {
        tensor_to_mle_2d(self, self.data.clone())
    }
}

fn tensor_to_mle_2d<T, F: ExtensionField>(
    tensor: &Tensor<T>,
    evals: Vec<F>,
) -> DenseMultilinearExtension<F> {
    assert!(tensor.is_matrix(), "Tensor is not a matrix");
    assert!(
        tensor.nrows_2d().is_power_of_two(),
        "number of rows {} is not a power of two",
        tensor.nrows_2d()
    );
    assert!(
        tensor.ncols_2d().is_power_of_two(),
        "number of columns {} is not a power of two",
        tensor.ncols_2d()
    );
    // N variable to address 2^N rows and M variables to address 2^M columns
    let num_vars = tensor.nrows_2d().ilog2() + tensor.ncols_2d().ilog2();
    DenseMultilinearExtension::from_evaluations_ext_vec(num_vars as usize, evals)
}

impl Tensor<f32> {
    pub fn quantize(self, s: &ScalingFactor) -> Tensor<Element> {
        let data = self
            .data
            .into_par_iter()
            .map(|x| s.quantize(&x))
            .collect::<Vec<_>>();
        Tensor::new(self.shape, data)
    }
}

impl<T> Tensor<T> {
    /// Create a new tensor with given shape and data
    pub fn new(shape: Shape, data: Vec<T>) -> Self {
        assert!(
            shape.product() == data.len(),
            "Shape does not match data length: shape {:?}->{} vs data.len() {}",
            shape,
            shape.product(),
            data.len()
        );
        Self {
            data,
            shape,
            og_shape: vec![0].into(),
        }
    }

    /// Is an empty tensor
    pub fn is_empty(&self) -> bool {
        self.shape.len() == 0
    }

    /// Create a new tensor with default values
    pub fn new_from_shape(shape: Shape) -> Self
    where
        T: Clone + Default,
    {
        let num_elements = shape.product();
        Self::new(shape, vec![T::default(); num_elements])
    }

    /// Is vector
    pub fn is_vector(&self) -> bool {
        self.get_shape().len() == 1 || (self.get_shape().len() == 2 && self.get_shape()[0] == 1)
    }
    /// Is matrix
    pub fn is_matrix(&self) -> bool {
        self.get_shape().len() == 2
    }

    pub fn is_convolution(&self) -> bool {
        self.get_shape().len() == 4
    }

    /// Get the number of rows from the matrix
    pub fn nrows_2d(&self) -> usize {
        let mut cols = 0;
        let dims = self.get_shape();
        if self.is_matrix() {
            cols = dims[0];
        } else if self.is_convolution() {
            cols = dims[0] * dims[2] * dims[2];
        }
        assert!(cols != 0, "Tensor is not a matrix or convolution");
        cols
    }

    /// Get the number of cols from the matrix
    pub fn ncols_2d(&self) -> usize {
        let mut cols = 0;
        let dims = self.get_shape();
        if self.is_matrix() {
            cols = dims[1];
        } else if self.is_convolution() {
            cols = dims[1] * dims[2] * dims[2];
        }
        assert!(cols != 0, "Tensor is not a matrix or convolution");
        // assert!(self.is_matrix(), "Tensor is not a matrix");
        // let dims = self.dims();

        cols
    }

    /// Returns the number of boolean variables needed to address any row, and any columns
    pub fn num_vars_2d(&self) -> (usize, usize) {
        assert!(self.is_matrix(), "Tensor is not a matrix");
        (
            self.nrows_2d().ilog2() as usize,
            self.ncols_2d().ilog2() as usize,
        )
    }

    /// Get the dimensions of the tensor
    pub fn get_shape(&self) -> Shape {
        assert!(!self.is_empty(), "Empty tensor");
        self.shape.clone()
    }

    /// Get the input shape of the tensor
    /// TODO: Remove it
    pub fn get_input_shape(&self) -> Shape {
        assert!(!self.is_empty(), "Empty tensor");
        self.og_shape.clone()
    }
    pub fn get_data(&self) -> &[T] {
        &self.data
    }

    pub fn get_data_into(self) -> Vec<T> {
        self.data
    }
    pub fn kx(&self) -> usize {
        self.shape[1]
    }
    pub fn kw(&self) -> usize {
        self.shape[0]
    }
    pub fn nw(&self) -> usize {
        self.shape[2]
    }
    pub fn real_nw(&self) -> usize {
        self.og_shape[2]
    }
    pub fn real_shape(&self) -> Shape {
        self.og_shape.clone()
    }
    // Returns the size of an individual filter
    pub fn filter_size(&self) -> usize {
        self.shape[2] * self.shape[2]
    }

    pub fn get_conv_weights<F: ExtensionField>(&self) -> Vec<F>
    where
        T: Fieldizer<F>,
    {
        let mut data = vec![F::ZERO; self.data.len()];
        for i in 0..data.len() {
            data[i] = self.data[i].to_field();
        }
        data
    }
}

impl<T> Tensor<T>
where
    T: Clone,
{
    pub fn flatten(&self) -> Self {
        let new_data = self.get_data().to_vec();
        let new_shape = vec![new_data.len()];
        Self {
            data: new_data,
            shape: new_shape.into(),
            og_shape: vec![0].into(),
        }
    }
    pub fn matrix_from_coeffs(data: Vec<Vec<T>>) -> anyhow::Result<Self> {
        let n_rows = data.len();
        let n_cols = data.first().expect("at least one row in a matrix").len();
        let data = data.into_iter().flatten().collect::<Vec<_>>();
        if data.len() != n_rows * n_cols {
            bail!(
                "Number of rows and columns do not match with the total number of values in the Vec<Vec<>>"
            );
        };
        let shape = vec![n_rows, n_cols].into();
        Ok(Self {
            data,
            shape,
            og_shape: vec![0].into(),
        })
    }
    /// Returns the boolean iterator indicating the given row in the right endianness to be
    /// evaluated by an MLE
    pub fn row_to_boolean_2d<F: ExtensionField>(&self, row: usize) -> impl Iterator<Item = F> {
        assert!(self.is_matrix(), "Tensor is not a matrix");
        let (nvars_rows, _) = self.num_vars_2d();
        to_bit_sequence_le(row, nvars_rows).map(|b| F::from_canonical_u64(b as u64))
    }
    /// Returns the boolean iterator indicating the given row in the right endianness to be
    /// evaluated by an MLE
    pub fn col_to_boolean_2d<F: ExtensionField>(&self, col: usize) -> impl Iterator<Item = F> {
        assert!(self.is_matrix(), "Tensor is not a matrix");
        let (_, nvars_col) = self.num_vars_2d();
        to_bit_sequence_le(col, nvars_col).map(|b| F::from_canonical_u64(b as u64))
    }
    /// From a given row and a given column, return the vector of field elements in the right
    /// format to evaluate the MLE.
    /// little endian so we need to read cols before rows
    pub fn position_to_boolean_2d<F: ExtensionField>(&self, row: usize, col: usize) -> Vec<F> {
        assert!(self.is_matrix(), "Tensor is not a matrix");
        self.col_to_boolean_2d(col)
            .chain(self.row_to_boolean_2d(row))
            .collect_vec()
    }
}

impl<T> Tensor<T>
where
    T: Number,
{
    pub fn argmax(&self) -> usize {
        self.data
            .iter()
            .enumerate()
            .fold((0, T::MIN), |acc, x| match acc.1.compare(&x.1) {
                Ordering::Less => (x.0, *x.1),
                _ => acc,
            })
            .0
    }

    pub fn reshape(mut self, new_shape: Shape) -> Tensor<T> {
        assert!(
            self.shape.product() == new_shape.product(),
            "Shape mismatch for reshape",
        );
        self.shape = new_shape;
        self
    }
    pub fn max_abs_output(&self) -> T {
        self.data
            .iter()
            .fold(T::default(), |max, x| max.cmp_max(&x.absolute_value()))
    }
    /// Create a tensor filled with zeros
    pub fn zeros(shape: Shape) -> Self {
        let size = shape.product();
        Self {
            // data: vec![T::zero(); size],
            data: vec![Default::default(); size],
            shape,
            og_shape: vec![0].into(),
        }
    }

    /// Element-wise addition
    pub fn add(&self, other: &Tensor<T>) -> Tensor<T> {
        assert!(
            self.shape.product() == other.shape.product(),
            "Shape mismatch for addition {:?} != {:?}",
            self.shape,
            other.shape
        );
        let mut data = vec![Default::default(); self.data.len()];
        data.par_iter_mut().enumerate().for_each(|(i, val)| {
            *val = self.data[i] + other.data[i];
        });

        Tensor {
            shape: self.shape.clone(),
            og_shape: vec![0].into(),
            data,
        }
    }
    /// Add a vector to each sub-tensor of the second dimension of the tensor
    /// If self is 2d, then add a vector to each row of self.
    pub fn add_dim2(&self, other: &Tensor<T>) -> Tensor<T> {
        assert!(self.shape.len() == 2, "Tensor is not a matrix");
        assert!(other.shape.len() == 1, "Tensor is not a vector");
        assert!(
            self.shape[1] == other.shape[0],
            "Shape mismatch for addition."
        );
        let data = self
            .data
            .par_chunks(self.shape[1])
            .flat_map_iter(|chunk| {
                chunk
                    .into_iter()
                    .zip(other.data.iter())
                    .map(|(a, b)| *a + *b)
            })
            .collect::<Vec<_>>();
        Tensor {
            shape: self.shape.clone(),
            og_shape: self.og_shape.clone(),
            data,
        }
    }
    /// Element-wise subtraction
    pub fn sub(&self, other: &Tensor<T>) -> Tensor<T> {
        assert!(self.shape == other.shape, "Shape mismatch for subtraction.");
        let mut data = vec![Default::default(); self.data.len()];
        data.par_iter_mut().enumerate().for_each(|(i, val)| {
            *val = self.data[i] - other.data[i];
        });

        Tensor {
            shape: self.shape.clone(),
            og_shape: vec![0].into(),
            data,
        }
    }
    /// Element-wise multiplication
    pub fn mul(&self, other: &Tensor<T>) -> Tensor<T> {
        assert!(
            self.shape.numel() == other.shape.numel(),
            "Shape mismatch for multiplication: {:?} != {:?}",
            self.shape,
            other.shape
        );
        let data = self
            .data
            .par_iter()
            .zip(other.data.par_iter())
            .map(|(a, b)| *a * *b)
            .collect::<Vec<_>>();

        Tensor {
            shape: self.shape.clone(),
            og_shape: vec![0].into(),
            data,
        }
    }
    /// Scalar multiplication
    pub fn scalar_mul(&self, scalar: &T) -> Tensor<T> {
        Tensor {
            shape: self.shape.clone(),
            og_shape: vec![0].into(),
            data: self.data.par_iter().map(|x| *x * *scalar).collect(),
        }
    }
    pub fn scalar_mul_f32<N2: Number>(&self, scalar: N2) -> Tensor<T> {
        let scaled = self
            .data
            .par_iter()
            .map(|x| T::from_f32(x.to_f32()? * scalar.to_f32()?))
            .collect::<anyhow::Result<Vec<_>>>()
            .expect("Failed to scale tensor");
        Tensor {
            shape: self.shape.clone(),
            og_shape: vec![0].into(),
            data: scaled,
        }
    }
    pub fn pad_1d(mut self, new_len: usize) -> Self {
        assert!(
            self.shape.len() == 1,
            "pad_1d only works for 1d tensors, e.g. vectors"
        );
        self.data.resize(new_len, Default::default());
        self.shape[0] = new_len;
        self
    }
    pub(crate) fn pad_next_power_of_two_2d(mut self) -> Self {
        assert!(self.is_matrix(), "Tensor is not a matrix");
        // assume the matrix is already well formed and there is always n_rows and n_cols
        // this is because we control the creation of the matrix in the first place

        let rows = self.nrows_2d();
        let cols = self.ncols_2d();

        let new_rows = if rows.is_power_of_two() {
            rows
        } else {
            rows.next_power_of_two()
        };

        let new_cols = if cols.is_power_of_two() {
            cols
        } else {
            cols.next_power_of_two()
        };

        let mut padded = Tensor::zeros(vec![new_rows, new_cols].into());

        // Parallelize row-wise copying
        padded
            .data
            .par_chunks_mut(new_cols)
            .enumerate()
            .for_each(|(i, row)| {
                if i < rows {
                    row[..cols].copy_from_slice(&self.data[i * cols..(i + 1) * cols]);
                }
            });

        self = padded;

        self
    }
    /// Recursively pads the tensor so its ready to be viewed as an MLE
    pub fn pad_next_power_of_two(&self) -> Self {
        let shape = self.get_shape();

        if shape.iter().all(|dim| dim.is_power_of_two()) {
            return self.clone();
        }

        let padded_data = Self::recursive_pad(self.get_data(), &shape);

        let padded_shape = shape
            .iter()
            .map(|dim| dim.next_power_of_two())
            .collect::<Shape>();

        Tensor::<T>::new(padded_shape, padded_data)
    }
    fn recursive_pad(data: &[T], remaining_dims: &[usize]) -> Vec<T> {
        match remaining_dims.len() {
            // If the remaining dims show we are a vector simply pad
            1 => data
                .iter()
                .cloned()
                .chain(std::iter::repeat(T::default()))
                .take(remaining_dims[0].next_power_of_two())
                .collect::<Vec<T>>(),
            // If the remaining dims show that we are a matrix call the matrix method
            2 => {
                let tmp_tensor = Tensor::<T>::new(remaining_dims.to_vec().into(), data.to_vec())
                    .pad_next_power_of_two_2d();
                tmp_tensor.data.clone()
            }
            // Otherwise we recurse
            _ => {
                let chunk_size = remaining_dims[1..].iter().product::<usize>();
                let mut unpadded_data = data
                    .par_chunks(chunk_size)
                    .map(|data_chunk| Self::recursive_pad(data_chunk, &remaining_dims[1..]))
                    .collect::<Vec<Vec<T>>>();
                let elem_size = unpadded_data[0].len();
                unpadded_data.resize(
                    remaining_dims[0].next_power_of_two(),
                    vec![T::default(); elem_size],
                );
                unpadded_data.concat()
            }
        }
    }

    /// Changes the shape of the current [Tensor] to `target_shape`.
    ///
    /// This method will modify the current tensor in place, extending it
    /// to comply with the new shape.
    ///
    /// # Panics
    ///
    /// If the `target_shape` differs in rank or has a dimension smaller than
    /// the current tensor.
    pub fn pad_to_shape(&mut self, target_shape: Shape) {
        assert!(
            target_shape.rank() == self.shape.rank(),
            "Target shape must have the same rank as the current tensor."
        );

        let distance = self
            .shape
            .iter()
            .zip(target_shape.iter())
            .map(|(original, new)| new.checked_sub(*original))
            .collect::<Option<Vec<usize>>>();

        assert!(
            distance.is_some(),
            "All dimensions of target shape must be greater-than-or-equal to the current tensor",
        );
        let distance = distance.unwrap();

        // First expand the underlying storage vector to the new size
        self.data.resize(target_shape.product(), T::default());

        let original_shape = &self.shape;
        let mut coord = original_shape.0.iter().map(|v| *v - 1).collect::<Vec<_>>();
        let strides = target_shape.strides();

        // Target contains the element's new position after re-shapping.
        let mut target = coord
            .iter()
            .zip(strides.iter())
            .map(|(pos, stride)| *pos * *stride)
            .sum();

        // Difference in size for a given dimension, i.e. how many empty spaces
        // are in between the dimensions after re-shaping.
        let distance = distance
            .iter()
            .zip(strides.iter())
            .map(|(distance, new)| distance * new)
            .collect::<Vec<_>>();

        // Then move the data to its new position. Data is moved from back to the front to
        // prevent overwritting.
        let mut original = original_shape.product();
        loop {
            original -= 1;
            self.data.swap(original, target);

            if original == 0 {
                break;
            }

            for (pos, el) in coord.iter_mut().enumerate().rev() {
                if *el == 0 {
                    *el = original_shape[pos] - 1;
                    target -= distance[pos];
                } else {
                    *el -= 1;
                    target -= 1;
                    break;
                }
            }
        }

        self.shape = target_shape;
    }

    /// Perform matrix-matrix multiplication
    pub fn matmul(&self, other: &Tensor<T>) -> Tensor<T> {
        assert!(
            self.is_matrix() && other.is_matrix(),
            "Both tensors must be 2D for matrix multiplication."
        );
        let (m, n) = (self.shape[0], self.shape[1]);
        let (n2, p) = (other.shape[0], other.shape[1]);
        assert!(
            n == n2,
            "Matrix multiplication shape mismatch: {:?} cannot be multiplied with {:?}",
            self.shape,
            other.shape
        );

        let mut result = Tensor::zeros(vec![m, p].into());

        result
            .data
            .par_iter_mut()
            .enumerate()
            .for_each(|(index, res)| {
                let i = index / p;
                let j = index % p;

                *res = (0..n)
                    .into_par_iter()
                    .map(|k| self.data[i * n + k] * other.data[k * p + j])
                    .sum::<T>();
            });

        result
    }
    /// Perform matrix-vector multiplication
    /// TODO: actually getting the result should be done via proper tensor-like libraries
    pub fn matvec(&self, vector: &Tensor<T>) -> Tensor<T> {
        assert!(self.is_matrix(), "First argument must be a matrix.");
        assert!(vector.is_vector(), "Second argument must be a vector.");

        let (m, n) = (self.shape[0], self.shape[1]);
        let vec_len = vector.shape[0];

        assert_eq!(n, vec_len, "Matrix columns must match vector size.");

        let mut result = Tensor::zeros(vec![m].into());

        result.data.par_iter_mut().enumerate().for_each(|(i, res)| {
            *res = (0..n)
                .into_par_iter()
                .map(|j| self.data[i * n + j] * vector.data[j])
                .sum::<T>();
        });

        result
    }
    pub fn conv_prod(&self, x: &[Vec<T>], w: &[Vec<T>], ii: usize, jj: usize) -> T {
        w.par_iter()
            .enumerate()
            .map(|(i, w_row)| {
                w_row
                    .par_iter()
                    .enumerate()
                    .map(|(j, &w_val)| w_val * x[i + ii][j + jj])
                    .sum()
            })
            .sum()
    }
    pub fn single_naive_conv(&self, w: &[Vec<T>], x: &[Vec<T>]) -> Vec<Vec<T>> {
        let mut out: Vec<Vec<T>> =
            vec![vec![Default::default(); x[0].len() - w[0].len() + 1]; x.len() - w.len() + 1];
        out.par_iter_mut().enumerate().for_each(|(i, out_row)| {
            out_row.par_iter_mut().enumerate().for_each(|(j, out_val)| {
                *out_val = self.conv_prod(&x, &w, i, j);
            });
        });
        out
    }
    pub fn add_matrix(&self, m1: &mut [Vec<T>], m2: Vec<Vec<T>>) -> Vec<Vec<T>> {
        let mut m = vec![vec![Default::default(); m1[0].len()]; m1.len()];
        m.par_iter_mut().enumerate().for_each(|(i, row)| {
            row.par_iter_mut().enumerate().for_each(|(j, val)| {
                *val = m1[i][j] + m2[i][j];
            });
        });
        m
    }
    // Implementation of the standard convolution algorithm.
    // This is needed mostly for debugging purposes
    pub fn cnn_naive_convolution(&self, xt: &Tensor<T>) -> Tensor<T> {
        let k_w = self.shape[0];
        let k_x = self.shape[1];
        let n_w = self.shape[2];
        let n = xt.shape[0];
        let mut ctr = 0;
        assert!(n == k_x, "Inconsistency on filter/input vector");

        let mut w: Vec<Vec<Vec<Vec<T>>>> =
            vec![vec![vec![vec![Default::default(); n_w]; n_w]; k_x]; k_w];
        let mut x: Vec<Vec<Vec<T>>> =
            vec![vec![vec![Default::default(); xt.shape[1]]; xt.shape[1]]; n];
        for k in 0..k_w {
            for l in 0..k_x {
                for i in 0..n_w {
                    for j in 0..n_w {
                        w[k][l][i][j] = self.data[ctr];
                        ctr += 1;
                    }
                }
            }
        }
        ctr = 0;
        for k in 0..n {
            for i in 0..xt.shape[1] {
                for j in 0..xt.shape[1] {
                    x[k][i][j] = xt.data[ctr];
                    ctr += 1;
                }
            }
        }
        let mut conv: Vec<Vec<Vec<T>>> =
            vec![vec![vec![Default::default(); xt.shape[1] - n_w + 1]; xt.shape[1] - n_w + 1]; k_w];

        for i in 0..k_w {
            for j in 0..k_x {
                let temp = self.single_naive_conv(&w[i][j], &x[j]);
                conv[i] = self.add_matrix(&mut conv[i], temp);
            }
        }

        Tensor::new(
            vec![k_w, xt.shape[1] - n_w + 1, xt.shape[1] - n_w + 1].into(),
            conv.into_iter()
                .flat_map(|inner_vec| inner_vec.into_iter())
                .flat_map(|inner_inner_vec| inner_inner_vec.into_iter())
                .collect(),
        )
    }
    /// Transpose the matrix (2D tensor)
    pub fn transpose(&self) -> Tensor<T> {
        assert!(self.is_matrix(), "Tensor is not a matrix.");
        let (m, n) = (self.shape[0], self.shape[1]);

        let mut result = Tensor::zeros(vec![n, m].into());
        result
            .data
            .par_iter_mut()
            .enumerate()
            .for_each(|(idx, val)| {
                let i = idx % m; // Row in the result matrix
                let j = idx / m; // Column in the result matrix
                *val = self.data[i * n + j];
            });

        result
    }
    /// Concatenate a matrix (2D tensor) with a vector (1D tensor) as columns
    pub fn concat_matvec_col(&self, vector: &Tensor<T>) -> Tensor<T> {
        assert!(self.is_matrix(), "First tensor is not a matrix.");
        assert!(vector.is_vector(), "Second tensor is not a vector.");

        let (rows, cols) = (self.shape[0], self.shape[1]);
        let vector_len = vector.shape[0];

        assert!(
            rows == vector_len,
            "Matrix row count must match vector length."
        );

        let new_cols = cols + 1;
        let mut result = Tensor::zeros(vec![rows, new_cols].into());

        result
            .data
            .par_chunks_mut(new_cols)
            .enumerate()
            .for_each(|(i, row)| {
                row[..cols].copy_from_slice(&self.data[i * cols..(i + 1) * cols]); // Copy matrix row
                row[cols] = vector.data[i]; // Append vector element as the last column
            });

        result
    }
    /// Reshapes the matrix to have at least the specified dimensions while preserving all data.
    pub fn reshape_to_fit_inplace_2d(&mut self, new_shape: Shape) {
        let old_rows = self.nrows_2d();
        let old_cols = self.ncols_2d();

        assert!(new_shape.len() == 2, "Tensor is not matrix");
        let new_rows = new_shape[0];
        let new_cols = new_shape[1];
        // Ensure we never lose information by requiring the new dimensions to be at least
        // as large as the original ones
        assert!(
            new_rows >= old_rows,
            "Cannot shrink matrix rows from {old_rows} to {new_rows} - would lose information"
        );
        assert!(
            new_cols >= old_cols,
            "Cannot shrink matrix columns from {old_cols} to {new_cols} - would lose information"
        );

        let new_data: Vec<T> = (0..new_rows * new_cols)
            .into_par_iter()
            .map(|idx| {
                let i = idx / new_cols;
                let j = idx % new_cols;
                if i < old_rows && j < old_cols {
                    self.data[i * old_cols + j]
                } else {
                    T::default() // Zero or default for padding
                }
            })
            .collect();

        *self = Tensor::new(new_shape, new_data);
    }
    pub fn maxpool2d(&self, kernel_size: usize, stride: usize) -> Tensor<T> {
        let dims = self.get_shape().len();
        assert!(dims >= 2, "Input tensor must have at least 2 dimensions.");

        let (h, w) = (self.shape[dims - 2], self.shape[dims - 1]);

        // https://pytorch.org/docs/stable/generated/torch.nn.MaxPool2d.html
        // Assumes dilation = 1
        assert!(
            h >= kernel_size,
            "Kernel size ({kernel_size}) is larger than input dimensions ({h}, {w})"
        );
        let out_h = (h - kernel_size) / stride + 1;
        let out_w = (w - kernel_size) / stride + 1;

        let outer_dims: usize = self.shape[..dims - 2].iter().product();
        let output: Vec<T> = (0..outer_dims * out_h * out_w)
            .into_par_iter()
            .map(|flat_idx| {
                let n = flat_idx / (out_h * out_w);
                let i = (flat_idx / out_w) % out_h;
                let j = flat_idx % out_w;

                let matrix_idx = n * (h * w);
                let src_idx = matrix_idx + (i * stride) * w + (j * stride);
                let mut max_val = self.data[src_idx];

                for ki in 0..kernel_size {
                    for kj in 0..kernel_size {
                        let src_idx = matrix_idx + (i * stride + ki) * w + (j * stride + kj);
                        let value = self.data[src_idx];
                        max_val = max_val.cmp_max(&value);
                    }
                }

                max_val
            })
            .collect();

        let mut new_shape = self.shape.clone();
        new_shape[dims - 2] = out_h;
        new_shape[dims - 1] = out_w;

        Tensor {
            data: output,
            shape: new_shape,
            og_shape: vec![0].into(),
        }
    }

    // Replaces every value of a tensor with the maxpool of its kernel
    pub fn padded_maxpool2d(&self) -> (Tensor<T>, Tensor<T>) {
        let kernel_size = MAXPOOL2D_KERNEL_SIZE;
        let stride = MAXPOOL2D_KERNEL_SIZE;

        let maxpool_result = self.maxpool2d(kernel_size, stride);

        let dims: usize = self.get_shape().len();
        assert!(dims >= 2, "Input tensor must have at least 2 dimensions.");

        let (h, w) = (self.shape[dims - 2], self.shape[dims - 1]);

        assert!(
            h % MAXPOOL2D_KERNEL_SIZE == 0,
            "Currently works only with kernel size {MAXPOOL2D_KERNEL_SIZE}"
        );
        assert!(
            w % MAXPOOL2D_KERNEL_SIZE == 0,
            "Currently works only with stride size {MAXPOOL2D_KERNEL_SIZE}"
        );

        let outer_dims: usize = self.shape[..dims - 2].iter().product();
        let maxpool_h = (h - kernel_size) / stride + 1;
        let maxpool_w = (w - kernel_size) / stride + 1;

        let padded_maxpool_data: Vec<T> = (0..outer_dims * h * w)
            .into_par_iter()
            .map(|out_idx| {
                let n = out_idx / (h * w);
                let i_full = (out_idx / w) % h;
                let j_full = out_idx % w;

                let i = i_full / stride;
                let j = j_full / stride;

                let maxpool_idx = n * maxpool_h * maxpool_w + i * maxpool_w + j;
                maxpool_result.data[maxpool_idx]
            })
            .collect();

        let padded_maxpool_tensor = Tensor {
            data: padded_maxpool_data,
            shape: self.get_shape(),
            og_shape: vec![0].into(),
        };

        (maxpool_result, padded_maxpool_tensor)
    }

    pub fn conv2d(&self, kernels: &Tensor<T>, bias: &Tensor<T>, stride: usize) -> Tensor<T> {
        let (n_size, c_size, h_size, w_size) = self.get4d();
        let (k_n, k_c, k_h, k_w) = kernels.get4d();

        assert!(
            self.get_shape().len() <= 4,
            "Supports only at most 4D input."
        );
        assert!(
            kernels.get_shape().len() <= 4,
            "Supports only at most 4D filters."
        );
        // Validate shapes
        assert_eq!(
            c_size,
            k_c,
            "Input {c_size} and kernel {k_c} channels must match! {:?} vs kernel {:?}",
            self.get_shape(),
            kernels.get_shape()
        );
        assert_eq!(
            bias.shape.as_ref(),
            &[k_n],
            "Bias shape must match number of kernels!"
        );

        let out_h = (h_size - k_h) / stride + 1;
        let out_w = (w_size - k_w) / stride + 1;
        let out_shape = vec![n_size, k_n, out_h, out_w];

        // Compute output in parallel
        let output: Vec<T> = (0..n_size * k_n * out_h * out_w)
            .into_par_iter()
            .map(|flat_idx| {
                // Decompose flat index into (n, o, oh, ow)
                let n = flat_idx / (k_n * out_h * out_w);
                let rem1 = flat_idx % (k_n * out_h * out_w);
                let o = rem1 / (out_h * out_w);
                let rem2 = rem1 % (out_h * out_w);
                let oh = rem2 / out_w;
                let ow = rem2 % out_w;

                let mut sum = T::default();

                // Convolution
                for c in 0..c_size {
                    for kh in 0..k_h {
                        for kw in 0..k_w {
                            let h = oh * stride + kh;
                            let w = ow * stride + kw;
                            sum =
                                sum + self.get_at_4d(n, c, h, w) * kernels.get_at_4d(o, c, kh, kw);
                        }
                    }
                }

                // Add bias
                sum + bias.data[o]
            })
            .collect();

        Tensor {
            data: output,
            shape: out_shape.into(),
            og_shape: vec![0].into(),
        }
    }

    pub fn to_f32(&self) -> anyhow::Result<Tensor<f32>> {
        Ok(Tensor {
            data: self
                .data
                .iter()
                .map(Number::to_f32)
                .collect::<anyhow::Result<Vec<_>>>()?,
            shape: self.shape.clone(),
            og_shape: self.og_shape.clone(),
        })
    }
}

impl<T> Tensor<T>
where
    T: Copy + Default + std::ops::Mul<Output = T> + std::iter::Sum,
    T: std::ops::Add<Output = T> + std::ops::Sub<Output = T> + std::ops::Mul<Output = T>,
{
    /// Parse the shape as N,C,H,W
    /// if the tensor is 3d, for example the input could be 3d if there is only one batch, then
    /// it returns as if N = 1.
    pub fn get4d(&self) -> (usize, usize, usize, usize) {
        let (n_size, offset) = if self.shape.len() == 3 {
            (1, 0)
        } else {
            (self.shape.first().cloned().unwrap_or(1), 1)
        };
        let c_size = self.shape.get(offset).cloned().unwrap_or(1);
        let h_size = self.shape.get(1 + offset).cloned().unwrap_or(1);
        let w_size = self.shape.get(2 + offset).cloned().unwrap_or(1);

        (n_size, c_size, h_size, w_size)
    }

    /// Retrieves an element using (N, C, H, W) indexing
    pub fn get_at_4d(&self, n: usize, c: usize, h: usize, w: usize) -> T {
        assert!(self.shape.len() <= 4);

        let (n_size, c_size, h_size, w_size) = self.get4d();

        assert!(n < n_size);
        let flat_index = n * (c_size * h_size * w_size) + c * (h_size * w_size) + h * w_size + w;
        self.data[flat_index]
    }

    fn get_idx(&self, accessors: Vec<usize>) -> usize {
        assert!(self.shape.len() == accessors.len());
        let mut flat_index = *accessors.last().unwrap();
        let mut multiplier = *self.shape.last().unwrap();
        for (a, s) in accessors
            .iter()
            .rev()
            .skip(1)
            .zip(self.shape.iter().rev().skip(1))
        {
            assert!(
                *a < *s,
                "Index out of bounds: {} >= {} - 0-based indexing forbids",
                a,
                s
            );
            flat_index += *a * multiplier;
            multiplier *= *s;
        }
        flat_index
    }

    // 0-based indexing for compatibility with other libraries
    // ex: accessors = [3,2,1] => will retrieve element at index 1 + 2 * shape[0] + 3 * shape[0] * shape[1]
    pub fn get(&self, accessors: Vec<usize>) -> T {
        let flat_index = self.get_idx(accessors);
        self.data[flat_index]
    }
}

impl<T> Tensor<T>
where
    T: Copy + Clone + Send + Sync,
    T: Copy + Default + std::ops::Mul<Output = T> + std::iter::Sum,
    T: std::ops::Add<Output = T> + std::ops::Sub<Output = T> + std::ops::Mul<Output = T>,
{
    // Pads a matrix `M` to `M'` so that matrix-vector multiplication with a flattened FFT-padded convolution output `X'`
    /// matches the result of multiplying `M` with the original convolution output `X`.
    ///
    /// The real convolution output `X` has dimensions `(C, H, W)`. However, when using FFT-based convolution,
    /// the output `X'` is padded to dimensions `(C', H', W')`, where `C'`, `H'`, and `W'` are the next power of 2
    /// greater than or equal to `C`, `H`, and `W`, respectively.
    /// Given a matrix `M` designed to multiply with the flattened `X`, this function pads `M` into `M'` such that
    /// `M * X == M' * X'`, ensuring the result remains consistent despite the padding in `X'`.
    pub fn pad_matrix_to_ignore_garbage(
        &self,
        conv_shape_og: &[usize],
        conv_shape_pad: &[usize],
        mat_shp_pad: &[usize],
    ) -> Self {
        assert!(
            conv_shape_og.len() == 3 && conv_shape_pad.len() == 3,
            "Expects conv2d shape output to be 3d: conv_shape_og: {:?}, conv_shape_pad: {:?}",
            conv_shape_og.len(),
            conv_shape_pad.len()
        );
        assert!(
            mat_shp_pad.len() == 2 && self.shape.len() == 2,
            "Expects matrix to be 2d: mat_shp_pad: {:?}, self.shape: {:?}",
            mat_shp_pad.len(),
            self.shape.len()
        );
        let mat_shp_og = self.get_shape();

        let new_data: Vec<T> = (0..mat_shp_pad[0] * mat_shp_pad[1])
            .into_par_iter()
            .map(|new_loc| {
                // Decompose new_loc into (row, channel, h_in, w_in) for the padded output space
                let row = new_loc / mat_shp_pad[1];
                let channel =
                    (new_loc / (conv_shape_pad[1] * conv_shape_pad[2])) % conv_shape_pad[0];
                let h_in = (new_loc / conv_shape_pad[2]) % conv_shape_pad[1];
                let w_in = new_loc % conv_shape_pad[2];

                // Check if this position corresponds to an original data location
                if row < mat_shp_og[0]
                    && channel < conv_shape_og[0]
                    && h_in < conv_shape_og[1]
                    && w_in < conv_shape_og[2]
                {
                    let old_loc = channel * conv_shape_og[1] * conv_shape_og[2]
                        + h_in * conv_shape_og[2]
                        + w_in
                        + row * mat_shp_og[1];
                    self.data[old_loc]
                } else {
                    T::default() // Default value for non-mapped positions
                }
            })
            .collect();

        Tensor::new(mat_shp_pad.to_vec().into(), new_data)
    }
}

impl<T> fmt::Display for Tensor<T>
where
    T: std::fmt::Debug + std::fmt::Display,
{
    fn fmt(&self, f: &mut fmt::Formatter) -> fmt::Result {
        let mut shape = self.shape.clone();

        while shape.len() < 4 {
            shape.reverse();
            shape.push(1);
            shape.reverse();
        }

        if shape.len() == 4 {
            let (batches, channels, height, width) = (shape[0], shape[1], shape[2], shape[3]);
            let channel_size = height * width;
            let batch_size = channels * channel_size;

            for b in 0..batches {
                writeln!(f, "Batch {b} [{channels} channels, {height}x{width}]:")?;
                for c in 0..channels {
                    writeln!(f, "  Channel {c}:")?;
                    let offset = b * batch_size + c * channel_size;
                    for i in 0..height {
                        let row_start = offset + i * width;
                        let row_data: Vec<String> = (0..width)
                            .map(|j| format!("{:>4.2}", self.data[row_start + j]))
                            .collect();
                        writeln!(f, "    {:>3}: [{}]", i, row_data.join(", "))?;
                    }
                }
            }
            write!(f, "Shape: {:?}", self.shape)
        } else {
            write!(f, "Tensor(shape={:?}, data={:?})", self.shape, self.data) // Fallback
        }
    }
}

impl PartialEq for Tensor<Element> {
    fn eq(&self, other: &Self) -> bool {
        self.shape == other.shape && self.data == other.data
    }
}

impl PartialEq for Tensor<GoldilocksExt2> {
    fn eq(&self, other: &Self) -> bool {
        self.shape == other.shape && self.data == other.data
    }
}

impl<T: Number> Tensor<T> {
    pub fn max_value(&self) -> T {
        self.data.iter().fold(T::MIN, |max, x| max.cmp_max(x))
    }
    pub fn min_value(&self) -> T {
        self.data.iter().fold(T::MAX, |min, x| min.cmp_min(x))
    }
    pub fn random(shape: &Shape) -> Self {
        Self::random_seed(shape, Some(rand::random::<u64>()))
    }

    /// Creates a random matrix with a given number of rows and cols.
    /// NOTE: doesn't take a rng as argument because to generate it in parallel it needs be sync +
    /// sync which is not true for basic rng core.
    pub fn random_seed(shape: &Shape, seed: Option<u64>) -> Self {
        let seed = seed.unwrap_or(rand::random::<u64>()); // Use provided seed or default
        let mut rng = StdRng::seed_from_u64(seed);
        let size = shape.product();
        let data = (0..size).map(|_| T::random(&mut rng)).collect();
        Self {
            data,
            shape: shape.clone(),
            og_shape: vec![0].into(),
        }
    }

    // slice on the third dimension.
    // start inclusive, end exclusive
    pub fn slice_3d(&self, start: usize, end: usize) -> Self {
        assert!(self.shape.len() == 3);
        assert!(start < self.shape[0]);
        assert!(end <= self.shape[0]);
        let blocks = self.shape[1] * self.shape[2];
        let sliced = self.data[blocks * start..blocks * end].to_vec();
        Self {
            data: sliced,
            shape: vec![end - start, self.shape[1], self.shape[2]].into(),
            og_shape: vec![0].into(),
        }
    }

    // slice the tensor on the second dimension
    // dim2_start inclusive
    // dim2_end exclusive
    // TODO: refactor to take generic shape dimensions where to slice ... or just use burn API tensor
    pub fn slice_2d(&self, dim2_start: usize, dim2_end: usize) -> Self {
        assert!(self.shape.len() == 2);
        let range = dim2_start * self.shape[1]..dim2_end * self.shape[1];
        let data = self.data[range].to_vec();
        let new_shape = vec![dim2_end - dim2_start, self.shape[1]];
        Self {
            data: data,
            shape: new_shape.into(),
            og_shape: vec![0].into(),
        }
    }
    pub fn permute3d(&self, order: &[usize]) -> Self {
        assert!(self.shape.len() == 3 && order.len() == 3);
        assert!(order.iter().all(|x| *x < 3));
        let (a, b, c) = (self.shape[0], self.shape[1], self.shape[2]);
        let new_a = self.shape[order[0]];
        let new_b = self.shape[order[1]];
        let new_c = self.shape[order[2]];
        let new_shape = vec![new_a, new_b, new_c];
        let mut data = vec![T::default(); a * b * c];
        for i in 0..a {
            for j in 0..b {
                for k in 0..c {
                    let old_loc = i * b * c + j * c + k;
                    let mut new_pos = [0; 3];
                    new_pos[order[0]] = i;
                    new_pos[order[1]] = j;
                    new_pos[order[2]] = k;
                    let new_i = new_pos[0];
                    let new_j = new_pos[1];
                    let new_k = new_pos[2];
                    let new_loc = new_i * new_b * new_c + new_j * new_c + new_k;
                    data[new_loc] = self.data[old_loc];
                }
            }
        }
        Self {
            data,
            shape: new_shape.into(),
            og_shape: self.shape.clone(),
        }
    }
}

impl<T> Tensor<T> {
    /// Returns an iterator that yields slices of the last dimension.
    /// For a tensor of shape [2,3,3], it will yield 6 slices (2*3) of 3 elements each.
    pub fn slice_last_dim(&self) -> impl Iterator<Item = &[T]> {
        let (it, _) = self.slice_on_dim(self.shape.len() - 2);
        it
    }

    /// Returns an iterator of slices whose length corresponds to the subspace
    /// the dimension represents. Note dim is the dimension _index_ (0-based indexing).
    /// Example: if dimension is [2,3,4], and we call `slice_on_dim(1)`,
    /// it will yield 2x3 slices of 4 elements each. If we call `slice_on_dim(0)`,
    /// it will yield 2 slices of 3x4=12 element each.
    /// If dim is the last dimension, it will simply yield a slice of the whole tensor.
    /// The shape returned is the shape of each slice. The shape is the same as the shape of the tensor
    /// if the dim is the last dimension or more
    pub fn slice_on_dim(&self, dim: usize) -> (impl Iterator<Item = &[T]>, Shape) {
        assert!(
            dim < self.shape.len(),
            "can't slice on dim {:?} if shape is {:?}",
            dim,
            self.shape
        );
        let (stride, shape) = if dim < self.shape.len() - 1 {
            let slice = self.shape.slice(dim + 1..);
            (slice.product(), slice)
        } else {
            (self.shape.product(), self.shape.clone())
        };
        (self.data.chunks(stride), shape)
    }

    // Concatenate the other tensor to the first one.
    // RESTRICTIOn: self shape is [a1,a2...,an] we
    // expect other shape to be [a2...,an] OR [1, a2...,an]
    // The new shape of self will be [a1+1,...an]
    // In other words, we only concatenate another vector if it's exactly size of the highest dimension
    // If it's 2d, then we expect other to be a vector
    pub fn concat(&mut self, other: Self) {
        // make sure that the all dimension but the highest one are the same
        let common_shape = self.shape.len().min(other.shape.len());
        let added_higher = if common_shape < self.shape.len() {
            assert!(
                self.shape
                    .iter()
                    .rev()
                    .zip(other.shape.iter().rev())
                    .take(common_shape)
                    .all(|(a, b)| a == b)
            );
            assert_eq!(common_shape + 1, self.shape.len());
            1
        } else {
            assert_eq!(common_shape, self.shape.len());
            *other.shape.first().unwrap()
        };
        // then the new shape has this higher dimension + 1 simply
        // common_shape since 0-based indexing
        *self.shape.get_mut(0).unwrap() += added_higher;
        self.data.extend(other.data);
    }
    /// Stack all the tensors in the iterator into a single tensor using `concat()`
    /// Note this naively increase the highest dimension. If you wish to stack along a new higher dimension,
    /// call `unsqueeze(0)` on the first or all tensors first.
    /// e.g. [2,3] and [2,3] will be stacked into [4,3] naively. Calling `unsqueeze(0)` on both
    /// will stack into [2,2,3].
    pub fn stack_all<I: IntoIterator<Item = Self>>(tensors: I) -> anyhow::Result<Self> {
        let mut it = tensors.into_iter();
        let mut first = it
            .next()
            .ok_or(anyhow::anyhow!("Can't concat an empty list of tensors"))?;
        for tensor in it {
            first.concat(tensor);
        }
        Ok(first)
    }

    pub fn unsqueeze(self, index: usize) -> Self {
        let mut new_shape = self.shape.clone();
        new_shape.insert(index, 1);
        Self {
            data: self.data,
            shape: new_shape,
            og_shape: self.og_shape.clone(),
        }
    }
}

/// Structure that holds a shape of a tensor.
/// NOTE: it is currently being phased in incrementally the codebase currently. There will be places where we still use Vec<usize>
#[derive(
    Debug,
    Clone,
    derive_more::From,
    derive_more::Into,
    derive_more::AsRef,
    derive_more::Index,
    derive_more::IndexMut,
    derive_more::Deref,
    derive_more::DerefMut,
    Serialize,
    Deserialize,
    PartialEq,
    Eq,
)]
pub struct Shape(Vec<usize>);

impl Shape {
    pub fn from_it<V: std::borrow::Borrow<usize>, I: IntoIterator<Item = V>>(iter: I) -> Self {
        Self(iter.into_iter().map(|v| *v.borrow()).collect())
    }

    /// Creates a new [Shape].
    ///
    /// # Panics
    ///
    /// If `shape` is an empty vector.
    pub fn new(shape: Vec<usize>) -> Self {
        assert!(shape.len() != 0, "Shape can not be empty");
        Self(shape)
    }

    pub fn slice<R: RangeBounds<usize>>(&self, range: R) -> Shape {
        let len = self.0.len();
        let start = match range.start_bound() {
            Bound::Included(&s) => s,
            Bound::Excluded(&s) => s + 1,
            Bound::Unbounded => 0,
        };
        let end = match range.end_bound() {
            Bound::Included(&e) => e + 1,
            Bound::Excluded(&e) => e,
            Bound::Unbounded => len,
        };
        Shape(self.0[start..end].to_vec())
    }

    /// Returns the size of a given dimension.
    ///
    /// ```
    /// # use zkml::tensor::Shape;
    /// let shape = Shape::new(vec![3, 5, 7]);
    /// assert_eq!(shape.dim(0), 3);
    /// assert_eq!(shape.dim(1), 5);
    /// assert_eq!(shape.dim(2), 7);
    /// ```
    pub fn dim(&self, index: usize) -> usize {
        self.0[index]
    }

    /// Adds an extra dimension with size `1` to [Shape].
    ///
    /// # Panics
    ///
    /// Panics if `index` is larger than this shape size.
    ///
    /// ```
    /// # use zkml::tensor::Shape;
    /// let shape = Shape::new(vec![3, 5]);
    /// let new_shape = shape.unsqueeze(1);
    /// assert_eq!(new_shape.dim(0), 3);
    /// assert_eq!(new_shape.dim(1), 1);
    /// assert_eq!(new_shape.dim(2), 5);
    /// ```
    pub fn unsqueeze(&self, index: usize) -> Self {
        let mut new_shape = self.0.clone();
        new_shape.insert(index, 1);
        Self(new_shape)
    }

    /// Returns the strides for this [Shape] in row major order.
    ///
    /// The values in the stride vector determine the offset
    /// needed to go to the next element of a given dimension.
    ///
    /// ```
    /// # use zkml::tensor::Shape;
    /// let shape = Shape::new(vec![3, 5, 7]);
    /// let strides = shape.strides();
    /// // row major order, inner most dimension changes the quickest
    /// assert_eq!(strides[0], 35);
    /// assert_eq!(strides[1], 7);
    /// assert_eq!(strides[2], 1);
    /// ```
    pub fn strides(&self) -> Vec<usize> {
        let mut strides = self
            .0
            .iter()
            .rev()
            .scan(1usize, |state, item| {
                let el = Some(*state);
                *state = *state * item;
                el
            })
            .collect::<Vec<_>>();

        strides.reverse();
        strides
    }

    pub fn permute(&self, permutation: &[usize]) -> Self {
        let mut new_shape = vec![0; self.0.len()];
        for (i, j) in permutation.iter().enumerate() {
            new_shape[i] = self.0[*j];
        }
        Self(new_shape)
    }
    pub fn next_power_of_two(&self) -> Self {
        Self(self.0.next_power_of_two())
    }
    pub fn concat(&self, other: &Self) -> Self {
        let mut new_shape = self.0.clone();
        new_shape.extend(other.0.clone());
        Self(new_shape)
    }
    pub fn into_vec(self) -> Vec<usize> {
        self.0
    }
    pub fn rank(&self) -> usize {
        self.0.len()
    }
    pub fn is_matrix(&self) -> bool {
        self.0.len() == 2
    }
    pub fn ncols(&self) -> usize {
        assert!(self.is_matrix(), "Tensor is not a matrix");
        self.0[1]
    }
    pub fn nrows(&self) -> usize {
        assert!(self.is_matrix(), "Tensor is not a matrix");
        self.0[0]
    }
    pub fn matmul_output_bitsize(&self) -> usize {
        assert!(self.is_matrix(), "Tensor is not a matrix");
        // formula is 2^{2 * BIT_LEN + log(c) + 1} where c is the number of columns and +1 because of the bias
        let ncols = self.ncols();
        // - 1 because numbers are signed so only half of the range is used when doing multiplication
        2 * (*quantization::BIT_LEN - 1) + ceil_log2(ncols) + 1
    }
    pub fn is_power_of_two(&self) -> bool {
        self.0.iter().all(|x| x.is_power_of_two())
    }
    pub fn product(&self) -> usize {
        self.0.iter().product()
    }
    pub fn numel(&self) -> usize {
        self.product()
    }
}

impl FromIterator<usize> for Shape {
    fn from_iter<T: IntoIterator<Item = usize>>(iter: T) -> Self {
        Self::new(iter.into_iter().collect::<Vec<usize>>())
    }
}

#[cfg(test)]
mod test {

    use ark_std::rand::{Rng, thread_rng};
    use ff_ext::GoldilocksExt2;
    use ndarray::{Array, Ix2, Order};

    use super::*;
    use multilinear_extensions::mle::MultilinearExtension;
    #[test]
    fn test_tensor_basic_ops() {
        let tensor1 = Tensor::new(vec![2, 2].into(), vec![1, 2, 3, 4]);
        let tensor2 = Tensor::new(vec![2, 2].into(), vec![5, 6, 7, 8]);

        let result_add = tensor1.add(&tensor2);
        assert_eq!(
            result_add,
            Tensor::new(vec![2, 2].into(), vec![6, 8, 10, 12]),
            "Element-wise addition failed."
        );

        let result_sub = tensor2.sub(&tensor2);
        assert_eq!(
            result_sub,
            Tensor::zeros(vec![2, 2].into()),
            "Element-wise subtraction failed."
        );

        let result_mul = tensor1.mul(&tensor2);
        assert_eq!(
            result_mul,
            Tensor::new(vec![2, 2].into(), vec![5, 12, 21, 32]),
            "Element-wise multiplication failed."
        );

        let result_scalar = tensor1.scalar_mul(&2);
        assert_eq!(
            result_scalar,
            Tensor::new(vec![2, 2].into(), vec![2, 4, 6, 8]),
            "Element-wise scalar multiplication failed."
        );
    }

    #[test]
    fn test_tensor_matvec() {
        let shape_m = vec![3, 3];
        let tensor_m = Tensor::new(shape_m.clone().into(), vec![1, 2, 3, 4, 5, 6, 7, 8, 9]);
        let matrix = Array::from_vec(tensor_m.get_data().to_vec())
            .into_shape_with_order((shape_m, Order::RowMajor))
            .unwrap()
            .into_dimensionality::<Ix2>()
            .unwrap();
        let tensor_v = Tensor::new(vec![3].into(), vec![10, 20, 30]);
        let vector = Array::from_vec(tensor_v.get_data().to_vec());

        let result = tensor_m.matvec(&tensor_v);
        let expected_result = matrix.dot(&vector);

        assert_eq!(
            Array::from_vec(result.get_data().to_vec()),
            expected_result,
            "Matrix-vector multiplication failed."
        );
    }

    #[test]
    fn test_tensor_matmul() {
        let shape_a = vec![4, 3];
        let tensor_a = Tensor::new(
            shape_a.clone().into(),
            vec![1, 2, 3, 4, 5, 6, 7, 8, 9, 10, 11, 12],
        );
        let matrix_a = Array::from_vec(tensor_a.get_data().to_vec())
            .into_shape_with_order((shape_a, Order::RowMajor))
            .unwrap();
        let shape_b = vec![3, 3];
        let tensor_b = Tensor::new(
            shape_b.clone().into(),
            vec![10, 20, 30, 40, 50, 60, 70, 80, 90],
        );
        let matrix_b = Array::from_vec(tensor_b.get_data().to_vec())
            .into_shape_with_order((shape_b, Order::RowMajor))
            .unwrap();

        let result = tensor_a.matmul(&tensor_b);

        let expected_result = matrix_a
            .into_dimensionality::<Ix2>()
            .unwrap()
            .dot(&matrix_b.into_dimensionality::<Ix2>().unwrap());

        assert_eq!(
            Array::from_vec(result.get_data().to_vec())
                .into_shape_with_order((expected_result.shape(), Order::RowMajor))
                .unwrap()
                .into_dimensionality::<Ix2>()
                .unwrap(),
            expected_result,
            "Matrix-matrix multiplication failed."
        );
    }

    #[test]
    fn test_tensor_transpose() {
        let matrix_a = Tensor::new(
            vec![3, 4].into(),
            vec![1, 2, 3, 4, 5, 6, 7, 8, 9, 10, 11, 12],
        );
        let matrix_b = Tensor::new(
            vec![4, 3].into(),
            vec![1, 5, 9, 2, 6, 10, 3, 7, 11, 4, 8, 12],
        );

        let result = matrix_a.transpose();

        assert_eq!(result, matrix_b, "Matrix transpose failed.");
    }

    #[test]
    fn test_tensor_next_pow_of_two() {
        let shape = vec![3usize, 3].into();
        let mat = Tensor::<Element>::random_seed(&shape, Some(213));
        // println!("{}", mat);
        let new_shape = vec![shape[0].next_power_of_two(), shape[1].next_power_of_two()];
        let new_mat = mat.pad_next_power_of_two();
        assert_eq!(
            new_mat.get_shape(),
            new_shape.into(),
            "Matrix padding to next power of two failed."
        );
    }

    impl Tensor<Element> {
        pub fn get_2d(&self, i: usize, j: usize) -> Element {
            assert!(self.is_matrix() == true);
            self.data[i * self.get_shape()[1] + j]
        }

        pub fn random_eval_point(&self) -> Vec<E> {
            let mut rng = thread_rng();
            let r = rng.gen_range(0..self.nrows_2d());
            let c = rng.gen_range(0..self.ncols_2d());
            self.position_to_boolean_2d(r, c)
        }
    }

    #[test]
    fn test_tensor_mle() {
        let mat = Tensor::random(&vec![3, 5].into());
        let shape = mat.get_shape();
        let mat = mat.pad_next_power_of_two();
        println!("matrix {}", mat);
        let mut mle = mat.to_2d_mle::<E>();
        let (chosen_row, chosen_col) = (
            thread_rng().gen_range(0..shape[0]),
            thread_rng().gen_range(0..shape[1]),
        );
        let elem = mat.get_2d(chosen_row, chosen_col);
        let elem_field: E = elem.to_field();
        println!("(x,y) = ({},{}) ==> {:?}", chosen_row, chosen_col, elem);
        let inputs = mat.position_to_boolean_2d(chosen_row, chosen_col);
        let output = mle.evaluate(&inputs);
        assert_eq!(elem_field, output);

        // now try to address one at a time, and starting by the row, which is the opposite order
        // of the boolean variables expected by the MLE API, given it's expecting in LE format.
        let row_input = mat.row_to_boolean_2d(chosen_row);
        mle.fix_high_variables_in_place(&row_input.collect_vec());
        let col_input = mat.col_to_boolean_2d(chosen_col);
        let output = mle.evaluate(&col_input.collect_vec());
        assert_eq!(elem_field, output);
    }

    #[test]
    fn test_tensor_matvec_concatenate() {
        let matrix = Tensor::new(vec![3, 3].into(), vec![1, 2, 3, 4, 5, 6, 7, 8, 9]);
        let vector = Tensor::new(vec![3].into(), vec![10, 20, 30]);

        let result = matrix.concat_matvec_col(&vector);

        assert_eq!(
            result,
            Tensor::new(
                vec![3, 4].into(),
                vec![1, 2, 3, 10, 4, 5, 6, 20, 7, 8, 9, 30]
            ),
            "Concatenate matrix vector as columns failed."
        );
    }

    type E = GoldilocksExt2;

    #[test]
    fn test_conv() {
        for i in 0..3 {
            for j in 2..5 {
                for l in 0..4 {
                    for n in 1..(j - 1) {
                        let n_w = 1 << n;
                        let k_w = 1 << l;
                        let n_x = 1 << j;
                        let k_x = 1 << i;
                        let filter1 = Tensor::random(&vec![k_w, k_x, n_w, n_w].into());
                        let filter2 = filter1.clone();
                        let filter1 = filter1.into_fft_conv(&vec![k_x, n_x, n_x].into());
                        let big_x =
                            Tensor::new(vec![k_x, n_x, n_x].into(), vec![3; n_x * n_x * k_x]); //random_vector(n_x*n_x*k_x));
                        let (out_2, _) = filter1.fft_conv::<GoldilocksExt2>(&big_x);
                        let out_1 = filter2.cnn_naive_convolution(&big_x);
                        check_tensor_consistency(out_1, out_2);
                    }
                }
            }
        }
    }

    #[test]
    fn test_tensor_ext_ops() {
        let matrix_a_data = vec![1 as Element, 2, 3, 4, 5, 6, 7, 8, 9];
        let matrix_b_data = vec![10 as Element, 20, 30, 40, 50, 60, 70, 80, 90];
        let matrix_c_data = vec![300 as Element, 360, 420, 660, 810, 960, 1020, 1260, 1500];
        let vector_a_data = vec![10 as Element, 20, 30];
        let vector_b_data = vec![140 as Element, 320, 500];

        let matrix_a_data: Vec<E> = matrix_a_data.iter().map(|x| x.to_field()).collect_vec();
        let matrix_b_data: Vec<E> = matrix_b_data.iter().map(|x| x.to_field()).collect_vec();
        let matrix_c_data: Vec<E> = matrix_c_data.iter().map(|x| x.to_field()).collect_vec();
        let vector_a_data: Vec<E> = vector_a_data.iter().map(|x| x.to_field()).collect_vec();
        let vector_b_data: Vec<E> = vector_b_data.iter().map(|x| x.to_field()).collect_vec();
        let matrix = Tensor::new(vec![3usize, 3].into(), matrix_a_data.clone());
        let vector = Tensor::new(vec![3usize].into(), vector_a_data);
        let vector_expected = Tensor::new(vec![3usize].into(), vector_b_data);

        let result = matrix.matvec(&vector);

        assert_eq!(
            result, vector_expected,
            "Matrix-vector multiplication failed."
        );

        let matrix_a = Tensor::new(vec![3, 3].into(), matrix_a_data);
        let matrix_b = Tensor::new(vec![3, 3].into(), matrix_b_data);
        let matrix_c = Tensor::new(vec![3, 3].into(), matrix_c_data);

        let result = matrix_a.matmul(&matrix_b);

        assert_eq!(result, matrix_c, "Matrix-matrix multiplication failed.");
    }

    #[test]
    fn test_tensor_maxpool2d() {
        let input = Tensor::<Element>::new(
            vec![1, 3, 3, 4].into(),
            vec![
                99, -35, 18, 104, -26, -48, -80, 106, 10, 8, 79, -7, -128, -45, 24, -91, -7, 88,
                -119, -37, -38, -113, -84, 86, 116, 72, -83, 100, 83, 81, 87, 58, -109, -13, -123,
                102,
            ],
        );
        let expected =
            Tensor::<Element>::new(vec![1, 3, 1, 2].into(), vec![99, 106, 88, 24, 116, 100]);

        let result = input.maxpool2d(2, 2);
        assert_eq!(result, expected, "Maxpool (Element) failed.");
    }

    #[test]
    fn test_tensor_pad_maxpool2d() {
        let input = Tensor::<Element>::new(
            vec![1, 3, 4, 4].into(),
            vec![
                93, 56, -3, -1, 104, -68, -71, -96, 5, -16, 3, -8, 74, -34, -16, -31, -42, -59,
                -64, 70, -77, 19, -17, -114, 79, 55, 4, -26, -7, -17, -94, 21, 59, -116, -113, 47,
                8, 112, 65, -99, 35, 3, -126, -52, 28, 69, 105, 33,
            ],
        );
        let expected = Tensor::<Element>::new(
            vec![1, 3, 2, 2].into(),
            vec![104, -1, 74, 3, 19, 70, 79, 21, 112, 65, 69, 105],
        );

        let padded_expected = Tensor::<Element>::new(
            vec![1, 3, 4, 4].into(),
            vec![
                104, 104, -1, -1, 104, 104, -1, -1, 74, 74, 3, 3, 74, 74, 3, 3, 19, 19, 70, 70, 19,
                19, 70, 70, 79, 79, 21, 21, 79, 79, 21, 21, 112, 112, 65, 65, 112, 112, 65, 65, 69,
                69, 105, 105, 69, 69, 105, 105,
            ],
        );

        let (result, padded_result) = input.padded_maxpool2d();
        assert_eq!(result, expected, "Maxpool (Element) failed.");
        assert_eq!(
            padded_result, padded_expected,
            "Padded Maxpool (Element) failed."
        );
    }

    #[test]
    fn test_pad_tensor_for_mle() {
        let input = Tensor::<Element>::new(
            vec![1, 3, 4, 4].into(),
            vec![
                93, 56, -3, -1, 104, -68, -71, -96, 5, -16, 3, -8, 74, -34, -16, -31, -42, -59,
                -64, 70, -77, 19, -17, -114, 79, 55, 4, -26, -7, -17, -94, 21, 59, -116, -113, 47,
                8, 112, 65, -99, 35, 3, -126, -52, 28, 69, 105, 33,
            ],
        );

        let padded = input.pad_next_power_of_two();

        padded
            .get_shape()
            .iter()
            .zip(input.get_shape().iter())
            .for_each(|(padded_dim, input_dim)| {
                assert_eq!(*padded_dim, input_dim.next_power_of_two())
            });

        let input_data = input.get_data();
        let padded_data = padded.get_data();
        for i in 0..1 {
            for j in 0..3 {
                for k in 0..4 {
                    for l in 0..4 {
                        let index = 3 * 4 * 4 * i + 4 * 4 * j + 4 * k + l;
                        assert_eq!(input_data[index], padded_data[index]);
                    }
                }
            }
        }
    }

    #[test]
    fn test_tensor_pad() {
        let shape_a = Shape::from_it([3, 1, 1]);
        let tensor_a = Tensor::<Element>::new(shape_a.clone(), vec![1; shape_a.product()]);

        let shape_b = vec![4, 1, 1];
        let tensor_b = Tensor::<Element>::new(shape_b.into(), vec![1, 1, 1, 0]);

        let tensor_c = tensor_a.pad_next_power_of_two();
        assert_eq!(tensor_b, tensor_c);
    }

    #[test]
    fn test_tensor_pad_to_shape() {
        let shape = Shape::from_it([1]);
        let mut tensor = Tensor::<Element>::new(shape, vec![1]);
        let target = Shape::from_it([2]);
        let res = Tensor::<Element>::new(target.clone(), vec![1, 0]);
        tensor.pad_to_shape(target.clone());
        assert_eq!(tensor, res);

        let shape = Shape::from_it([2]);
        let mut tensor = Tensor::<Element>::new(shape, vec![1, 2]);
        let target = Shape::from_it([3]);
        let res = Tensor::<Element>::new(target.clone(), vec![1, 2, 0]);
        tensor.pad_to_shape(target.clone());
        assert_eq!(tensor, res);

        let shape = Shape::from_it([1, 1]);
        let mut tensor = Tensor::<Element>::new(shape, vec![1]);
        let target = Shape::from_it([2, 1]);
        let res = Tensor::<Element>::new(target.clone(), vec![1, 0]);
        tensor.pad_to_shape(target.clone());
        assert_eq!(tensor, res);

        let shape = Shape::from_it([1, 1]);
        let mut tensor = Tensor::<Element>::new(shape, vec![1]);
        let target = Shape::from_it([1, 2]);
        let res = Tensor::<Element>::new(target.clone(), vec![1, 0]);
        tensor.pad_to_shape(target.clone());
        assert_eq!(tensor, res);

        let shape = Shape::from_it([2, 2]);
        let mut tensor = Tensor::<Element>::new(shape, vec![1, 2, 3, 4]);
        let target = Shape::from_it([3, 3]);
        let res = Tensor::<Element>::new(target.clone(), vec![1, 2, 0, 3, 4, 0, 0, 0, 0]);
        tensor.pad_to_shape(target.clone());
        assert_eq!(tensor, res);

        let shape = Shape::from_it([3, 1, 1]);
        let mut tensor = Tensor::<Element>::new(shape.clone(), vec![1, 1, 1]);
        let target = Shape::from_it([3, 4, 4]);
        #[rustfmt::skip]
        let res = Tensor::<Element>::new(
            target.clone(),

            vec![
                1, 0, 0, 0, 0, 0, 0, 0, 0, 0, 0, 0, 0, 0, 0, 0,
                1, 0, 0, 0, 0, 0, 0, 0, 0, 0, 0, 0, 0, 0, 0, 0,
                1, 0, 0, 0, 0, 0, 0, 0, 0, 0, 0, 0, 0, 0, 0, 0,
            ],
        );
        tensor.pad_to_shape(target);
        assert_eq!(tensor, res);

        let shape = Shape::from_it([3, 1, 3]);
        let mut tensor = Tensor::<Element>::new(shape.clone(), vec![1, 1, 1, 2, 2, 2, 3, 3, 3]);
        let target = Shape::from_it([3, 4, 4]);
        #[rustfmt::skip]
        let res = Tensor::<Element>::new(
            target.clone(),

            vec![
                1, 1, 1, 0, 0, 0, 0, 0, 0, 0, 0, 0, 0, 0, 0, 0,
                2, 2, 2, 0, 0, 0, 0, 0, 0, 0, 0, 0, 0, 0, 0, 0,
                3, 3, 3, 0, 0, 0, 0, 0, 0, 0, 0, 0, 0, 0, 0, 0,
            ],
        );
        tensor.pad_to_shape(target);
        assert_eq!(tensor, res);

        let shape = Shape::from_it([3, 3, 1]);
        let mut tensor = Tensor::<Element>::new(shape.clone(), vec![1, 1, 1, 2, 2, 2, 3, 3, 3]);
        let target = Shape::from_it([3, 4, 4]);
        #[rustfmt::skip]
        let res = Tensor::<Element>::new(
            target.clone(),
            vec![
                1, 0, 0, 0, 1, 0, 0, 0, 1, 0, 0, 0, 0, 0, 0, 0,
                2, 0, 0, 0, 2, 0, 0, 0, 2, 0, 0, 0, 0, 0, 0, 0,
                3, 0, 0, 0, 3, 0, 0, 0, 3, 0, 0, 0, 0, 0, 0, 0,
            ],
        );
        tensor.pad_to_shape(target);
        assert_eq!(tensor, res);

        let shape = Shape::from_it([1, 2, 1, 3]);
        let mut tensor = Tensor::<Element>::new(shape.clone(), vec![1, 1, 1, 2, 2, 2]);
        let target = Shape::from_it([2, 3, 5, 7]);
        #[rustfmt::skip]
        let res = Tensor::<Element>::new(
            target.clone(),
            vec![
                // x=0 y=0
                1, 1, 1, 0, 0, 0, 0,
                0, 0, 0, 0, 0, 0, 0,
                0, 0, 0, 0, 0, 0, 0,
                0, 0, 0, 0, 0, 0, 0,
                0, 0, 0, 0, 0, 0, 0,

                // x=0 y=1
                2, 2, 2, 0, 0, 0, 0,
                0, 0, 0, 0, 0, 0, 0,
                0, 0, 0, 0, 0, 0, 0,
                0, 0, 0, 0, 0, 0, 0,
                0, 0, 0, 0, 0, 0, 0,

                // x=0 y=2
                0, 0, 0, 0, 0, 0, 0,
                0, 0, 0, 0, 0, 0, 0,
                0, 0, 0, 0, 0, 0, 0,
                0, 0, 0, 0, 0, 0, 0,
                0, 0, 0, 0, 0, 0, 0,

                // x=1 y=0
                0, 0, 0, 0, 0, 0, 0,
                0, 0, 0, 0, 0, 0, 0,
                0, 0, 0, 0, 0, 0, 0,
                0, 0, 0, 0, 0, 0, 0,
                0, 0, 0, 0, 0, 0, 0,

                // x=1 y=1
                0, 0, 0, 0, 0, 0, 0,
                0, 0, 0, 0, 0, 0, 0,
                0, 0, 0, 0, 0, 0, 0,
                0, 0, 0, 0, 0, 0, 0,
                0, 0, 0, 0, 0, 0, 0,

                // x=1 y=2
                0, 0, 0, 0, 0, 0, 0,
                0, 0, 0, 0, 0, 0, 0,
                0, 0, 0, 0, 0, 0, 0,
                0, 0, 0, 0, 0, 0, 0,
                0, 0, 0, 0, 0, 0, 0,
            ],
        );
        tensor.pad_to_shape(target);
        assert_eq!(tensor, res);
    }

    #[test]
    fn test_tensor_conv2d() {
        let input = Tensor::<Element>::new(
            vec![1, 3, 3, 3].into(),
            vec![
                1, 2, 3, 4, 5, 6, 7, 8, 9, 9, 8, 7, 6, 5, 4, 3, 2, 1, 1, 1, 1, 2, 2, 2, 3, 3, 3,
            ],
        );

        let weights = Tensor::<Element>::new(
            vec![2, 3, 2, 2].into(),
            vec![
                1, 0, -1, 2, 0, 1, -1, 1, 1, -1, 0, 2, -1, 1, 2, 0, 1, 0, 2, -1, 0, -1, 1, 1,
            ],
        );

        let bias = Tensor::<Element>::new(vec![2].into(), vec![3, -3]);

        let expected = Tensor::<Element>::new(
            vec![1, 2, 2, 2].into(),
            vec![21, 22, 26, 27, 25, 25, 26, 26],
        );

        let result = input.conv2d(&weights, &bias, 1);
        assert_eq!(result, expected, "Conv2D (Element) failed.");
    }

    #[test]
    fn test_tensor_minimal_conv2d() {
        // k_n,k_c,k_h,k_w
        let conv_shape = vec![2, 3, 3, 3].into();
        let conv = Tensor::<Element>::random(&conv_shape);
        // minimal input shape is 1,k_c,k_h,k_w
        let input_shape = vec![1, 3, 3, 3].into();
        let input = Tensor::<Element>::random(&input_shape);
        // minimal bias shape is k_n
        let bias = Tensor::<Element>::random(&vec![2].into());
        let output = input.conv2d(&conv, &bias, 1);
        assert_eq!(output.get_shape(), vec![1, 2, 1, 1].into());
    }

    #[test]
    fn test_tensor_pad_matrix_to_ignore_garbage() {
        let old_shape: Shape = vec![2usize, 3, 3].into();
        let orows = 10usize;
        let ocols = old_shape.product();

        let new_shape: Shape = vec![3usize, 4, 4].into();
        let nrows = 12usize;
        let ncols = new_shape.product();

        let og_t = Tensor::<Element>::random(&old_shape);
        let og_flat_t = og_t.flatten(); // This is equivalent to conv2d output (flattened)

        let mut pad_t = og_t.clone();
        pad_t.pad_to_shape(new_shape.clone().into());
        let pad_flat_t = pad_t.flatten();

        let og_mat = Tensor::random(&vec![orows, ocols].into()); // This is equivalent to the first dense matrix
        let og_result = og_mat.matvec(&og_flat_t);

        let pad_mat =
            og_mat.pad_matrix_to_ignore_garbage(&old_shape, &new_shape, &vec![nrows, ncols]);
        let pad_result = pad_mat.matvec(&pad_flat_t);

        assert_eq!(
            og_result.get_data()[..orows],
            pad_result.get_data()[..orows],
            "Unable to get rid of garbage values from conv fft."
        );
    }

    #[test]
    fn test_tensor_slice_2d() {
        let tensor = Tensor::<Element>::new(vec![3, 3].into(), vec![1, 2, 3, 4, 5, 6, 7, 8, 9]);
        let sliced = tensor.slice_2d(0, 2);
        assert_eq!(sliced.get_shape(), vec![2, 3].into());
        assert_eq!(sliced.get_data(), vec![1, 2, 3, 4, 5, 6]);
        let sliced = tensor.slice_2d(2, 3);
        assert_eq!(sliced.get_shape(), vec![1, 3].into());
        assert_eq!(sliced.get_data(), vec![7, 8, 9]);
    }

    #[test]
    fn test_tensor_add_dim2() {
        let tensor = Tensor::<Element>::new(vec![2, 3].into(), vec![1, 2, 3, 4, 5, 6]);
        let vector = Tensor::<Element>::new(vec![3].into(), vec![10, 20, 30]);
        let result = tensor.add_dim2(&vector);
        assert_eq!(result.get_shape(), vec![2, 3].into());
        assert_eq!(result.get_data(), vec![11, 22, 33, 14, 25, 36]);
    }

    #[test]
    fn test_tensor_concat() {
        let mut tensor = Tensor::<Element>::new(vec![2, 3].into(), vec![1, 2, 3, 4, 5, 6]);
        let vector = Tensor::<Element>::new(vec![3].into(), vec![10, 20, 30]);
        tensor.concat(vector);

        assert_eq!(tensor.get_shape(), vec![3, 3].into());
        assert_eq!(tensor.get_data(), vec![1, 2, 3, 4, 5, 6, 10, 20, 30]);

        let vector = Tensor::<Element>::new(vec![1, 3].into(), vec![66, 77, 88]);
        tensor.concat(vector);
        assert_eq!(tensor.get_shape(), vec![4, 3].into());
        assert_eq!(
            tensor.get_data(),
            vec![1, 2, 3, 4, 5, 6, 10, 20, 30, 66, 77, 88]
        );
    }

    #[test]
    fn test_tensor_get() {
        let tensor = Tensor::<Element>::new(
            vec![2, 3, 3].into(),
            vec![
                1, 2, 3, 4, 5, 6, 7, 8, 9, 10, 11, 12, 13, 14, 15, 16, 17, 18,
            ],
        );
        // 2 + 2 * 3 + 1 * 3 * 3 = 17
        assert_eq!(tensor.get(vec![1, 2, 2]), tensor.data[17]);
    }

    #[test]
    fn test_tensor_permute3d() {
        let tensor = Tensor::<Element>::new(
            vec![2, 3, 3].into(),
            vec![
                1, 2, 3, 4, 5, 6, 7, 8, 9, 10, 11, 12, 13, 14, 15, 16, 17, 18,
            ],
        );
        // i,j,k --> j,i,k -> new shape = 3,2,3
        let permuted = tensor.permute3d(&[1, 0, 2]);
        assert_eq!(permuted.get_shape(), vec![3, 2, 3].into());
        for i in 0..2 {
            for j in 0..3 {
                for k in 0..3 {
                    let [new_i, new_j, new_k] = [j, i, k];
                    let expected = tensor.get(vec![i, j, k]);
                    let given = permuted.get(vec![new_i, new_j, new_k]);
                    assert_eq!(expected, given);
                }
            }
        }
    }

    #[test]
    fn test_tensor_slice_3d() {
        let tensor = Tensor::<Element>::new(
            vec![3, 2, 2].into(),
            vec![1, 2, 3, 4, 5, 6, 7, 8, 9, 10, 11, 12],
        );
        let sliced = tensor.slice_3d(1, 3);
        assert_eq!(sliced.get_data(), vec![5, 6, 7, 8, 9, 10, 11, 12]);
        assert_eq!(sliced.get_shape(), vec![2, 2, 2].into());
    }

    #[test]
    fn test_tensor_slices_last_dim() {
        let tensor = Tensor::<Element>::new(
            vec![2, 3, 3].into(),
            vec![
                1, 2, 3, 4, 5, 6, 7, 8, 9, 10, 11, 12, 13, 14, 15, 16, 17, 18,
            ],
        );

        let mut slices = tensor.slice_last_dim();

        // First slice
        assert_eq!(slices.next().unwrap(), &[1, 2, 3]);
        // Second slice
        assert_eq!(slices.next().unwrap(), &[4, 5, 6]);
        // Third slice
        assert_eq!(slices.next().unwrap(), &[7, 8, 9]);
        // Fourth slice
        assert_eq!(slices.next().unwrap(), &[10, 11, 12]);
        // Fifth slice
        assert_eq!(slices.next().unwrap(), &[13, 14, 15]);
        // Sixth slice
        assert_eq!(slices.next().unwrap(), &[16, 17, 18]);
        // No more slices
        assert_eq!(slices.next(), None);
    }

    #[test]
    fn test_tensor_slice_on_dim() {
        let tensor = Tensor::<Element>::new(
            vec![2, 3, 3].into(),
            vec![
                1, 2, 3, 4, 5, 6, 7, 8, 9, 10, 11, 12, 13, 14, 15, 16, 17, 18,
            ],
        );
        let (mut slices, shape) = tensor.slice_on_dim(1);
        assert_eq!(shape, Shape(vec![3]));
        assert_eq!(slices.next().unwrap(), &[1, 2, 3]);
        assert_eq!(slices.next().unwrap(), &[4, 5, 6]);
        assert_eq!(slices.next().unwrap(), &[7, 8, 9]);
        assert_eq!(slices.next().unwrap(), &[10, 11, 12]);
        assert_eq!(slices.next().unwrap(), &[13, 14, 15]);
        assert_eq!(slices.next().unwrap(), &[16, 17, 18]);
        assert_eq!(slices.next(), None);

        let (mut slices, shape) = tensor.slice_on_dim(0);
        assert_eq!(shape, Shape(vec![3, 3]));
        assert_eq!(slices.next().unwrap(), &[1, 2, 3, 4, 5, 6, 7, 8, 9]);
        assert_eq!(
            slices.next().unwrap(),
            &[10, 11, 12, 13, 14, 15, 16, 17, 18]
        );
        assert_eq!(slices.next(), None);

        let (slices, shape) = tensor.slice_on_dim(2);
        assert_eq!(shape, tensor.get_shape());
        let data = slices.flatten().cloned().collect::<Vec<_>>();
        assert_eq!(
            data,
            vec![
                1, 2, 3, 4, 5, 6, 7, 8, 9, 10, 11, 12, 13, 14, 15, 16, 17, 18
            ]
        );
    }

    #[test]
    fn test_shape() {
        let shape = Shape(vec![2, 3, 4]);
        let permuted = shape.permute(&[1, 0, 2]);
        assert_eq!(permuted.0, vec![3, 2, 4]);
    }

    #[test]
    fn test_tensor_argmax() {
        let tensor = Tensor::<Element>::new(vec![3].into(), vec![1, 2, 3]);
        let argmax = tensor.argmax();
        assert_eq!(argmax, 2);
    }

    #[test]
    fn test_tensor_stack_all() {
        let tensors = vec![
            Tensor::<Element>::new(vec![2, 3].into(), vec![1, 2, 3, 4, 5, 6]),
            Tensor::<Element>::new(vec![2, 3].into(), vec![7, 8, 9, 10, 11, 12]),
        ];
        let stacked = Tensor::<Element>::stack_all(tensors.clone()).unwrap();
        assert_eq!(stacked.get_shape(), vec![4, 3].into());
        assert_eq!(
            stacked.get_data(),
            vec![1, 2, 3, 4, 5, 6, 7, 8, 9, 10, 11, 12]
        );

        let stacked =
            Tensor::<Element>::stack_all(tensors.into_iter().map(|t| t.unsqueeze(0))).unwrap();
        assert_eq!(stacked.get_shape(), vec![2, 2, 3].into());
        assert_eq!(
            stacked.get_data(),
            vec![1, 2, 3, 4, 5, 6, 7, 8, 9, 10, 11, 12]
        );
    }
}<|MERGE_RESOLUTION|>--- conflicted
+++ resolved
@@ -221,10 +221,6 @@
         E::BaseField::two_adic_generator(Goldilocks::TWO_ADICITY),
         E::BaseField::ZERO,
     ]);
-<<<<<<< HEAD
-=======
-    dbg!(rou);
->>>>>>> 4d401819
 
     for _ in 0..(32 - n) {
         rou = rou * rou;
