use anyhow::bail;
use ark_std::rand::{
    self, SeedableRng, distributions::Standard, prelude::Distribution, rngs::StdRng, thread_rng,
};
use ff::Field;
use ff_ext::ExtensionField;
use goldilocks::GoldilocksExt2;
use itertools::{Itertools, izip};
use multilinear_extensions::mle::DenseMultilinearExtension;
use rayon::{
    iter::{
        IndexedParallelIterator, IntoParallelIterator, IntoParallelRefIterator,
        IntoParallelRefMutIterator, ParallelIterator,
    },
    slice::ParallelSliceMut,
};
use std::{
    cmp::PartialEq,
    fmt::{self, Debug},
};

use crate::{
    Element,
    pooling::MAXPOOL2D_KERNEL_SIZE,
    quantization::Fieldizer,
    testing::{random_vector, random_vector_seed},
    to_bit_sequence_le,
};

#[derive(Debug, Clone)]
pub struct Tensor<T> {
    data: Vec<T>,
    shape: Vec<usize>,
}

impl<T> Tensor<T> {
    /// Create a new tensor with given shape and data
    pub fn new(shape: Vec<usize>, data: Vec<T>) -> Self {
        assert!(
            shape.iter().product::<usize>() == data.len(),
            "Shape does not match data length."
        );
        Self { data, shape }
    }

    /// Get the dimensions of the tensor
    pub fn dims(&self) -> Vec<usize> {
        assert!(self.shape.len() > 0, "Empty tensor");
        self.shape.clone()
    }

    /// Is vector
    pub fn is_vector(&self) -> bool {
        self.dims().len() == 1
    }

    /// Is matrix
    pub fn is_matrix(&self) -> bool {
        self.dims().len() == 2
    }

    /// Get the number of rows from the matrix
    pub fn nrows_2d(&self) -> usize {
        assert!(self.is_matrix(), "Tensor is not a matrix");
        let dims = self.dims();
        return dims[0];
    }

    /// Get the number of cols from the matrix
    pub fn ncols_2d(&self) -> usize {
        assert!(self.is_matrix(), "Tensor is not a matrix");
        let dims = self.dims();
        return dims[1];
    }

    /// Returns the number of boolean variables needed to address any row, and any columns
    pub fn num_vars_2d(&self) -> (usize, usize) {
        assert!(self.is_matrix(), "Tensor is not a matrix");
        (
            self.nrows_2d().ilog2() as usize,
            self.ncols_2d().ilog2() as usize,
        )
    }

    ///
    pub fn get_data(&self) -> &[T] {
        &self.data
    }
}

impl<T> Tensor<T>
where
    T: Copy + Clone + Send + Sync,
    T: std::iter::Sum,
    T: std::ops::Add<Output = T> + std::ops::Sub<Output = T> + std::ops::Mul<Output = T>,
    T: std::default::Default,
{
    ///
    pub fn flatten(&self) -> Self {
        let new_data = self.get_data().to_vec();
        let new_shape = vec![new_data.len()];
        Self {
            data: new_data,
            shape: new_shape,
        }
    }

    /// Element-wise addition
    pub fn add(&self, other: &Tensor<T>) -> Tensor<T> {
        assert!(self.shape == other.shape, "Shape mismatch for addition.");
        Tensor {
            shape: self.shape.clone(),
            data: self
                .data
                .iter()
                .zip(other.data.iter())
                .map(|(a, b)| *a + *b)
                .collect(),
        }
    }

    /// Element-wise subtraction
    pub fn sub(&self, other: &Tensor<T>) -> Tensor<T> {
        assert!(self.shape == other.shape, "Shape mismatch for subtraction.");
        Tensor {
            shape: self.shape.clone(),
            data: self
                .data
                .iter()
                .zip(other.data.iter())
                .map(|(a, b)| *a - *b)
                .collect(),
        }
    }

    /// Element-wise multiplication
    pub fn mul(&self, other: &Tensor<T>) -> Tensor<T> {
        assert!(
            self.shape == other.shape,
            "Shape mismatch for multiplication."
        );
        Tensor {
            shape: self.shape.clone(),
            data: self
                .data
                .iter()
                .zip(other.data.iter())
                .map(|(a, b)| *a * *b)
                .collect(),
        }
    }

    /// Scalar multiplication
    pub fn scalar_mul(&self, scalar: &T) -> Tensor<T> {
        Tensor {
            shape: self.shape.clone(),
            data: self.data.iter().map(|x| *x * *scalar).collect(),
        }
    }

    pub fn from_coeffs_2d(data: Vec<Vec<T>>) -> anyhow::Result<Self> {
        let n_rows = data.len();
        let n_cols = data.first().expect("at least one row in a matrix").len();
        let data = data.into_iter().flatten().collect::<Vec<_>>();
        if data.len() != n_rows * n_cols {
            bail!(
                "Number of rows and columns do not match with the total number of values in the Vec<Vec<>>"
            );
        };
        let shape = vec![n_rows, n_cols];
        Ok(Self { data, shape })
    }

    /// Returns the boolean iterator indicating the given row in the right endianness to be
    /// evaluated by an MLE
    pub fn row_to_boolean_2d<F: ExtensionField>(&self, row: usize) -> impl Iterator<Item = F> {
        assert!(self.is_matrix(), "Tensor is not a matrix");
        let (nvars_rows, _) = self.num_vars_2d();
        to_bit_sequence_le(row, nvars_rows).map(|b| F::from(b as u64))
    }

    /// Returns the boolean iterator indicating the given row in the right endianness to be
    /// evaluated by an MLE
    pub fn col_to_boolean_2d<F: ExtensionField>(&self, col: usize) -> impl Iterator<Item = F> {
        assert!(self.is_matrix(), "Tensor is not a matrix");
        let (_, nvars_col) = self.num_vars_2d();
        to_bit_sequence_le(col, nvars_col).map(|b| F::from(b as u64))
    }

    /// From a given row and a given column, return the vector of field elements in the right
    /// format to evaluate the MLE.
    /// little endian so we need to read cols before rows
    pub fn position_to_boolean_2d<F: ExtensionField>(&self, row: usize, col: usize) -> Vec<F> {
        assert!(self.is_matrix(), "Tensor is not a matrix");
        self.col_to_boolean_2d(col)
            .chain(self.row_to_boolean_2d(row))
            .collect_vec()
    }

    /// Create a tensor filled with zeros
    pub fn zeros(shape: Vec<usize>) -> Self {
        let size = shape.iter().product();
        Self {
            // data: vec![T::zero(); size],
            data: vec![Default::default(); size],
            shape,
        }
    }

    pub fn pad_next_power_of_two_2d(mut self) -> Self {
        assert!(self.is_matrix(), "Tensor is not a matrix");
        // assume the matrix is already well formed and there is always n_rows and n_cols
        // this is because we control the creation of the matrix in the first place

        let rows = self.nrows_2d();
        let cols = self.ncols_2d();

        let new_rows = if rows.is_power_of_two() {
            rows
        } else {
            rows.next_power_of_two()
        };

        let new_cols = if cols.is_power_of_two() {
            cols
        } else {
            cols.next_power_of_two()
        };

        let mut padded = Tensor::zeros(vec![new_rows, new_cols]);

        // Copy original values into the padded matrix
        for i in 0..rows {
            for j in 0..cols {
                padded.data[i * new_cols + j] = self.data[i * cols + j];
            }
        }

        // Parallelize row-wise copying
        padded
            .data
            .par_chunks_mut(new_cols)
            .enumerate()
            .for_each(|(i, row)| {
                if i < rows {
                    row[..cols].copy_from_slice(&self.data[i * cols..(i + 1) * cols]);
                }
            });

        self = padded;

        self
    }

    /// Recursively pads the tensor so its ready to be viewed as an MLE
    pub fn pad_next_power_of_two(&self) -> Self {
        let shape = self.dims();

        let padded_data = Self::recursive_pad(self.get_data(), &shape);

        let padded_shape = shape
            .into_iter()
            .map(|dim| dim.next_power_of_two())
            .collect::<Vec<usize>>();

        Tensor::<T>::new(padded_shape, padded_data)
    }

    fn recursive_pad(data: &[T], remaining_dims: &[usize]) -> Vec<T> {
        match remaining_dims.len() {
            // If the remaining dims show we are a vector simply pad
            1 => data
                .iter()
                .cloned()
                .chain(std::iter::repeat(T::default()))
                .take(remaining_dims[0].next_power_of_two())
                .collect::<Vec<T>>(),
            // If the remaining dims show that we are a matrix call the matrix method
            2 => {
                let tmp_tensor = Tensor::<T>::new(remaining_dims.to_vec(), data.to_vec())
                    .pad_next_power_of_two_2d();
                tmp_tensor.data.clone()
            }
            // Otherwise we recurse
            _ => {
                let chunk_size = remaining_dims[1..].iter().product::<usize>();
                let mut unpadded_data = data
                    .chunks(chunk_size)
                    .map(|data_chunk| Self::recursive_pad(data_chunk, &remaining_dims[1..]))
                    .collect::<Vec<Vec<T>>>();
                let elem_size = unpadded_data[0].len();
                unpadded_data.resize(remaining_dims[0].next_power_of_two(), vec![
                    T::default();
                    elem_size
                ]);
                unpadded_data.concat()
            }
        }
    }

    /// Perform matrix-matrix multiplication
    pub fn matmul(&self, other: &Tensor<T>) -> Tensor<T> {
        assert!(
            self.is_matrix() && other.is_matrix(),
            "Both tensors must be 2D for matrix multiplication."
        );
        let (m, n) = (self.shape[0], self.shape[1]);
        let (n2, p) = (other.shape[0], other.shape[1]);
        assert!(
            n == n2,
            "Matrix multiplication shape mismatch: {:?} cannot be multiplied with {:?}",
            self.shape,
            other.shape
        );

        let mut result = Tensor::zeros(vec![m, p]);

        result
            .data
            .par_iter_mut()
            .enumerate()
            .for_each(|(index, res)| {
                let i = index / p;
                let j = index % p;

                *res = (0..n)
                    .into_par_iter()
                    .map(|k| self.data[i * n + k] * other.data[k * p + j])
                    .sum::<T>();
            });

        result
    }

    /// Perform matrix-vector multiplication
    /// TODO: actually getting the result should be done via proper tensor-like libraries
    pub fn matvec(&self, vector: &Tensor<T>) -> Tensor<T> {
        assert!(self.is_matrix(), "First argument must be a matrix.");
        assert!(vector.is_vector(), "Second argument must be a vector.");

        let (m, n) = (self.shape[0], self.shape[1]);
        let vec_len = vector.shape[0];

        assert!(n == vec_len, "Matrix columns must match vector size.");

        let mut result = Tensor::zeros(vec![m]);

        result.data.par_iter_mut().enumerate().for_each(|(i, res)| {
            *res = (0..n)
                .into_par_iter()
                .map(|j| self.data[i * n + j] * vector.data[j])
                .sum::<T>();
        });

        result
    }

    /// Transpose the matrix (2D tensor)
    pub fn transpose(&self) -> Tensor<T> {
        assert!(self.is_matrix(), "Tensor is not a matrix.");
        let (m, n) = (self.shape[0], self.shape[1]);

        let mut result = Tensor::zeros(vec![n, m]);
        for i in 0..m {
            for j in 0..n {
                result.data[j * m + i] = self.data[i * n + j];
            }
        }
        result
    }

    /// Concatenate a matrix (2D tensor) with a vector (1D tensor) as columns
    pub fn concat_matvec_col(&self, vector: &Tensor<T>) -> Tensor<T> {
        assert!(self.is_matrix(), "First tensor is not a matrix.");
        assert!(vector.is_vector(), "Second tensor is not a vector.");

        let (rows, cols) = (self.shape[0], self.shape[1]);
        let vector_len = vector.shape[0];

        assert!(
            rows == vector_len,
            "Matrix row count must match vector length."
        );

        let new_cols = cols + 1;
        let mut result = Tensor::zeros(vec![rows, new_cols]);

        result
            .data
            .par_chunks_mut(new_cols)
            .enumerate()
            .for_each(|(i, row)| {
                row[..cols].copy_from_slice(&self.data[i * cols..(i + 1) * cols]); // Copy matrix row
                row[cols] = vector.data[i]; // Append vector element as the last column
            });

        result
    }

    /// Reshapes the matrix to have at least the specified dimensions while preserving all data.
    pub fn reshape_to_fit_inplace_2d(&mut self, new_shape: Vec<usize>) {
        let old_rows = self.nrows_2d();
        let old_cols = self.ncols_2d();

        assert!(new_shape.len() == 2, "Tensor is not matrix");
        let new_rows = new_shape[0];
        let new_cols = new_shape[1];
        // Ensure we never lose information by requiring the new dimensions to be at least
        // as large as the original ones
        assert!(
            new_rows >= old_rows,
            "Cannot shrink matrix rows from {} to {} - would lose information",
            old_rows,
            new_rows
        );
        assert!(
            new_cols >= old_cols,
            "Cannot shrink matrix columns from {} to {} - would lose information",
            old_cols,
            new_cols
        );

        let mut result = Tensor::<T>::zeros(new_shape);

        // Create a new matrix with expanded dimensions
        for i in 0..old_rows {
            for j in 0..old_cols {
                result.data[i * new_cols + j] = self.data[i * old_cols + j];
            }
        }
        *self = result;
    }
}

impl Tensor<Element> {
    /// Creates a random matrix with a given number of rows and cols.
    /// NOTE: doesn't take a rng as argument because to generate it in parallel it needs be sync +
    /// sync which is not true for basic rng core.
    pub fn random(shape: Vec<usize>) -> Self {
        let size = shape.iter().product();
        let data = random_vector(size);
        Self { data, shape }
    }

    /// Creates a random matrix with a given number of rows and cols.
    /// NOTE: doesn't take a rng as argument because to generate it in parallel it needs be sync +
    /// sync which is not true for basic rng core.
    pub fn random_seed(shape: Vec<usize>, seed: Option<u64>) -> Self {
        let size = shape.iter().product();
        let data = random_vector_seed(size, seed);
        Self { data, shape }
    }

    /// Returns the evaluation point, in order for (row,col) addressing
    pub fn evals_2d<F: ExtensionField>(&self) -> Vec<F> {
        assert!(self.is_matrix(), "Tensor is not a matrix");
        self.data.par_iter().map(|e| e.to_field()).collect()
    }

    /// Returns a MLE of the matrix that can be evaluated.
    pub fn to_mle_2d<F: ExtensionField>(&self) -> DenseMultilinearExtension<F> {
        assert!(self.is_matrix(), "Tensor is not a matrix");
        assert!(
            self.nrows_2d().is_power_of_two(),
            "number of rows {} is not a power of two",
            self.nrows_2d()
        );
        assert!(
            self.ncols_2d().is_power_of_two(),
            "number of columns {} is not a power of two",
            self.ncols_2d()
        );
        // N variable to address 2^N rows and M variables to address 2^M columns
        let num_vars = self.nrows_2d().ilog2() + self.ncols_2d().ilog2();
        DenseMultilinearExtension::from_evaluations_ext_vec(num_vars as usize, self.evals_2d())
    }
}

impl<T> Tensor<T>
where
<<<<<<< HEAD
    T: PartialOrd + Clone,
=======
    T: PartialOrd + Ord + Clone + Debug,
>>>>>>> b6ef94a7
    T: std::default::Default,
{
    pub fn maxpool2d(&self, kernel_size: usize, stride: usize) -> Tensor<T> {
        let dims = self.dims().len();
        assert!(dims >= 2, "Input tensor must have at least 2 dimensions.");

        let (h, w) = (self.shape[dims - 2], self.shape[dims - 1]);

        // https://pytorch.org/docs/stable/generated/torch.nn.MaxPool2d.html
        // Assumes dilation = 1
        assert!(
            h >= kernel_size,
            "Kernel size ({}) is larger than input dimensions ({}, {})",
            kernel_size,
            h,
            w
        );
        let out_h = (h - kernel_size) / stride + 1;
        let out_w = (w - kernel_size) / stride + 1;

        let outer_dims: usize = self.shape[..dims - 2].iter().product();
        let mut output = vec![T::default(); outer_dims * out_h * out_w];

        for n in 0..outer_dims {
            let matrix_idx = n * (h * w);
            for i in 0..out_h {
                for j in 0..out_w {
                    let src_idx = matrix_idx + (i * stride) * w + (j * stride);
                    let mut max_val = self.data[src_idx].clone();

                    for ki in 0..kernel_size {
                        for kj in 0..kernel_size {
                            let src_idx = matrix_idx + (i * stride + ki) * w + (j * stride + kj);
                            let value = self.data[src_idx].clone();

                            if value > max_val {
                                max_val = value;
                            }
                        }
                    }

                    let out_idx = n * out_h * out_w + i * out_w + j;
                    output[out_idx] = max_val;
                }
            }
        }

        let mut new_shape = self.shape.clone();
        new_shape[dims - 2] = out_h;
        new_shape[dims - 1] = out_w;

        Tensor {
            data: output,
            shape: new_shape,
        }
    }

    pub fn padded_maxpool2d(&self) -> (Tensor<T>, Tensor<T>) {
        let kernel_size = MAXPOOL2D_KERNEL_SIZE;
        let stride = MAXPOOL2D_KERNEL_SIZE;

        let maxpool_result = self.maxpool2d(kernel_size, stride);

        let dims: usize = self.dims().len();
        assert!(dims >= 2, "Input tensor must have at least 2 dimensions.");

        let (h, w) = (self.shape[dims - 2], self.shape[dims - 1]);

        assert!(
            h % MAXPOOL2D_KERNEL_SIZE == 0,
            "Currently works only with kernel size {}",
            MAXPOOL2D_KERNEL_SIZE
        );
        assert!(
            w % MAXPOOL2D_KERNEL_SIZE == 0,
            "Currently works only with stride size {}",
            MAXPOOL2D_KERNEL_SIZE
        );

        let mut padded_maxpool_data = vec![T::default(); self.shape.iter().product()];

        let outer_dims: usize = self.shape[..dims - 2].iter().product();
        let maxpool_h = (h - kernel_size) / stride + 1;
        let maxpool_w = (w - kernel_size) / stride + 1;

        for n in 0..outer_dims {
            let matrix_idx = n * (h * w);
            for i in 0..maxpool_h {
                for j in 0..maxpool_w {
                    let maxpool_idx = n * maxpool_h * maxpool_w + i * maxpool_w + j;
                    let maxpool_value = maxpool_result.data[maxpool_idx].clone();

                    for ki in 0..kernel_size {
                        for kj in 0..kernel_size {
                            let out_idx = matrix_idx + (i * stride + ki) * w + (j * stride + kj);
                            padded_maxpool_data[out_idx] = maxpool_value.clone();
                        }
                    }
                }
            }
        }

        let padded_maxpool_tensor = Tensor {
            data: padded_maxpool_data,
            shape: self.dims(),
        };

        (maxpool_result, padded_maxpool_tensor)
    }
}

<<<<<<< HEAD
impl<T> Tensor<T>
where
    T: Copy + Default + std::ops::Mul<Output = T> + std::iter::Sum,
    T: std::ops::Add<Output = T> + std::ops::Sub<Output = T> + std::ops::Mul<Output = T>,
{
    pub fn get4d(&self) -> (usize, usize, usize, usize) {
        let n_size = self.shape.get(0).cloned().unwrap_or(1);
        let c_size = self.shape.get(1).cloned().unwrap_or(1);
        let h_size = self.shape.get(2).cloned().unwrap_or(1);
        let w_size = self.shape.get(3).cloned().unwrap_or(1);

        (n_size, c_size, h_size, w_size)
    }

    /// Retrieves an element using (N, C, H, W) indexing
    pub fn get(&self, n: usize, c: usize, h: usize, w: usize) -> T {
        assert!(self.shape.len() <= 4);

        let (n_size, c_size, h_size, w_size) = self.get4d();

        assert!(n < n_size);
        let flat_index = n * (c_size * h_size * w_size) + c * (h_size * w_size) + h * w_size + w;
        self.data[flat_index]
    }

    pub fn conv2d(&self, kernels: &Tensor<T>, bias: &Tensor<T>, stride: usize) -> Tensor<T> {
        let (n_size, c_size, h_size, w_size) = self.get4d();
        let (k_n, k_c, k_h, k_w) = kernels.get4d();

        // Validate shapes
        assert_eq!(c_size, k_c, "Input and kernel channels must match!");
        assert_eq!(
            bias.shape,
            vec![k_n],
            "Bias shape must match number of kernels!"
        );

        let out_h = (h_size - k_h) / stride + 1;
        let out_w = (w_size - k_w) / stride + 1;
        let out_shape = vec![n_size, k_n, out_h, out_w];

        let mut output = vec![T::default(); n_size * k_n * out_h * out_w];

        for n in 0..n_size {
            for o in 0..k_n {
                for oh in 0..out_h {
                    for ow in 0..out_w {
                        let mut sum = T::default();

                        // Convolution
                        for c in 0..c_size {
                            for kh in 0..k_h {
                                for kw in 0..k_w {
                                    let h = oh * stride + kh;
                                    let w = ow * stride + kw;
                                    sum = sum + self.get(n, c, h, w) * kernels.get(o, c, kh, kw);
                                }
                            }
                        }

                        // Add bias for this output channel (o)
                        sum = sum + bias.data[o];

                        let output_index =
                            n * (k_n * out_h * out_w) + o * (out_h * out_w) + oh * out_w + ow;
                        output[output_index] = sum;
                    }
                }
            }
        }

        Tensor {
            data: output,
            shape: out_shape,
        }
    }
}

=======
>>>>>>> b6ef94a7
impl<T> fmt::Display for Tensor<T>
where
    T: std::fmt::Debug + std::fmt::Display,
{
    fn fmt(&self, f: &mut fmt::Formatter) -> fmt::Result {
<<<<<<< HEAD
        let mut shape = self.shape.clone();

        while shape.len() < 4 {
            shape = shape.into_iter().rev().collect_vec();
            shape.push(1);
            shape = shape.into_iter().rev().collect_vec();
        }

        if shape.len() == 4 {
            let (batches, channels, height, width) = (shape[0], shape[1], shape[2], shape[3]);
=======
        let shape = self.shape.clone();
        let mut shape = shape.into_iter().rev().collect_vec();

        while shape.len() < 4 {
            shape.push(1);
        }

        if shape.len() == 4 {
            let (batches, channels, height, width) =
                (self.shape[0], self.shape[1], self.shape[2], self.shape[3]);
>>>>>>> b6ef94a7
            let channel_size = height * width;
            let batch_size = channels * channel_size;

            for b in 0..batches {
                writeln!(
                    f,
                    "Batch {} [{} channels, {}x{}]:",
                    b, channels, height, width
                )?;
                for c in 0..channels {
                    writeln!(f, "  Channel {}:", c)?;
                    let offset = b * batch_size + c * channel_size;
                    for i in 0..height {
                        let row_start = offset + i * width;
                        let row_data: Vec<String> = (0..width)
                            .map(|j| format!("{:>4.2}", self.data[row_start + j]))
                            .collect();
                        writeln!(f, "    {:>3}: [{}]", i, row_data.join(", "))?;
                    }
                }
            }
            write!(f, "Shape: {:?}", self.shape)
        } else {
            write!(f, "Tensor(shape={:?}, data={:?})", self.shape, self.data) // Fallback
        }
    }
}

impl PartialEq for Tensor<Element> {
    fn eq(&self, other: &Self) -> bool {
        self.shape == other.shape && self.data == other.data
    }
}

impl PartialEq for Tensor<GoldilocksExt2> {
    fn eq(&self, other: &Self) -> bool {
        self.shape == other.shape && self.data == other.data
    }
}

mod test {
    use ark_std::rand::{Rng, thread_rng};
    use goldilocks::GoldilocksExt2;
    use multilinear_extensions::mle::MultilinearExtension;

    use super::*;

    #[test]
    fn test_tensor_basic_ops() {
        let tensor1 = Tensor::new(vec![2, 2], vec![1, 2, 3, 4]);
        let tensor2 = Tensor::new(vec![2, 2], vec![5, 6, 7, 8]);

        let result_add = tensor1.add(&tensor2);
        assert_eq!(
            result_add,
            Tensor::new(vec![2, 2], vec![6, 8, 10, 12]),
            "Element-wise addition failed."
        );

        let result_sub = tensor2.sub(&tensor2);
        assert_eq!(
            result_sub,
            Tensor::zeros(vec![2, 2]),
            "Element-wise subtraction failed."
        );

        let result_mul = tensor1.mul(&tensor2);
        assert_eq!(
            result_mul,
            Tensor::new(vec![2, 2], vec![5, 12, 21, 32]),
            "Element-wise multiplication failed."
        );

        let result_scalar = tensor1.scalar_mul(&2);
        assert_eq!(
            result_scalar,
            Tensor::new(vec![2, 2], vec![2, 4, 6, 8]),
            "Element-wise scalar multiplication failed."
        );
    }

    #[test]
    fn test_tensor_matvec() {
        let matrix = Tensor::new(vec![3, 3], vec![1, 2, 3, 4, 5, 6, 7, 8, 9]);
        let vector = Tensor::new(vec![3], vec![10, 20, 30]);

        let result = matrix.matvec(&vector);

        assert_eq!(
            result,
            Tensor::new(vec![3], vec![140, 320, 500]),
            "Matrix-vector multiplication failed."
        );
    }

    #[test]
    fn test_tensor_matmul() {
        let matrix_a = Tensor::new(vec![3, 3], vec![1, 2, 3, 4, 5, 6, 7, 8, 9]);
        let matrix_b = Tensor::new(vec![3, 3], vec![10, 20, 30, 40, 50, 60, 70, 80, 90]);

        let result = matrix_a.matmul(&matrix_b);

        assert_eq!(
            result,
            Tensor::new(vec![3, 3], vec![
                300, 360, 420, 660, 810, 960, 1020, 1260, 1500
            ]),
            "Matrix-matrix multiplication failed."
        );
    }

    #[test]
    fn test_tensor_transpose() {
        let matrix_a = Tensor::new(vec![3, 4], vec![1, 2, 3, 4, 5, 6, 7, 8, 9, 10, 11, 12]);
        let matrix_b = Tensor::new(vec![4, 3], vec![1, 5, 9, 2, 6, 10, 3, 7, 11, 4, 8, 12]);

        let result = matrix_a.transpose();

        assert_eq!(result, matrix_b, "Matrix transpose failed.");
    }

    #[test]
    fn test_tensor_next_pow_of_two() {
        let shape = vec![3usize, 3];
        let mat = Tensor::random_seed(shape.clone(), Some(213));
        // println!("{}", mat);
        let new_shape = vec![shape[0].next_power_of_two(), shape[1].next_power_of_two()];
        let new_mat = mat.pad_next_power_of_two_2d();
        assert_eq!(
            new_mat.dims(),
            new_shape,
            "Matrix padding to next power of two failed."
        );
    }

    impl Tensor<Element> {
        pub fn get_2d(&self, i: usize, j: usize) -> Element {
            assert!(self.is_matrix() == true);
            self.data[i * self.dims()[1] + j]
        }

        pub fn random_eval_point(&self) -> Vec<E> {
            let mut rng = thread_rng();
            let r = rng.gen_range(0..self.nrows_2d());
            let c = rng.gen_range(0..self.ncols_2d());
            self.position_to_boolean_2d(r, c)
        }
    }

    #[test]
    fn test_tensor_mle() {
        let mat = Tensor::random(vec![3, 5]);
        let shape = mat.dims();
        let mat = mat.pad_next_power_of_two_2d();
        println!("matrix {}", mat);
        let mut mle = mat.clone().to_mle_2d::<E>();
        let (chosen_row, chosen_col) = (
            thread_rng().gen_range(0..shape[0]),
            thread_rng().gen_range(0..shape[1]),
        );
        let elem = mat.get_2d(chosen_row, chosen_col);
        let elem_field: E = elem.to_field();
        println!("(x,y) = ({},{}) ==> {:?}", chosen_row, chosen_col, elem);
        let inputs = mat.position_to_boolean_2d(chosen_row, chosen_col);
        let output = mle.evaluate(&inputs);
        assert_eq!(elem_field, output);

        // now try to address one at a time, and starting by the row, which is the opposite order
        // of the boolean variables expected by the MLE API, given it's expecting in LE format.
        let row_input = mat.row_to_boolean_2d(chosen_row);
        mle.fix_high_variables_in_place(&row_input.collect_vec());
        let col_input = mat.col_to_boolean_2d(chosen_col);
        let output = mle.evaluate(&col_input.collect_vec());
        assert_eq!(elem_field, output);
    }

    #[test]
    fn test_tensor_matvec_concatenate() {
        let matrix = Tensor::new(vec![3, 3], vec![1, 2, 3, 4, 5, 6, 7, 8, 9]);
        let vector = Tensor::new(vec![3], vec![10, 20, 30]);

        let result = matrix.concat_matvec_col(&vector);

        assert_eq!(
            result,
            Tensor::new(vec![3, 4], vec![1, 2, 3, 10, 4, 5, 6, 20, 7, 8, 9, 30]),
            "Concatenate matrix vector as columns failed."
        );
    }

    type E = GoldilocksExt2;

    #[test]
    fn test_tensor_ext_ops() {
        let matrix_a_data = vec![1 as Element, 2, 3, 4, 5, 6, 7, 8, 9];
        let matrix_b_data = vec![10 as Element, 20, 30, 40, 50, 60, 70, 80, 90];
        let matrix_c_data = vec![300 as Element, 360, 420, 660, 810, 960, 1020, 1260, 1500];
        let vector_a_data = vec![10 as Element, 20, 30];
        let vector_b_data = vec![140 as Element, 320, 500];

        let matrix_a_data: Vec<E> = matrix_a_data.iter().map(|x| x.to_field()).collect_vec();
        let matrix_b_data: Vec<E> = matrix_b_data.iter().map(|x| x.to_field()).collect_vec();
        let matrix_c_data: Vec<E> = matrix_c_data.iter().map(|x| x.to_field()).collect_vec();
        let vector_a_data: Vec<E> = vector_a_data.iter().map(|x| x.to_field()).collect_vec();
        let vector_b_data: Vec<E> = vector_b_data.iter().map(|x| x.to_field()).collect_vec();
        let matrix = Tensor::new(vec![3usize, 3], matrix_a_data.clone());
        let vector = Tensor::new(vec![3usize], vector_a_data);
        let vector_expected = Tensor::new(vec![3usize], vector_b_data);

        let result = matrix.matvec(&vector);

        assert_eq!(
            result, vector_expected,
            "Matrix-vector multiplication failed."
        );

        let matrix_a = Tensor::new(vec![3, 3], matrix_a_data);
        let matrix_b = Tensor::new(vec![3, 3], matrix_b_data);
        let matrix_c = Tensor::new(vec![3, 3], matrix_c_data);

        let result = matrix_a.matmul(&matrix_b);

        assert_eq!(result, matrix_c, "Matrix-matrix multiplication failed.");
    }

    #[test]
    fn test_tensor_maxpool2d() {
        let input = Tensor::<Element>::new(vec![1, 3, 3, 4], vec![
            99, -35, 18, 104, -26, -48, -80, 106, 10, 8, 79, -7, -128, -45, 24, -91, -7, 88, -119,
            -37, -38, -113, -84, 86, 116, 72, -83, 100, 83, 81, 87, 58, -109, -13, -123, 102,
        ]);
        let expected = Tensor::<Element>::new(vec![1, 3, 1, 2], vec![99, 106, 88, 24, 116, 100]);

        let result = input.maxpool2d(2, 2);
        assert_eq!(result, expected, "Maxpool (Element) failed.");
    }

    #[test]
    fn test_tensor_pad_maxpool2d() {
        let input = Tensor::<Element>::new(vec![1, 3, 4, 4], vec![
            93, 56, -3, -1, 104, -68, -71, -96, 5, -16, 3, -8, 74, -34, -16, -31, -42, -59, -64,
            70, -77, 19, -17, -114, 79, 55, 4, -26, -7, -17, -94, 21, 59, -116, -113, 47, 8, 112,
            65, -99, 35, 3, -126, -52, 28, 69, 105, 33,
        ]);
        let expected = Tensor::<Element>::new(vec![1, 3, 2, 2], vec![
            104, -1, 74, 3, 19, 70, 79, 21, 112, 65, 69, 105,
        ]);

        let padded_expected = Tensor::<Element>::new(vec![1, 3, 4, 4], vec![
            104, 104, -1, -1, 104, 104, -1, -1, 74, 74, 3, 3, 74, 74, 3, 3, 19, 19, 70, 70, 19, 19,
            70, 70, 79, 79, 21, 21, 79, 79, 21, 21, 112, 112, 65, 65, 112, 112, 65, 65, 69, 69,
            105, 105, 69, 69, 105, 105,
        ]);

        let (result, padded_result) = input.padded_maxpool2d();
        assert_eq!(result, expected, "Maxpool (Element) failed.");
        assert_eq!(
            padded_result, padded_expected,
            "Padded Maxpool (Element) failed."
        );
    }

    #[test]
<<<<<<< HEAD
    fn test_tensor_conv2d() {
        let input = Tensor::<Element>::new(vec![1, 3, 3, 3], vec![
            1, 2, 3, 4, 5, 6, 7, 8, 9, 9, 8, 7, 6, 5, 4, 3, 2, 1, 1, 1, 1, 2, 2, 2, 3, 3, 3,
        ]);

        let weights = Tensor::<Element>::new(vec![2, 3, 2, 2], vec![
            1, 0, -1, 2, 0, 1, -1, 1, 1, -1, 0, 2, -1, 1, 2, 0, 1, 0, 2, -1, 0, -1, 1, 1,
        ]);

        let bias = Tensor::<Element>::new(vec![2], vec![3, -3]);

        let expected =
            Tensor::<Element>::new(vec![1, 2, 2, 2], vec![21, 22, 26, 27, 25, 25, 26, 26]);

        let result = input.conv2d(&weights, &bias, 1);
        assert_eq!(result, expected, "Conv2D (Element) failed.");
=======
    fn test_pad_tensor_for_mle() {
        let input = Tensor::<Element>::new(vec![1, 3, 4, 4], vec![
            93, 56, -3, -1, 104, -68, -71, -96, 5, -16, 3, -8, 74, -34, -16, -31, -42, -59, -64,
            70, -77, 19, -17, -114, 79, 55, 4, -26, -7, -17, -94, 21, 59, -116, -113, 47, 8, 112,
            65, -99, 35, 3, -126, -52, 28, 69, 105, 33,
        ]);

        let padded = input.pad_next_power_of_two();

        padded
            .dims()
            .iter()
            .zip(input.dims().iter())
            .for_each(|(padded_dim, input_dim)| {
                assert_eq!(*padded_dim, input_dim.next_power_of_two())
            });

        let input_data = input.get_data();
        let padded_data = padded.get_data();
        for i in 0..1 {
            for j in 0..3 {
                for k in 0..4 {
                    for l in 0..4 {
                        let index = 3 * 4 * 4 * i + 4 * 4 * j + 4 * k + l;
                        assert_eq!(input_data[index], padded_data[index]);
                    }
                }
            }
        }
>>>>>>> b6ef94a7
    }
}<|MERGE_RESOLUTION|>--- conflicted
+++ resolved
@@ -478,11 +478,7 @@
 
 impl<T> Tensor<T>
 where
-<<<<<<< HEAD
-    T: PartialOrd + Clone,
-=======
     T: PartialOrd + Ord + Clone + Debug,
->>>>>>> b6ef94a7
     T: std::default::Default,
 {
     pub fn maxpool2d(&self, kernel_size: usize, stride: usize) -> Tensor<T> {
@@ -594,7 +590,6 @@
     }
 }
 
-<<<<<<< HEAD
 impl<T> Tensor<T>
 where
     T: Copy + Default + std::ops::Mul<Output = T> + std::iter::Sum,
@@ -673,14 +668,11 @@
     }
 }
 
-=======
->>>>>>> b6ef94a7
 impl<T> fmt::Display for Tensor<T>
 where
     T: std::fmt::Debug + std::fmt::Display,
 {
     fn fmt(&self, f: &mut fmt::Formatter) -> fmt::Result {
-<<<<<<< HEAD
         let mut shape = self.shape.clone();
 
         while shape.len() < 4 {
@@ -691,18 +683,6 @@
 
         if shape.len() == 4 {
             let (batches, channels, height, width) = (shape[0], shape[1], shape[2], shape[3]);
-=======
-        let shape = self.shape.clone();
-        let mut shape = shape.into_iter().rev().collect_vec();
-
-        while shape.len() < 4 {
-            shape.push(1);
-        }
-
-        if shape.len() == 4 {
-            let (batches, channels, height, width) =
-                (self.shape[0], self.shape[1], self.shape[2], self.shape[3]);
->>>>>>> b6ef94a7
             let channel_size = height * width;
             let batch_size = channels * channel_size;
 
@@ -966,24 +946,6 @@
     }
 
     #[test]
-<<<<<<< HEAD
-    fn test_tensor_conv2d() {
-        let input = Tensor::<Element>::new(vec![1, 3, 3, 3], vec![
-            1, 2, 3, 4, 5, 6, 7, 8, 9, 9, 8, 7, 6, 5, 4, 3, 2, 1, 1, 1, 1, 2, 2, 2, 3, 3, 3,
-        ]);
-
-        let weights = Tensor::<Element>::new(vec![2, 3, 2, 2], vec![
-            1, 0, -1, 2, 0, 1, -1, 1, 1, -1, 0, 2, -1, 1, 2, 0, 1, 0, 2, -1, 0, -1, 1, 1,
-        ]);
-
-        let bias = Tensor::<Element>::new(vec![2], vec![3, -3]);
-
-        let expected =
-            Tensor::<Element>::new(vec![1, 2, 2, 2], vec![21, 22, 26, 27, 25, 25, 26, 26]);
-
-        let result = input.conv2d(&weights, &bias, 1);
-        assert_eq!(result, expected, "Conv2D (Element) failed.");
-=======
     fn test_pad_tensor_for_mle() {
         let input = Tensor::<Element>::new(vec![1, 3, 4, 4], vec![
             93, 56, -3, -1, 104, -68, -71, -96, 5, -16, 3, -8, 74, -34, -16, -31, -42, -59, -64,
@@ -1013,6 +975,24 @@
                 }
             }
         }
->>>>>>> b6ef94a7
+    }
+
+    #[test]
+    fn test_tensor_conv2d() {
+        let input = Tensor::<Element>::new(vec![1, 3, 3, 3], vec![
+            1, 2, 3, 4, 5, 6, 7, 8, 9, 9, 8, 7, 6, 5, 4, 3, 2, 1, 1, 1, 1, 2, 2, 2, 3, 3, 3,
+        ]);
+
+        let weights = Tensor::<Element>::new(vec![2, 3, 2, 2], vec![
+            1, 0, -1, 2, 0, 1, -1, 1, 1, -1, 0, 2, -1, 1, 2, 0, 1, 0, 2, -1, 0, -1, 1, 1,
+        ]);
+
+        let bias = Tensor::<Element>::new(vec![2], vec![3, -3]);
+
+        let expected =
+            Tensor::<Element>::new(vec![1, 2, 2, 2], vec![21, 22, 26, 27, 25, 25, 26, 26]);
+
+        let result = input.conv2d(&weights, &bias, 1);
+        assert_eq!(result, expected, "Conv2D (Element) failed.");
     }
 }