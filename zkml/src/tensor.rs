--- conflicted
+++ resolved
@@ -3,11 +3,8 @@
     quantization::{self, MAX_FLOAT, MIN_FLOAT},
 };
 use anyhow::bail;
-<<<<<<< HEAD
 use ark_std::rand::{self, Rng, SeedableRng, rngs::StdRng};
 use ff::Field;
-=======
->>>>>>> 6704e15b
 use ff_ext::ExtensionField;
 use goldilocks::GoldilocksExt2;
 use itertools::Itertools;
@@ -32,7 +29,6 @@
     to_bit_sequence_le,
 };
 
-<<<<<<< HEAD
 pub trait Number:
     Copy
     + Clone
@@ -128,8 +124,6 @@
     }
 }
 
-=======
->>>>>>> 6704e15b
 /// Function testing the consistency between the actual convolution implementation and
 /// the FFT one. Used for debugging purposes.
 /// real_tensor is std conv2d (kw, nx-nw+1, nx-nw+1)
@@ -290,7 +284,6 @@
             output,
         }
     }
-<<<<<<< HEAD
 
     pub fn output_as_element(&self, n_x: usize) -> Vec<Element> {
         self.output
@@ -303,15 +296,6 @@
             .flatten()
             .collect::<Vec<_>>()
     }
-=======
-}
-
-#[derive(Debug, Clone)]
-pub struct Tensor<T> {
-    pub data: Vec<T>,
-    pub shape: Vec<usize>,
-    input_shape: Vec<usize>,
->>>>>>> 6704e15b
 }
 
 #[derive(Debug, Clone)]
@@ -451,7 +435,6 @@
             .unzip();
         // TODO: remove the requirement to keep the output value intact
         let output = out.clone();
-<<<<<<< HEAD
         let conv_data = ConvData::new(real_input, input, x_vec, prod, output);
         println!("INSIDE CONV FFT: x.shape = {:?}", x.shape);
         let out_element = conv_data.output_as_element(n_x);
@@ -465,25 +448,6 @@
     pub fn evals_2d<F: ExtensionField>(&self) -> Vec<F> {
         assert!(self.is_matrix(), "Tensor is not a matrix");
         self.evals_flat()
-=======
-        let out_element = out
-            .into_par_iter()
-            .map(|e| {
-                index_u(e.as_slice(), n_x)
-                    .map(|e| e.into_element())
-                    .collect::<Vec<_>>()
-            })
-            .flatten()
-            .collect::<Vec<_>>();
-
-        return (
-            Tensor::new(vec![self.shape[0], n_x, n_x], out_element),
-            ConvData::new(real_input, input, x_vec, prod, output),
-        );
-    }
-    pub fn kx(&self) -> usize {
-        self.input_shape[0]
->>>>>>> 6704e15b
     }
     pub fn evals_flat<F: ExtensionField>(&self) -> Vec<F> {
         self.data.par_iter().map(|e| e.to_field()).collect()
@@ -529,38 +493,6 @@
             .map(|x| s.quantize(&x))
             .collect::<Vec<_>>();
         Tensor::new(self.shape, data)
-    }
-    /// Returns the evaluation point, in order for (row,col) addressing
-    pub fn evals_2d<F: ExtensionField>(&self) -> Vec<F> {
-        assert!(self.is_matrix(), "Tensor is not a matrix");
-        self.evals_flat()
-    }
-    pub fn evals_flat<F: ExtensionField>(&self) -> Vec<F> {
-        self.data.par_iter().map(|e| e.to_field()).collect()
-    }
-    pub fn get_conv_weights<F: ExtensionField>(&self) -> Vec<F> {
-        let mut data = vec![F::ZERO; self.data.len()];
-        for i in 0..data.len() {
-            data[i] = self.data[i].to_field();
-        }
-        data
-    }
-    /// Returns a MLE of the matrix that can be evaluated.
-    pub fn to_mle_2d<F: ExtensionField>(&self) -> DenseMultilinearExtension<F> {
-        assert!(self.is_matrix(), "Tensor is not a matrix");
-        assert!(
-            self.nrows_2d().is_power_of_two(),
-            "number of rows {} is not a power of two",
-            self.nrows_2d()
-        );
-        assert!(
-            self.ncols_2d().is_power_of_two(),
-            "number of columns {} is not a power of two",
-            self.ncols_2d()
-        );
-        // N variable to address 2^N rows and M variables to address 2^M columns
-        let num_vars = self.nrows_2d().ilog2() + self.ncols_2d().ilog2();
-        DenseMultilinearExtension::from_evaluations_ext_vec(num_vars as usize, self.evals_2d())
     }
 }
 
@@ -580,10 +512,7 @@
             input_shape: vec![0],
         }
     }
-<<<<<<< HEAD
-
-=======
->>>>>>> 6704e15b
+
     /// Is vector
     pub fn is_vector(&self) -> bool {
         self.get_shape().len() == 1
@@ -596,6 +525,7 @@
     pub fn is_convolution(&self) -> bool {
         self.get_shape().len() == 4
     }
+
     /// Get the number of rows from the matrix
     pub fn nrows_2d(&self) -> usize {
         let mut cols = 0;
@@ -646,7 +576,6 @@
     pub fn get_data(&self) -> &[T] {
         &self.data
     }
-<<<<<<< HEAD
 
     pub fn kx(&self) -> usize {
         self.input_shape[0]
@@ -661,8 +590,6 @@
     pub fn filter_size(&self) -> usize {
         self.shape[2] * self.shape[2]
     }
-=======
->>>>>>> 6704e15b
 }
 
 impl<T> Tensor<T>
@@ -719,7 +646,6 @@
             .collect_vec()
     }
 }
-<<<<<<< HEAD
 
 impl<T> Tensor<T>
 where
@@ -775,28 +701,10 @@
 
         Tensor {
             shape: self.shape.clone(),
-=======
-
-impl<T> Tensor<T>
-where
-    T: Copy + Clone + Send + Sync,
-    T: std::iter::Sum,
-    T: std::ops::Add<Output = T> + std::ops::Sub<Output = T> + std::ops::Mul<Output = T>,
-    T: std::default::Default,
-{
-    /// Create a tensor filled with zeros
-    pub fn zeros(shape: Vec<usize>) -> Self {
-        let size = shape.iter().product();
-        Self {
-            // data: vec![T::zero(); size],
-            data: vec![Default::default(); size],
-            shape,
->>>>>>> 6704e15b
             input_shape: vec![0],
             data,
         }
     }
-<<<<<<< HEAD
     /// Element-wise multiplication
     pub fn mul(&self, other: &Tensor<T>) -> Tensor<T> {
         assert!(
@@ -809,14 +717,6 @@
             .zip(other.data.par_iter())
             .map(|(a, b)| *a * *b)
             .collect::<Vec<_>>();
-=======
-    /// Element-wise addition
-    pub fn add(&self, other: &Tensor<T>) -> Tensor<T> {
-        assert!(self.shape == other.shape, "Shape mismatch for addition.");
-        let mut data = vec![Default::default(); self.data.len()];
-        data.par_iter_mut().enumerate().for_each(|(i, val)| {
-            *val = self.data[i] + other.data[i];
-        });
 
         Tensor {
             shape: self.shape.clone(),
@@ -824,41 +724,6 @@
             data,
         }
     }
-    /// Element-wise subtraction
-    pub fn sub(&self, other: &Tensor<T>) -> Tensor<T> {
-        assert!(self.shape == other.shape, "Shape mismatch for subtraction.");
-        let mut data = vec![Default::default(); self.data.len()];
-        data.par_iter_mut().enumerate().for_each(|(i, val)| {
-            *val = self.data[i] - other.data[i];
-        });
->>>>>>> 6704e15b
-
-        Tensor {
-            shape: self.shape.clone(),
-            input_shape: vec![0],
-            data,
-        }
-    }
-<<<<<<< HEAD
-=======
-    /// Element-wise multiplication
-    pub fn mul(&self, other: &Tensor<T>) -> Tensor<T> {
-        assert!(
-            self.shape == other.shape,
-            "Shape mismatch for multiplication."
-        );
-        let mut data = vec![Default::default(); self.data.len()];
-        data.par_iter_mut().enumerate().for_each(|(i, val)| {
-            *val = self.data[i] * other.data[i];
-        });
-
-        Tensor {
-            shape: self.shape.clone(),
-            input_shape: vec![0],
-            data,
-        }
-    }
->>>>>>> 6704e15b
     /// Scalar multiplication
     pub fn scalar_mul(&self, scalar: &T) -> Tensor<T> {
         Tensor {
@@ -1235,17 +1100,6 @@
 
         *self = Tensor::new(new_shape, new_data);
     }
-<<<<<<< HEAD
-=======
-}
-
-impl<T> Tensor<T>
-where
-    T: PartialOrd + Ord + Debug,
-    T: Copy + Clone + Send + Sync,
-    T: std::default::Default,
-{
->>>>>>> 6704e15b
     pub fn maxpool2d(&self, kernel_size: usize, stride: usize) -> Tensor<T> {
         let dims = self.get_shape().len();
         assert!(dims >= 2, "Input tensor must have at least 2 dimensions.");
@@ -1280,13 +1134,7 @@
                     for kj in 0..kernel_size {
                         let src_idx = matrix_idx + (i * stride + ki) * w + (j * stride + kj);
                         let value = self.data[src_idx].clone();
-<<<<<<< HEAD
                         max_val = max_val.cmp_max(&value);
-=======
-                        if value > max_val {
-                            max_val = value;
-                        }
->>>>>>> 6704e15b
                     }
                 }
 
@@ -1304,10 +1152,7 @@
             input_shape: vec![0],
         }
     }
-<<<<<<< HEAD
-
-=======
->>>>>>> 6704e15b
+
     // Replaces every value of a tensor with the maxpool of its kernel
     pub fn padded_maxpool2d(&self) -> (Tensor<T>, Tensor<T>) {
         let kernel_size = MAXPOOL2D_KERNEL_SIZE;
@@ -1358,43 +1203,7 @@
 
         (maxpool_result, padded_maxpool_tensor)
     }
-<<<<<<< HEAD
-
-=======
-}
-
-impl<T> Tensor<T>
-where
-    T: Copy + Default + std::ops::Mul<Output = T> + std::iter::Sum,
-    T: std::ops::Add<Output = T> + std::ops::Sub<Output = T> + std::ops::Mul<Output = T>,
-{
-    pub fn get4d(&self) -> (usize, usize, usize, usize) {
-        let n_size = self.shape.get(0).cloned().unwrap_or(1);
-        let c_size = self.shape.get(1).cloned().unwrap_or(1);
-        let h_size = self.shape.get(2).cloned().unwrap_or(1);
-        let w_size = self.shape.get(3).cloned().unwrap_or(1);
-
-        (n_size, c_size, h_size, w_size)
-    }
-
-    /// Retrieves an element using (N, C, H, W) indexing
-    pub fn get(&self, n: usize, c: usize, h: usize, w: usize) -> T {
-        assert!(self.shape.len() <= 4);
-
-        let (n_size, c_size, h_size, w_size) = self.get4d();
-
-        assert!(n < n_size);
-        let flat_index = n * (c_size * h_size * w_size) + c * (h_size * w_size) + h * w_size + w;
-        self.data[flat_index]
-    }
-}
-impl<T> Tensor<T>
-where
-    T: Copy + Clone + Send + Sync,
-    T: Copy + Default + std::ops::Mul<Output = T> + std::iter::Sum,
-    T: std::ops::Add<Output = T> + std::ops::Sub<Output = T> + std::ops::Mul<Output = T>,
-{
->>>>>>> 6704e15b
+
     pub fn conv2d(&self, kernels: &Tensor<T>, bias: &Tensor<T>, stride: usize) -> Tensor<T> {
         let (n_size, c_size, h_size, w_size) = self.get4d();
         let (k_n, k_c, k_h, k_w) = kernels.get4d();
@@ -1610,7 +1419,6 @@
     }
 }
 
-<<<<<<< HEAD
 impl<T: Number> Tensor<T> {
     pub fn max_value(&self) -> T {
         self.data.iter().fold(T::MIN, |max, x| max.cmp_max(x))
@@ -1638,8 +1446,6 @@
     }
 }
 
-=======
->>>>>>> 6704e15b
 #[cfg(test)]
 mod test {
 
@@ -1820,10 +1626,6 @@
                         let big_x = Tensor::new(vec![k_x, n_x, n_x], vec![3; n_x * n_x * k_x]); //random_vector(n_x*n_x*k_x));
                         let (out_2, _) = filter_1.fft_conv::<GoldilocksExt2>(&big_x);
                         let out_1 = filter_2.cnn_naive_convolution(&big_x);
-<<<<<<< HEAD
-=======
-
->>>>>>> 6704e15b
                         check_tensor_consistency(out_1, out_2);
                     }
                 }
