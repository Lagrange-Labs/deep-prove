use crate::{
    NextPowerOfTwo, ScalingFactor,
    quantization::{self, MAX_FLOAT, MIN_FLOAT},
};
use anyhow::{bail, ensure};
use ark_std::rand::{self, Rng, SeedableRng, rngs::StdRng};
use ff_ext::{ExtensionField, GoldilocksExt2};
use itertools::Itertools;
<<<<<<< HEAD
use multilinear_extensions::{mle::DenseMultilinearExtension, util::ceil_log2};
=======
use multilinear_extensions::mle::DenseMultilinearExtension;
use p3_field::{FieldAlgebra, TwoAdicField};
use p3_goldilocks::Goldilocks;
>>>>>>> c6c0ec1c
use rayon::{
    iter::{
        IndexedParallelIterator, IntoParallelIterator, IntoParallelRefIterator,
        IntoParallelRefMutIterator, ParallelIterator,
    },
    prelude::ParallelSlice,
    slice::ParallelSliceMut,
};
use serde::{Deserialize, Serialize};
use std::{
    cmp::{Ordering, PartialEq},
    fmt::{self, Debug},
    ops::{Bound, RangeBounds},
};

use crate::{
    Element,
    layers::pooling::MAXPOOL2D_KERNEL_SIZE,
    quantization::{Fieldizer, IntoElement},
    to_bit_sequence_le,
};

pub trait Number:
    Copy
    + Clone
    + Send
    + Sync
    + Default
    + std::iter::Sum
    + std::ops::Add<Output = Self>
    + std::ops::Sub<Output = Self>
    + std::ops::AddAssign<Self>
    + std::ops::Mul<Output = Self>
    + std::fmt::Debug
{
    const MIN: Self;
    const MAX: Self;
    fn unit() -> Self;
    fn random<R: Rng>(rng: &mut R) -> Self;
    /// reason abs is necessary is because f32 doesn't implement Ord trait, so to have uniform code for f32 and Element,
    /// we implement abs here.
    fn absolute_value(&self) -> Self;
    fn cmp_max(&self, other: &Self) -> Self {
        match self.compare(other) {
            Ordering::Greater => *self,
            Ordering::Equal => *self,
            Ordering::Less => *other,
        }
    }
    fn cmp_min(&self, other: &Self) -> Self {
        match self.compare(other) {
            Ordering::Greater => *other,
            Ordering::Equal => *self,
            Ordering::Less => *self,
        }
    }
    fn compare(&self, other: &Self) -> Ordering;
    fn is_negative(&self) -> bool;
    fn to_f32(&self) -> anyhow::Result<f32>;
    fn from_f32(f: f32) -> anyhow::Result<Self>;
    fn to_usize(&self) -> usize;
    fn from_usize(u: usize) -> Self;
}

impl Number for Element {
    const MIN: Element = Element::MIN;
    const MAX: Element = Element::MAX;
    fn unit() -> Self {
        1
    }
    fn random<R: Rng>(rng: &mut R) -> Self {
        rng.gen_range(*quantization::MIN..=*quantization::MAX)
    }
    fn absolute_value(&self) -> Self {
        self.abs()
    }
    fn compare(&self, other: &Self) -> Ordering {
        self.cmp(other)
    }
    fn is_negative(&self) -> bool {
        *self < 0
    }
    fn to_f32(&self) -> anyhow::Result<f32> {
        ensure!(
            *self >= f32::MIN.ceil() as Element,
            "Element {self} is smaller than the minimum integer representable by f32"
        );
        ensure!(
            *self <= f32::MAX.floor() as Element,
            "Element {self} is bigger than the maximum integer representable by f32"
        );
        Ok(*self as f32)
    }
    fn from_f32(f: f32) -> anyhow::Result<Self> {
        Ok(f as Element)
    }
    fn to_usize(&self) -> usize {
        *self as usize
    }
    fn from_usize(u: usize) -> Self {
        u as Element
    }
}
impl Number for f32 {
    const MIN: f32 = f32::MIN;
    const MAX: f32 = f32::MAX;
    fn unit() -> Self {
        1.0
    }
    fn random<R: Rng>(rng: &mut R) -> Self {
        rng.gen_range(MIN_FLOAT..=MAX_FLOAT)
    }
    fn absolute_value(&self) -> Self {
        self.abs()
    }
    fn compare(&self, other: &Self) -> Ordering {
        if self < other {
            Ordering::Less
        } else if self == other {
            Ordering::Equal
        } else {
            Ordering::Greater
        }
    }

    fn is_negative(&self) -> bool {
        *self < 0.0
    }
    fn to_f32(&self) -> anyhow::Result<f32> {
        Ok(*self)
    }
    fn from_f32(f: f32) -> anyhow::Result<Self> {
        Ok(f)
    }
    fn to_usize(&self) -> usize {
        *self as usize
    }
    fn from_usize(u: usize) -> Self {
        u as f32
    }
}
impl Number for GoldilocksExt2 {
    const MIN: GoldilocksExt2 = GoldilocksExt2::ZERO;
    const MAX: GoldilocksExt2 = GoldilocksExt2::ZERO;
    fn unit() -> Self {
        GoldilocksExt2::ONE
    }
    fn random<R: Rng>(rng: &mut R) -> Self {
        Element::random(rng).to_field()
    }
    fn absolute_value(&self) -> Self {
        *self
    }
    fn compare(&self, other: &Self) -> Ordering {
        self.cmp(other)
    }

    fn is_negative(&self) -> bool {
        panic!("GoldilocksExt2: is_negative is meaningless");
    }

    fn to_f32(&self) -> anyhow::Result<f32> {
        unreachable!("Called to_f32 for Goldilocks")
    }
    fn from_f32(_: f32) -> anyhow::Result<Self> {
        unreachable!("Called from_f32 for Goldilocks")
    }
    fn to_usize(&self) -> usize {
        unreachable!("Called to_usize for Goldilocks")
    }
    fn from_usize(_: usize) -> Self {
        unreachable!("Called from_usize for Goldilocks")
    }
}

/// Function testing the consistency between the actual convolution implementation and
/// the FFT one. Used for debugging purposes.
/// real_tensor is std conv2d (kw, nx-nw+1, nx-nw+1)
/// padded_tensor is results from fft conv (kw, nx, nx)
pub fn check_tensor_consistency(real_tensor: Tensor<Element>, padded_tensor: Tensor<Element>) {
    let n_x = padded_tensor.shape[1];
    for i in 0..real_tensor.shape[0] {
        for j in 0..real_tensor.shape[1] {
            for k in 0..real_tensor.shape[1] {
                // TODO: test if real_tensor.shape[2] works here
                assert!(
                    real_tensor.data[i * real_tensor.shape[1] * real_tensor.shape[1]
                        + j * real_tensor.shape[1]
                        + k]
                        == padded_tensor.data[i * n_x * n_x + j * n_x + k],
                    "Error in tensor consistency"
                );
            }
        }
    }
}

/// Returns an n-th root of unity by starting with a 32nd root of unity and squaring it (32-n) times.
/// Each squaring operation halves the order of the root of unity:
///   - For n=16: squares it 16 times (32-16) to get a 16th root of unity
///   - For n=8:  squares it 24 times (32-8) to get an 8th root of unity
///   - For n=4:  squares it 28 times (32-4) to get a 4th root of unity
///
/// The initial ROOT_OF_UNITY constant is verified to be a 32nd root of unity in the field implementation.
pub fn get_root_of_unity<E: ExtensionField>(n: usize) -> E {
    let mut rou = E::from_bases(&[E::BaseField::two_adic_generator(Goldilocks::TWO_ADICITY), E::BaseField::ZERO]);
    dbg!(rou);

    for _ in 0..(32 - n) {
        rou = rou * rou;
    }

    rou
}
/// Properly pad a filter
/// We use this function so that filter is amenable to FFT based conv2d
/// Usually vec and n are powers of 2
/// Output: [[F[0][0],…,F[0][n_w],0,…,0],[F[1][0],…,F[1][n_w],0,…,0],…]
pub fn index_w<E: ExtensionField>(
    w: &[Element],
    n_real: usize,
    n: usize,
    output_len: usize,
) -> impl ParallelIterator<Item = E> + use<'_, E> {
    (0..output_len).into_par_iter().map(move |idx| {
        let i = idx / n;
        let j = idx % n;
        if i < n_real && j < n_real {
            w[i * n_real + j].to_field()
        } else {
            E::ZERO
        }
    })
}
// let u = [u[1],...,u[n*n]]
// output vec = [u[n*n-1],u[n*n-2],...,u[n*n-n],....,u[0]]
// Note that y_eval =  f_vec(r) = f_u(1-r)
pub fn index_u<E: ExtensionField>(u: &[E], n: usize) -> impl Iterator<Item = E> + use<'_, E> {
    let len = n * n;
    (0..u.len() / 2).map(move |i| u[len - 1 - i])
}
/// flag: false -> FFT
/// flag: true -> iFFT
pub fn fft<E: ExtensionField + Send + Sync>(v: &mut Vec<E>, flag: bool) {
    let n = v.len();
    let logn = ark_std::log2(n);
    let mut rev: Vec<usize> = vec![0; n];
    let mut w: Vec<E> = vec![E::ZERO; n];

    rev[0] = 0;

    for i in 1..n {
        rev[i] = rev[i >> 1] >> 1 | ((i) & 1) << (logn - 1);
    }
    w[0] = E::ONE;

    let rou: E = get_root_of_unity(logn as usize);
    w[1] = rou;

    if flag {
        w[1] = w[1].inverse();
    }

    for i in 2..n {
        w[i] = w[i - 1] * w[1];
    }

    // Collect indices that need to be swapped
    let swaps: Vec<(usize, usize)> = (0..n)
        .into_par_iter()
        .filter_map(|i| if rev[i] < i { Some((i, rev[i])) } else { None })
        .collect();

    // Perform swaps sequentially
    for (i, j) in swaps {
        v.swap(i, j);
    }

    let mut i: usize = 2;
    while i <= n {
        // Parallelize the FFT butterfly operations
        v.par_chunks_mut(i).for_each(|chunk| {
            let half_i = i >> 1;
            for k in 0..half_i {
                let u = chunk[k];
                let l = chunk[k + half_i] * w[n / i * k];
                chunk[k] = u + l;
                chunk[k + half_i] = u - l;
            }
        });
        i <<= 1;
    }

    if flag {
        let mut ilen = E::from_canonical_u64(n as u64);
        ilen = ilen.inverse();
        debug_assert_eq!(
            ilen * E::from_canonical_u64(n as u64),
            E::ONE,
            "Error in inv"
        );
        v.par_iter_mut().for_each(|val| {
            *val *= ilen;
        });
    }
}

#[derive(Debug, Default, Clone)]
pub struct ConvData<E>
where
    E: Clone + ExtensionField,
{
    // real_input: For debugging purposes
    pub real_input: Vec<E>, // Actual data before applying FFT and it is already padded with zeros.
    pub input: Vec<Vec<E>>, // This is the result of applying index_x to real_input
    pub input_fft: Vec<Vec<E>>, // FFT(input)
    pub prod: Vec<Vec<E>>,  // FFT(input) * FFT(weights)
    pub output: Vec<Vec<E>>, // iFFT(FFT(input) * FFT(weights)) ==> conv
    pub output_as_element: Vec<Element>, // output as element
}

impl<E> ConvData<E>
where
    E: Copy + ExtensionField,
{
    pub fn new(
        real_input: Vec<E>,
        input: Vec<Vec<E>>,
        input_fft: Vec<Vec<E>>,
        prod: Vec<Vec<E>>,
        output: Vec<Vec<E>>,
        n_x: usize,
    ) -> Self {
        let output_elems = output
            .iter()
            .flat_map(|e| {
                index_u(e.as_slice(), n_x)
                    .map(|e| e.into_element())
                    .collect::<Vec<_>>()
            })
            .collect::<Vec<_>>();
        Self {
            real_input,
            input,
            input_fft,
            prod,
            output,
            output_as_element: output_elems,
        }
    }
    pub fn set_output(&mut self, output: &[Element]) {
        self.output_as_element = output.to_vec();
    }
}

#[derive(Debug, Clone, Serialize, Deserialize)]
pub struct Tensor<T> {
    pub data: Vec<T>,
    pub shape: Vec<usize>,
    og_shape: Vec<usize>,
}

impl Tensor<Element> {
    /// Returns the maximum size in bits possible if this tensor is treated as a matrix inside
    /// a matrix vector/matrix multiplication.
    pub fn matmul_output_bitsize(&self) -> usize {
        assert!(self.is_matrix(), "Tensor is not a matrix");
        // TODO: make the shape of tensor a Shape object
        Shape::from_it(&self.shape).matmul_output_bitsize()
    }

    pub fn dequantize(&self, s: &ScalingFactor) -> Tensor<f32> {
        let data = self
            .data
            .iter()
            .map(|e| s.dequantize(e))
            .collect::<Vec<_>>();
        Tensor::new(self.shape.clone(), data)
    }

    pub fn into_fft_conv(self, input_shape: &[usize]) -> Self {
        let shape = self.shape;
        let data = self.data;
        assert!(
            shape.iter().product::<usize>() == data.len(),
            "Shape does not match data length."
        );
        assert!(shape.len() == 4, "Shape does not match data length.");
        assert!(
            shape[2].is_power_of_two(),
            "Filter dimension is not power of two"
        );
        let real_shape = shape.clone();
        let n_w = (input_shape[1] - shape[2] + 1).next_power_of_two();
        Self {
            data,                                      /* Note that field elements are back into Element */
            shape: vec![shape[0], shape[1], n_w, n_w], // nw is the padded version of the input
            og_shape: real_shape,
        }
    }
    // Create specifically a new convolution. The input shape is needed to compute the
    // output and properly arrange the weights
    #[deprecated]
    pub fn new_conv(shape: Vec<usize>, input_shape: Vec<usize>, data: Vec<Element>) -> Self {
        Tensor::new(shape, data).into_fft_conv(&input_shape)
    }
    /// Recall that weights are not plain text to the "snark". Rather it is FFT(weights).
    /// Aka there is no need to compute the FFT(input) "in-circuit".
    /// It is okay to assume the inputs to the prover is already the FFT version and the prover can commit to the FFT values.
    /// This function computes iFFT of the weights so that we can compute the scaling factors used.
    pub fn get_real_weights<F: ExtensionField>(&self) -> Vec<Vec<Vec<Element>>> {
        let mut real_weights =
            vec![vec![vec![0 as Element; self.nw() * self.nw()]; self.kx()]; self.kw()];

        let mut ctr = 0;
        for i in 0..self.kw() {
            for j in 0..self.kx() {
                for k in 0..(self.real_nw() * self.real_nw()) {
                    real_weights[i][j][k] = self.data[ctr];
                    ctr += 1;
                }
            }
        }
        real_weights
    }

    /// Convolution algorithm using FFTs.
    /// When invoking this algorithm the prover generates all witness/intermediate evaluations
    /// needed to generate a convolution proof
    pub fn fft_conv<F: ExtensionField>(
        &self,
        x: &Tensor<Element>,
    ) -> (Tensor<Element>, ConvData<F>) {
        // input to field elements
        let n_x = x.shape[1].next_power_of_two();
        let real_input = x.data.par_iter().map(|e| e.to_field()).collect::<Vec<_>>();
        let new_n = 2 * n_x * n_x;

        let (x_vec, input): (Vec<Vec<F>>, Vec<Vec<F>>) = real_input
            .par_chunks(n_x * n_x)
            .map(|chunk| {
                let xx_input = chunk.into_iter().cloned().rev().collect::<Vec<_>>();
                let mut xx_fft = xx_input
                    .iter()
                    .cloned()
                    .chain(std::iter::repeat(F::ZERO))
                    .take(new_n)
                    .collect::<Vec<_>>();
                fft(&mut xx_fft, false);
                (xx_fft, xx_input)
            })
            .unzip();
        // let dim1 = x_vec.len();
        // let dim2 = x_vec[0].len();

        let mut out = vec![vec![F::ZERO; 2 * self.nw() * self.nw()]; self.kw()];

        for i in 0..self.kw() {
            for j in 0..self.kx() {
                let range = (i * self.kx() * self.real_nw() * self.real_nw()
                    + j * self.real_nw() * self.real_nw())
                    ..(i * self.kx() * self.real_nw() * self.real_nw()
                        + (j + 1) * self.real_nw() * self.real_nw());
                let mut w_fft_temp = index_w(
                    &self.data[range],
                    self.real_nw(),
                    self.nw(),
                    2 * self.nw() * self.nw(),
                )
                .collect::<Vec<F>>();
                fft(&mut w_fft_temp, false);
                for k in 0..out[i].len() {
                    out[i][k] += x_vec[j][k] * w_fft_temp[k];
                }
            }
        }
        let prod = out.clone();
        for elt in out.iter_mut() {
            fft(elt, true);
        }

        // TODO: remove the requirement to keep the output value intact
        let output = out;
        let conv_data = ConvData::new(real_input, input, x_vec, prod, output, n_x);
        (
            Tensor::new(
                vec![self.shape[0], n_x, n_x],
                conv_data.output_as_element.clone(),
            ),
            conv_data,
        )
    }

    /// Convolution algorithm using FFTs.
    /// When invoking this algorithm the prover generates all witness/intermediate evaluations
    /// needed to generate a convolution proof
    pub fn fft_conv_old<F: ExtensionField>(
        &self,
        x: &Tensor<Element>,
    ) -> (Tensor<Element>, ConvData<F>) {
        // input to field elements
        let n_x = x.shape[1].next_power_of_two();
        let real_input = x.data.par_iter().map(|e| e.to_field()).collect::<Vec<_>>();
        let w_fft: Vec<F> = self
            .data
            .par_iter()
            .map(|e| e.to_field())
            .collect::<Vec<_>>();
        let new_n = 2 * n_x * n_x;
        let (x_vec, input): (Vec<Vec<F>>, Vec<Vec<F>>) = real_input
            .par_iter()
            .chunks(n_x * n_x)
            .map(|chunk| {
                let xx_input = chunk.into_iter().cloned().rev().collect::<Vec<_>>();
                let mut xx_fft = xx_input
                    .iter()
                    .cloned()
                    .chain(std::iter::repeat(F::ZERO))
                    .take(new_n)
                    .collect::<Vec<_>>();
                fft(&mut xx_fft, false);
                (xx_fft, xx_input)
            })
            .unzip();
        let dim1 = x_vec.len();
        let dim2 = x_vec[0].len();
        let (out, prod): (Vec<_>, Vec<_>) = (0..self.shape[0])
            .into_par_iter()
            .map(|i| {
                let mut outi = (0..dim2)
                    .map(|k| {
                        (0..dim1)
                            .map(|j| x_vec[j][k] * w_fft[i * new_n * x_vec.len() + j * new_n + k])
                            .sum::<F>()
                    })
                    .collect::<Vec<_>>();
                // TODO: remove requirement to keep the product value intact
                let prodi = outi.clone();
                fft(&mut outi, true);
                (outi, prodi)
            })
            .unzip();
        // TODO: remove the requirement to keep the output value intact
        let output = out.clone();
        let conv_data = ConvData::new(real_input, input, x_vec, prod, output, n_x);
        (
            Tensor::new(
                vec![self.shape[0], n_x, n_x],
                conv_data.output_as_element.clone(),
            ),
            conv_data,
        )
    }

    /// Returns the evaluation point, in order for (row,col) addressing
    pub fn evals_2d<F: ExtensionField>(&self) -> Vec<F> {
        assert!(self.is_matrix(), "Tensor is not a matrix");
        self.evals_flat()
    }

    pub fn evals_flat<F: ExtensionField>(&self) -> Vec<F> {
        self.data.par_iter().map(|e| e.to_field()).collect()
    }

    pub fn to_2d_mle<F: ExtensionField>(&self) -> DenseMultilinearExtension<F> {
        Tensor::<F>::from(self).to_mle_2d()
    }

    pub fn to_mle_flat<F: ExtensionField>(&self) -> DenseMultilinearExtension<F> {
        DenseMultilinearExtension::from_evaluations_ext_vec(
            self.data.len().ilog2() as usize,
            self.evals_flat(),
        )
    }
}

impl<F: ExtensionField> From<&Tensor<Element>> for Tensor<F> {
    fn from(value: &Tensor<Element>) -> Self {
        Self {
            data: value.evals_flat(),
            shape: value.shape.clone(),
            og_shape: value.og_shape.clone(),
        }
    }
}

impl<F: ExtensionField> Tensor<F> {
    pub fn to_mle_2d(&self) -> DenseMultilinearExtension<F> {
        tensor_to_mle_2d(self, self.data.clone())
    }
}

fn tensor_to_mle_2d<T, F: ExtensionField>(
    tensor: &Tensor<T>,
    evals: Vec<F>,
) -> DenseMultilinearExtension<F> {
    assert!(tensor.is_matrix(), "Tensor is not a matrix");
    assert!(
        tensor.nrows_2d().is_power_of_two(),
        "number of rows {} is not a power of two",
        tensor.nrows_2d()
    );
    assert!(
        tensor.ncols_2d().is_power_of_two(),
        "number of columns {} is not a power of two",
        tensor.ncols_2d()
    );
    // N variable to address 2^N rows and M variables to address 2^M columns
    let num_vars = tensor.nrows_2d().ilog2() + tensor.ncols_2d().ilog2();
    DenseMultilinearExtension::from_evaluations_ext_vec(num_vars as usize, evals)
}

impl Tensor<f32> {
    pub fn quantize(self, s: &ScalingFactor) -> Tensor<Element> {
        let data = self
            .data
            .into_par_iter()
            .map(|x| s.quantize(&x))
            .collect::<Vec<_>>();
        Tensor::new(self.shape, data)
    }
}

impl<T> Tensor<T> {
    /// Create a new tensor with given shape and data
    pub fn new(shape: Vec<usize>, data: Vec<T>) -> Self {
        assert!(
            shape.iter().product::<usize>() == data.len(),
            "Shape does not match data length: shape {:?}->{} vs data.len() {}",
            shape,
            shape.iter().product::<usize>(),
            data.len()
        );
        Self {
            data,
            shape,
            og_shape: vec![0],
        }
    }

    /// Is an empty tensor
    pub fn is_empty(&self) -> bool {
        self.shape.len() == 0
    }

    /// Create a new tensor with default values
    pub fn new_from_shape(shape: Vec<usize>) -> Self
    where
        T: Clone + Default,
    {
        let num_elements = shape.iter().product::<usize>();
        Self::new(shape, vec![T::default(); num_elements])
    }

    /// Is vector
    pub fn is_vector(&self) -> bool {
        self.get_shape().len() == 1 || (self.get_shape().len() == 2 && self.get_shape()[0] == 1)
    }
    /// Is matrix
    pub fn is_matrix(&self) -> bool {
        self.get_shape().len() == 2
    }

    pub fn is_convolution(&self) -> bool {
        self.get_shape().len() == 4
    }

    /// Get the number of rows from the matrix
    pub fn nrows_2d(&self) -> usize {
        let mut cols = 0;
        let dims = self.get_shape();
        if self.is_matrix() {
            cols = dims[0];
        } else if self.is_convolution() {
            cols = dims[0] * dims[2] * dims[2];
        }
        assert!(cols != 0, "Tensor is not a matrix or convolution");
        cols
    }

    /// Get the number of cols from the matrix
    pub fn ncols_2d(&self) -> usize {
        let mut cols = 0;
        let dims = self.get_shape();
        if self.is_matrix() {
            cols = dims[1];
        } else if self.is_convolution() {
            cols = dims[1] * dims[2] * dims[2];
        }
        assert!(cols != 0, "Tensor is not a matrix or convolution");
        // assert!(self.is_matrix(), "Tensor is not a matrix");
        // let dims = self.dims();

        cols
    }

    /// Returns the number of boolean variables needed to address any row, and any columns
    pub fn num_vars_2d(&self) -> (usize, usize) {
        assert!(self.is_matrix(), "Tensor is not a matrix");
        (
            self.nrows_2d().ilog2() as usize,
            self.ncols_2d().ilog2() as usize,
        )
    }

    /// Get the dimensions of the tensor
    pub fn get_shape(&self) -> Vec<usize> {
        assert!(!self.is_empty(), "Empty tensor");
        self.shape.clone()
    }

    /// Get the input shape of the tensor
    /// TODO: Remove it
    pub fn get_input_shape(&self) -> Vec<usize> {
        assert!(!self.is_empty(), "Empty tensor");
        self.og_shape.clone()
    }
    pub fn get_data(&self) -> &[T] {
        &self.data
    }

    pub fn get_data_into(self) -> Vec<T> {
        self.data
    }
    pub fn kx(&self) -> usize {
        self.shape[1]
    }
    pub fn kw(&self) -> usize {
        self.shape[0]
    }
    pub fn nw(&self) -> usize {
        self.shape[2]
    }
    pub fn real_nw(&self) -> usize {
        self.og_shape[2]
    }
    pub fn real_shape(&self) -> Vec<usize> {
        self.og_shape.clone()
    }
    // Returns the size of an individual filter
    pub fn filter_size(&self) -> usize {
        self.shape[2] * self.shape[2]
    }

    pub fn get_conv_weights<F: ExtensionField>(&self) -> Vec<F>
    where
        T: Fieldizer<F>,
    {
        let mut data = vec![F::ZERO; self.data.len()];
        for i in 0..data.len() {
            data[i] = self.data[i].to_field();
        }
        data
    }
}

impl<T> Tensor<T>
where
    T: Clone,
{
    pub fn flatten(&self) -> Self {
        let new_data = self.get_data().to_vec();
        let new_shape = vec![new_data.len()];
        Self {
            data: new_data,
            shape: new_shape,
            og_shape: vec![0],
        }
    }
    pub fn matrix_from_coeffs(data: Vec<Vec<T>>) -> anyhow::Result<Self> {
        let n_rows = data.len();
        let n_cols = data.first().expect("at least one row in a matrix").len();
        let data = data.into_iter().flatten().collect::<Vec<_>>();
        if data.len() != n_rows * n_cols {
            bail!(
                "Number of rows and columns do not match with the total number of values in the Vec<Vec<>>"
            );
        };
        let shape = vec![n_rows, n_cols];
        Ok(Self {
            data,
            shape,
            og_shape: vec![0],
        })
    }
    /// Returns the boolean iterator indicating the given row in the right endianness to be
    /// evaluated by an MLE
    pub fn row_to_boolean_2d<F: ExtensionField>(&self, row: usize) -> impl Iterator<Item = F> {
        assert!(self.is_matrix(), "Tensor is not a matrix");
        let (nvars_rows, _) = self.num_vars_2d();
        to_bit_sequence_le(row, nvars_rows).map(|b| F::from_canonical_u64(b as u64))
    }
    /// Returns the boolean iterator indicating the given row in the right endianness to be
    /// evaluated by an MLE
    pub fn col_to_boolean_2d<F: ExtensionField>(&self, col: usize) -> impl Iterator<Item = F> {
        assert!(self.is_matrix(), "Tensor is not a matrix");
        let (_, nvars_col) = self.num_vars_2d();
        to_bit_sequence_le(col, nvars_col).map(|b| F::from_canonical_u64(b as u64))
    }
    /// From a given row and a given column, return the vector of field elements in the right
    /// format to evaluate the MLE.
    /// little endian so we need to read cols before rows
    pub fn position_to_boolean_2d<F: ExtensionField>(&self, row: usize, col: usize) -> Vec<F> {
        assert!(self.is_matrix(), "Tensor is not a matrix");
        self.col_to_boolean_2d(col)
            .chain(self.row_to_boolean_2d(row))
            .collect_vec()
    }
}

impl<T> Tensor<T>
where
    T: Number,
{
    pub fn argmax(&self) -> usize {
        self.data
            .iter()
            .enumerate()
            .fold((0, T::MIN), |acc, x| match acc.1.compare(&x.1) {
                Ordering::Less => (x.0, *x.1),
                _ => acc,
            })
            .0
    }

    pub fn reshape(mut self, new_shape: Vec<usize>) -> Tensor<T> {
        assert!(
            self.shape.iter().product::<usize>() == new_shape.iter().product::<usize>(),
            "Shape mismatch for reshape"
        );
        self.shape = new_shape;
        self
    }
    pub fn max_abs_output(&self) -> T {
        self.data
            .iter()
            .fold(T::default(), |max, x| max.cmp_max(&x.absolute_value()))
    }
    /// Create a tensor filled with zeros
    pub fn zeros(shape: Vec<usize>) -> Self {
        let size = shape.iter().product();
        Self {
            // data: vec![T::zero(); size],
            data: vec![Default::default(); size],
            shape,
            og_shape: vec![0],
        }
    }

    /// Element-wise addition
    pub fn add(&self, other: &Tensor<T>) -> Tensor<T> {
        assert!(
            self.shape.iter().product::<usize>() == other.shape.iter().product::<usize>(),
            "Shape mismatch for addition {:?} != {:?}",
            self.shape,
            other.shape
        );
        let mut data = vec![Default::default(); self.data.len()];
        data.par_iter_mut().enumerate().for_each(|(i, val)| {
            *val = self.data[i] + other.data[i];
        });

        Tensor {
            shape: self.shape.clone(),
            og_shape: vec![0],
            data,
        }
    }
    /// Add a vector to each sub-tensor of the second dimension of the tensor
    /// If self is 2d, then add a vector to each row of self.
    pub fn add_dim2(&self, other: &Tensor<T>) -> Tensor<T> {
        assert!(self.shape.len() == 2, "Tensor is not a matrix");
        assert!(other.shape.len() == 1, "Tensor is not a vector");
        assert!(
            self.shape[1] == other.shape[0],
            "Shape mismatch for addition."
        );
        let data = self
            .data
            .par_chunks(self.shape[1])
            .flat_map_iter(|chunk| {
                chunk
                    .into_iter()
                    .zip(other.data.iter())
                    .map(|(a, b)| *a + *b)
            })
            .collect::<Vec<_>>();
        Tensor {
            shape: self.shape.clone(),
            og_shape: self.og_shape.clone(),
            data,
        }
    }
    /// Element-wise subtraction
    pub fn sub(&self, other: &Tensor<T>) -> Tensor<T> {
        assert!(self.shape == other.shape, "Shape mismatch for subtraction.");
        let mut data = vec![Default::default(); self.data.len()];
        data.par_iter_mut().enumerate().for_each(|(i, val)| {
            *val = self.data[i] - other.data[i];
        });

        Tensor {
            shape: self.shape.clone(),
            og_shape: vec![0],
            data,
        }
    }
    /// Element-wise multiplication
    pub fn mul(&self, other: &Tensor<T>) -> Tensor<T> {
        assert!(
            Shape::from_it(&self.shape).numel() == Shape::from_it(&other.shape).numel(),
            "Shape mismatch for multiplication: {:?} != {:?}",
            self.shape,
            other.shape
        );
        let data = self
            .data
            .par_iter()
            .zip(other.data.par_iter())
            .map(|(a, b)| *a * *b)
            .collect::<Vec<_>>();

        Tensor {
            shape: self.shape.clone(),
            og_shape: vec![0],
            data,
        }
    }
    /// Scalar multiplication
    pub fn scalar_mul(&self, scalar: &T) -> Tensor<T> {
        Tensor {
            shape: self.shape.clone(),
            og_shape: vec![0],
            data: self.data.par_iter().map(|x| *x * *scalar).collect(),
        }
    }
    pub fn scalar_mul_f32<N2: Number>(&self, scalar: N2) -> Tensor<T> {
        let scaled = self
            .data
            .par_iter()
            .map(|x| T::from_f32(x.to_f32()? * scalar.to_f32()?))
            .collect::<anyhow::Result<Vec<_>>>()
            .expect("Failed to scale tensor");
        Tensor {
            shape: self.shape.clone(),
            og_shape: vec![0],
            data: scaled,
        }
    }
    pub fn pad_1d(mut self, new_len: usize) -> Self {
        assert!(
            self.shape.len() == 1,
            "pad_1d only works for 1d tensors, e.g. vectors"
        );
        self.data.resize(new_len, Default::default());
        self.shape[0] = new_len;
        self
    }
    pub(crate) fn pad_next_power_of_two_2d(mut self) -> Self {
        assert!(self.is_matrix(), "Tensor is not a matrix");
        // assume the matrix is already well formed and there is always n_rows and n_cols
        // this is because we control the creation of the matrix in the first place

        let rows = self.nrows_2d();
        let cols = self.ncols_2d();

        let new_rows = if rows.is_power_of_two() {
            rows
        } else {
            rows.next_power_of_two()
        };

        let new_cols = if cols.is_power_of_two() {
            cols
        } else {
            cols.next_power_of_two()
        };

        let mut padded = Tensor::zeros(vec![new_rows, new_cols]);

        // Parallelize row-wise copying
        padded
            .data
            .par_chunks_mut(new_cols)
            .enumerate()
            .for_each(|(i, row)| {
                if i < rows {
                    row[..cols].copy_from_slice(&self.data[i * cols..(i + 1) * cols]);
                }
            });

        self = padded;

        self
    }
    /// Recursively pads the tensor so its ready to be viewed as an MLE
    pub fn pad_next_power_of_two(&self) -> Self {
        let shape = self.get_shape();

        if shape.iter().all(|dim| dim.is_power_of_two()) {
            return self.clone();
        }

        let padded_data = Self::recursive_pad(self.get_data(), &shape);

        let padded_shape = shape
            .into_iter()
            .map(|dim| dim.next_power_of_two())
            .collect::<Vec<usize>>();

        Tensor::<T>::new(padded_shape, padded_data)
    }
    fn recursive_pad(data: &[T], remaining_dims: &[usize]) -> Vec<T> {
        match remaining_dims.len() {
            // If the remaining dims show we are a vector simply pad
            1 => data
                .iter()
                .cloned()
                .chain(std::iter::repeat(T::default()))
                .take(remaining_dims[0].next_power_of_two())
                .collect::<Vec<T>>(),
            // If the remaining dims show that we are a matrix call the matrix method
            2 => {
                let tmp_tensor = Tensor::<T>::new(remaining_dims.to_vec(), data.to_vec())
                    .pad_next_power_of_two_2d();
                tmp_tensor.data.clone()
            }
            // Otherwise we recurse
            _ => {
                let chunk_size = remaining_dims[1..].iter().product::<usize>();
                let mut unpadded_data = data
                    .par_chunks(chunk_size)
                    .map(|data_chunk| Self::recursive_pad(data_chunk, &remaining_dims[1..]))
                    .collect::<Vec<Vec<T>>>();
                let elem_size = unpadded_data[0].len();
                unpadded_data.resize(
                    remaining_dims[0].next_power_of_two(),
                    vec![T::default(); elem_size],
                );
                unpadded_data.concat()
            }
        }
    }
    pub fn pad_to_shape(&mut self, target_shape: Vec<usize>) {
        if target_shape.len() != self.shape.len() {
            panic!("Target shape must have the same number of dimensions as the tensor.");
        }

        let current_shape = &self.shape;

        assert!(current_shape.iter().zip(&target_shape).all(|(c, t)| c <= t));
        // if current_shape.iter().zip(&target_shape).all(|(c, t)| c <= t) {
        //     // No padding is needed if all dimensions are already the correct size
        //     return;
        // }

        let mut new_data = vec![T::default(); target_shape.iter().product()];

        let mut strides: Vec<usize> = vec![1; current_shape.len()];
        for i in (0..current_shape.len() - 1).rev() {
            strides[i] = strides[i + 1] * current_shape[i + 1];
        }

        let mut target_strides: Vec<usize> = vec![1; target_shape.len()];
        for i in (0..target_shape.len() - 1).rev() {
            target_strides[i] = target_strides[i + 1] * target_shape[i + 1];
        }

        for index in 0..self.data.len() {
            let mut original_indices = vec![0; current_shape.len()];
            let mut remaining = index;

            for (j, stride) in strides.iter().enumerate() {
                original_indices[j] = remaining / stride;
                remaining %= stride;
            }

            if original_indices
                .iter()
                .zip(&target_shape)
                .all(|(idx, max)| idx < max)
            {
                let new_index: usize = original_indices
                    .iter()
                    .zip(&target_strides)
                    .map(|(idx, stride)| idx * stride)
                    .sum();
                new_data[new_index] = self.data[index];
            }
        }

        self.data = new_data;
        self.shape = target_shape;
    }
    /// Perform matrix-matrix multiplication
    pub fn matmul(&self, other: &Tensor<T>) -> Tensor<T> {
        assert!(
            self.is_matrix() && other.is_matrix(),
            "Both tensors must be 2D for matrix multiplication."
        );
        let (m, n) = (self.shape[0], self.shape[1]);
        let (n2, p) = (other.shape[0], other.shape[1]);
        assert!(
            n == n2,
            "Matrix multiplication shape mismatch: {:?} cannot be multiplied with {:?}",
            self.shape,
            other.shape
        );

        let mut result = Tensor::zeros(vec![m, p]);

        result
            .data
            .par_iter_mut()
            .enumerate()
            .for_each(|(index, res)| {
                let i = index / p;
                let j = index % p;

                *res = (0..n)
                    .into_par_iter()
                    .map(|k| self.data[i * n + k] * other.data[k * p + j])
                    .sum::<T>();
            });

        result
    }
    /// Perform matrix-vector multiplication
    /// TODO: actually getting the result should be done via proper tensor-like libraries
    pub fn matvec(&self, vector: &Tensor<T>) -> Tensor<T> {
        assert!(self.is_matrix(), "First argument must be a matrix.");
        assert!(vector.is_vector(), "Second argument must be a vector.");

        let (m, n) = (self.shape[0], self.shape[1]);
        let vec_len = vector.shape[0];

        assert_eq!(n, vec_len, "Matrix columns must match vector size.");

        let mut result = Tensor::zeros(vec![m]);

        result.data.par_iter_mut().enumerate().for_each(|(i, res)| {
            *res = (0..n)
                .into_par_iter()
                .map(|j| self.data[i * n + j] * vector.data[j])
                .sum::<T>();
        });

        result
    }
    pub fn conv_prod(&self, x: &[Vec<T>], w: &[Vec<T>], ii: usize, jj: usize) -> T {
        w.par_iter()
            .enumerate()
            .map(|(i, w_row)| {
                w_row
                    .par_iter()
                    .enumerate()
                    .map(|(j, &w_val)| w_val * x[i + ii][j + jj])
                    .sum()
            })
            .sum()
    }
    pub fn single_naive_conv(&self, w: Vec<Vec<T>>, x: Vec<Vec<T>>) -> Vec<Vec<T>> {
        let mut out: Vec<Vec<T>> =
            vec![vec![Default::default(); x[0].len() - w[0].len() + 1]; x.len() - w.len() + 1];
        out.par_iter_mut().enumerate().for_each(|(i, out_row)| {
            out_row.par_iter_mut().enumerate().for_each(|(j, out_val)| {
                *out_val = self.conv_prod(&x, &w, i, j);
            });
        });
        out
    }
    pub fn add_matrix(&self, m1: &mut [Vec<T>], m2: Vec<Vec<T>>) -> Vec<Vec<T>> {
        let mut m = vec![vec![Default::default(); m1[0].len()]; m1.len()];
        m.par_iter_mut().enumerate().for_each(|(i, row)| {
            row.par_iter_mut().enumerate().for_each(|(j, val)| {
                *val = m1[i][j] + m2[i][j];
            });
        });
        m
    }
    // Implementation of the standard convolution algorithm.
    // This is needed mostly for debugging purposes
    pub fn cnn_naive_convolution(&self, xt: &Tensor<T>) -> Tensor<T> {
        let k_w = self.shape[0];
        let k_x = self.shape[1];
        let n_w = self.shape[2];
        let n = xt.shape[0];
        let mut ctr = 0;
        assert!(n == k_x, "Inconsistency on filter/input vector");

        let mut w: Vec<Vec<Vec<Vec<T>>>> =
            vec![vec![vec![vec![Default::default(); n_w]; n_w]; k_x]; k_w];
        let mut x: Vec<Vec<Vec<T>>> =
            vec![vec![vec![Default::default(); xt.shape[1]]; xt.shape[1]]; n];
        for k in 0..k_w {
            for l in 0..k_x {
                for i in 0..n_w {
                    for j in 0..n_w {
                        w[k][l][i][j] = self.data[ctr];
                        ctr += 1;
                    }
                }
            }
        }
        ctr = 0;
        for k in 0..n {
            for i in 0..xt.shape[1] {
                for j in 0..xt.shape[1] {
                    x[k][i][j] = xt.data[ctr];
                    ctr += 1;
                }
            }
        }
        let mut conv: Vec<Vec<Vec<T>>> =
            vec![vec![vec![Default::default(); xt.shape[1] - n_w + 1]; xt.shape[1] - n_w + 1]; k_w];

        for i in 0..k_w {
            for j in 0..k_x {
                let temp = self.single_naive_conv(w[i][j].clone(), x[j].clone());
                conv[i] = self.add_matrix(&mut conv[i], temp);
            }
        }

        Tensor::new(
            vec![k_w, xt.shape[1] - n_w + 1, xt.shape[1] - n_w + 1],
            conv.into_iter()
                .flat_map(|inner_vec| inner_vec.into_iter())
                .flat_map(|inner_inner_vec| inner_inner_vec.into_iter())
                .collect(),
        )
    }
    /// Transpose the matrix (2D tensor)
    pub fn transpose(&self) -> Tensor<T> {
        assert!(self.is_matrix(), "Tensor is not a matrix.");
        let (m, n) = (self.shape[0], self.shape[1]);

        let mut result = Tensor::zeros(vec![n, m]);
        result
            .data
            .par_iter_mut()
            .enumerate()
            .for_each(|(idx, val)| {
                let i = idx % m; // Row in the result matrix
                let j = idx / m; // Column in the result matrix
                *val = self.data[i * n + j];
            });

        result
    }
    /// Concatenate a matrix (2D tensor) with a vector (1D tensor) as columns
    pub fn concat_matvec_col(&self, vector: &Tensor<T>) -> Tensor<T> {
        assert!(self.is_matrix(), "First tensor is not a matrix.");
        assert!(vector.is_vector(), "Second tensor is not a vector.");

        let (rows, cols) = (self.shape[0], self.shape[1]);
        let vector_len = vector.shape[0];

        assert!(
            rows == vector_len,
            "Matrix row count must match vector length."
        );

        let new_cols = cols + 1;
        let mut result = Tensor::zeros(vec![rows, new_cols]);

        result
            .data
            .par_chunks_mut(new_cols)
            .enumerate()
            .for_each(|(i, row)| {
                row[..cols].copy_from_slice(&self.data[i * cols..(i + 1) * cols]); // Copy matrix row
                row[cols] = vector.data[i]; // Append vector element as the last column
            });

        result
    }
    /// Reshapes the matrix to have at least the specified dimensions while preserving all data.
    pub fn reshape_to_fit_inplace_2d(&mut self, new_shape: Vec<usize>) {
        let old_rows = self.nrows_2d();
        let old_cols = self.ncols_2d();

        assert!(new_shape.len() == 2, "Tensor is not matrix");
        let new_rows = new_shape[0];
        let new_cols = new_shape[1];
        // Ensure we never lose information by requiring the new dimensions to be at least
        // as large as the original ones
        assert!(
            new_rows >= old_rows,
            "Cannot shrink matrix rows from {old_rows} to {new_rows} - would lose information"
        );
        assert!(
            new_cols >= old_cols,
            "Cannot shrink matrix columns from {old_cols} to {new_cols} - would lose information"
        );

        let new_data: Vec<T> = (0..new_rows * new_cols)
            .into_par_iter()
            .map(|idx| {
                let i = idx / new_cols;
                let j = idx % new_cols;
                if i < old_rows && j < old_cols {
                    self.data[i * old_cols + j]
                } else {
                    T::default() // Zero or default for padding
                }
            })
            .collect();

        *self = Tensor::new(new_shape, new_data);
    }
    pub fn maxpool2d(&self, kernel_size: usize, stride: usize) -> Tensor<T> {
        let dims = self.get_shape().len();
        assert!(dims >= 2, "Input tensor must have at least 2 dimensions.");

        let (h, w) = (self.shape[dims - 2], self.shape[dims - 1]);

        // https://pytorch.org/docs/stable/generated/torch.nn.MaxPool2d.html
        // Assumes dilation = 1
        assert!(
            h >= kernel_size,
            "Kernel size ({kernel_size}) is larger than input dimensions ({h}, {w})"
        );
        let out_h = (h - kernel_size) / stride + 1;
        let out_w = (w - kernel_size) / stride + 1;

        let outer_dims: usize = self.shape[..dims - 2].iter().product();
        let output: Vec<T> = (0..outer_dims * out_h * out_w)
            .into_par_iter()
            .map(|flat_idx| {
                let n = flat_idx / (out_h * out_w);
                let i = (flat_idx / out_w) % out_h;
                let j = flat_idx % out_w;

                let matrix_idx = n * (h * w);
                let src_idx = matrix_idx + (i * stride) * w + (j * stride);
                let mut max_val = self.data[src_idx];

                for ki in 0..kernel_size {
                    for kj in 0..kernel_size {
                        let src_idx = matrix_idx + (i * stride + ki) * w + (j * stride + kj);
                        let value = self.data[src_idx];
                        max_val = max_val.cmp_max(&value);
                    }
                }

                max_val
            })
            .collect();

        let mut new_shape = self.shape.clone();
        new_shape[dims - 2] = out_h;
        new_shape[dims - 1] = out_w;

        Tensor {
            data: output,
            shape: new_shape,
            og_shape: vec![0],
        }
    }

    // Replaces every value of a tensor with the maxpool of its kernel
    pub fn padded_maxpool2d(&self) -> (Tensor<T>, Tensor<T>) {
        let kernel_size = MAXPOOL2D_KERNEL_SIZE;
        let stride = MAXPOOL2D_KERNEL_SIZE;

        let maxpool_result = self.maxpool2d(kernel_size, stride);

        let dims: usize = self.get_shape().len();
        assert!(dims >= 2, "Input tensor must have at least 2 dimensions.");

        let (h, w) = (self.shape[dims - 2], self.shape[dims - 1]);

        assert!(
            h % MAXPOOL2D_KERNEL_SIZE == 0,
            "Currently works only with kernel size {MAXPOOL2D_KERNEL_SIZE}"
        );
        assert!(
            w % MAXPOOL2D_KERNEL_SIZE == 0,
            "Currently works only with stride size {MAXPOOL2D_KERNEL_SIZE}"
        );

        let outer_dims: usize = self.shape[..dims - 2].iter().product();
        let maxpool_h = (h - kernel_size) / stride + 1;
        let maxpool_w = (w - kernel_size) / stride + 1;

        let padded_maxpool_data: Vec<T> = (0..outer_dims * h * w)
            .into_par_iter()
            .map(|out_idx| {
                let n = out_idx / (h * w);
                let i_full = (out_idx / w) % h;
                let j_full = out_idx % w;

                let i = i_full / stride;
                let j = j_full / stride;

                let maxpool_idx = n * maxpool_h * maxpool_w + i * maxpool_w + j;
                maxpool_result.data[maxpool_idx]
            })
            .collect();

        let padded_maxpool_tensor = Tensor {
            data: padded_maxpool_data,
            shape: self.get_shape(),
            og_shape: vec![0],
        };

        (maxpool_result, padded_maxpool_tensor)
    }

    pub fn conv2d(&self, kernels: &Tensor<T>, bias: &Tensor<T>, stride: usize) -> Tensor<T> {
        let (n_size, c_size, h_size, w_size) = self.get4d();
        let (k_n, k_c, k_h, k_w) = kernels.get4d();

        assert!(
            self.get_shape().len() <= 4,
            "Supports only at most 4D input."
        );
        assert!(
            kernels.get_shape().len() <= 4,
            "Supports only at most 4D filters."
        );
        // Validate shapes
        assert_eq!(
            c_size, k_c,
            "Input {c_size} and kernel {k_c} channels must match!"
        );
        assert_eq!(
            bias.shape,
            vec![k_n],
            "Bias shape must match number of kernels!"
        );

        let out_h = (h_size - k_h) / stride + 1;
        let out_w = (w_size - k_w) / stride + 1;
        let out_shape = vec![n_size, k_n, out_h, out_w];

        // Compute output in parallel
        let output: Vec<T> = (0..n_size * k_n * out_h * out_w)
            .into_par_iter()
            .map(|flat_idx| {
                // Decompose flat index into (n, o, oh, ow)
                let n = flat_idx / (k_n * out_h * out_w);
                let rem1 = flat_idx % (k_n * out_h * out_w);
                let o = rem1 / (out_h * out_w);
                let rem2 = rem1 % (out_h * out_w);
                let oh = rem2 / out_w;
                let ow = rem2 % out_w;

                let mut sum = T::default();

                // Convolution
                for c in 0..c_size {
                    for kh in 0..k_h {
                        for kw in 0..k_w {
                            let h = oh * stride + kh;
                            let w = ow * stride + kw;
                            sum =
                                sum + self.get_at_4d(n, c, h, w) * kernels.get_at_4d(o, c, kh, kw);
                        }
                    }
                }

                // Add bias
                sum + bias.data[o]
            })
            .collect();

        Tensor {
            data: output,
            shape: out_shape,
            og_shape: vec![0],
        }
    }

    pub fn to_f32(&self) -> anyhow::Result<Tensor<f32>> {
        Ok(Tensor {
            data: self
                .data
                .iter()
                .map(Number::to_f32)
                .collect::<anyhow::Result<Vec<_>>>()?,
            shape: self.shape.clone(),
            og_shape: self.og_shape.clone(),
        })
    }
}

impl<T> Tensor<T>
where
    T: Copy + Default + std::ops::Mul<Output = T> + std::iter::Sum,
    T: std::ops::Add<Output = T> + std::ops::Sub<Output = T> + std::ops::Mul<Output = T>,
{
    /// Parse the shape as N,C,H,W
    /// if the tensor is 3d, for example the input could be 3d if there is only one batch, then
    /// it returns as if N = 1.
    pub fn get4d(&self) -> (usize, usize, usize, usize) {
        let (n_size, offset) = if self.shape.len() == 3 {
            (1, 0)
        } else {
            (self.shape.first().cloned().unwrap_or(1), 1)
        };
        let c_size = self.shape.get(offset).cloned().unwrap_or(1);
        let h_size = self.shape.get(1 + offset).cloned().unwrap_or(1);
        let w_size = self.shape.get(2 + offset).cloned().unwrap_or(1);

        (n_size, c_size, h_size, w_size)
    }

    /// Retrieves an element using (N, C, H, W) indexing
    pub fn get_at_4d(&self, n: usize, c: usize, h: usize, w: usize) -> T {
        assert!(self.shape.len() <= 4);

        let (n_size, c_size, h_size, w_size) = self.get4d();

        assert!(n < n_size);
        let flat_index = n * (c_size * h_size * w_size) + c * (h_size * w_size) + h * w_size + w;
        self.data[flat_index]
    }

    fn get_idx(&self, accessors: Vec<usize>) -> usize {
        assert!(self.shape.len() == accessors.len());
        let mut flat_index = *accessors.last().unwrap();
        let mut multiplier = *self.shape.last().unwrap();
        for (a, s) in accessors
            .iter()
            .rev()
            .skip(1)
            .zip(self.shape.iter().rev().skip(1))
        {
            assert!(
                *a < *s,
                "Index out of bounds: {} >= {} - 0-based indexing forbids",
                a,
                s
            );
            flat_index += *a * multiplier;
            multiplier *= *s;
        }
        flat_index
    }

    // 0-based indexing for compatibility with other libraries
    // ex: accessors = [3,2,1] => will retrieve element at index 1 + 2 * shape[0] + 3 * shape[0] * shape[1]
    pub fn get(&self, accessors: Vec<usize>) -> T {
        let flat_index = self.get_idx(accessors);
        self.data[flat_index]
    }
}

impl<T> Tensor<T>
where
    T: Copy + Clone + Send + Sync,
    T: Copy + Default + std::ops::Mul<Output = T> + std::iter::Sum,
    T: std::ops::Add<Output = T> + std::ops::Sub<Output = T> + std::ops::Mul<Output = T>,
{
    // Pads a matrix `M` to `M'` so that matrix-vector multiplication with a flattened FFT-padded convolution output `X'`
    /// matches the result of multiplying `M` with the original convolution output `X`.
    ///
    /// The real convolution output `X` has dimensions `(C, H, W)`. However, when using FFT-based convolution,
    /// the output `X'` is padded to dimensions `(C', H', W')`, where `C'`, `H'`, and `W'` are the next power of 2
    /// greater than or equal to `C`, `H`, and `W`, respectively.
    /// Given a matrix `M` designed to multiply with the flattened `X`, this function pads `M` into `M'` such that
    /// `M * X == M' * X'`, ensuring the result remains consistent despite the padding in `X'`.
    pub fn pad_matrix_to_ignore_garbage(
        &self,
        conv_shape_og: &[usize],
        conv_shape_pad: &[usize],
        mat_shp_pad: &[usize],
    ) -> Self {
        assert!(
            conv_shape_og.len() == 3 && conv_shape_pad.len() == 3,
            "Expects conv2d shape output to be 3d: conv_shape_og: {:?}, conv_shape_pad: {:?}",
            conv_shape_og.len(),
            conv_shape_pad.len()
        );
        assert!(
            mat_shp_pad.len() == 2 && self.shape.len() == 2,
            "Expects matrix to be 2d: mat_shp_pad: {:?}, self.shape: {:?}",
            mat_shp_pad.len(),
            self.shape.len()
        );
        let mat_shp_og = self.get_shape();

        let new_data: Vec<T> = (0..mat_shp_pad[0] * mat_shp_pad[1])
            .into_par_iter()
            .map(|new_loc| {
                // Decompose new_loc into (row, channel, h_in, w_in) for the padded output space
                let row = new_loc / mat_shp_pad[1];
                let channel =
                    (new_loc / (conv_shape_pad[1] * conv_shape_pad[2])) % conv_shape_pad[0];
                let h_in = (new_loc / conv_shape_pad[2]) % conv_shape_pad[1];
                let w_in = new_loc % conv_shape_pad[2];

                // Check if this position corresponds to an original data location
                if row < mat_shp_og[0]
                    && channel < conv_shape_og[0]
                    && h_in < conv_shape_og[1]
                    && w_in < conv_shape_og[2]
                {
                    let old_loc = channel * conv_shape_og[1] * conv_shape_og[2]
                        + h_in * conv_shape_og[2]
                        + w_in
                        + row * mat_shp_og[1];
                    self.data[old_loc]
                } else {
                    T::default() // Default value for non-mapped positions
                }
            })
            .collect();

        Tensor::new(mat_shp_pad.to_vec(), new_data)
    }
}

impl<T> fmt::Display for Tensor<T>
where
    T: std::fmt::Debug + std::fmt::Display,
{
    fn fmt(&self, f: &mut fmt::Formatter) -> fmt::Result {
        let mut shape = self.shape.clone();

        while shape.len() < 4 {
            shape = shape.into_iter().rev().collect_vec();
            shape.push(1);
            shape = shape.into_iter().rev().collect_vec();
        }

        if shape.len() == 4 {
            let (batches, channels, height, width) = (shape[0], shape[1], shape[2], shape[3]);
            let channel_size = height * width;
            let batch_size = channels * channel_size;

            for b in 0..batches {
                writeln!(f, "Batch {b} [{channels} channels, {height}x{width}]:")?;
                for c in 0..channels {
                    writeln!(f, "  Channel {c}:")?;
                    let offset = b * batch_size + c * channel_size;
                    for i in 0..height {
                        let row_start = offset + i * width;
                        let row_data: Vec<String> = (0..width)
                            .map(|j| format!("{:>4.2}", self.data[row_start + j]))
                            .collect();
                        writeln!(f, "    {:>3}: [{}]", i, row_data.join(", "))?;
                    }
                }
            }
            write!(f, "Shape: {:?}", self.shape)
        } else {
            write!(f, "Tensor(shape={:?}, data={:?})", self.shape, self.data) // Fallback
        }
    }
}

impl PartialEq for Tensor<Element> {
    fn eq(&self, other: &Self) -> bool {
        self.shape == other.shape && self.data == other.data
    }
}

impl PartialEq for Tensor<GoldilocksExt2> {
    fn eq(&self, other: &Self) -> bool {
        self.shape == other.shape && self.data == other.data
    }
}

impl<T: Number> Tensor<T> {
    pub fn max_value(&self) -> T {
        self.data.iter().fold(T::MIN, |max, x| max.cmp_max(x))
    }
    pub fn min_value(&self) -> T {
        self.data.iter().fold(T::MAX, |min, x| min.cmp_min(x))
    }
    pub fn random(shape: &[usize]) -> Self {
        Self::random_seed(shape, Some(rand::random::<u64>()))
    }

    /// Creates a random matrix with a given number of rows and cols.
    /// NOTE: doesn't take a rng as argument because to generate it in parallel it needs be sync +
    /// sync which is not true for basic rng core.
    pub fn random_seed(shape: &[usize], seed: Option<u64>) -> Self {
        let seed = seed.unwrap_or(rand::random::<u64>()); // Use provided seed or default
        let mut rng = StdRng::seed_from_u64(seed);
        let size = shape.iter().product();
        let data = (0..size).map(|_| T::random(&mut rng)).collect();
        Self {
            data,
            shape: shape.to_vec(),
            og_shape: vec![0],
        }
    }

    // slice on the third dimension.
    // start inclusive, end exclusive
    pub fn slice_3d(&self, start: usize, end: usize) -> Self {
        assert!(self.shape.len() == 3);
        assert!(start < self.shape[0]);
        assert!(end <= self.shape[0]);
        let blocks = self.shape[1] * self.shape[2];
        let sliced = self.data[blocks * start..blocks * end].to_vec();
        Self {
            data: sliced,
            shape: vec![end - start, self.shape[1], self.shape[2]],
            og_shape: vec![0],
        }
    }

    // slice the tensor on the second dimension
    // dim2_start inclusive
    // dim2_end exclusive
    // TODO: refactor to take generic shape dimensions where to slice ... or just use burn API tensor
    pub fn slice_2d(&self, dim2_start: usize, dim2_end: usize) -> Self {
        assert!(self.shape.len() == 2);
        let range = dim2_start * self.shape[1]..dim2_end * self.shape[1];
        let data = self.data[range].to_vec();
        let new_shape = vec![dim2_end - dim2_start, self.shape[1]];
        Self {
            data: data,
            shape: new_shape,
            og_shape: vec![0],
        }
    }

    pub fn permute3d(&self, order: &[usize]) -> Self {
        assert!(self.shape.len() == 3 && order.len() == 3);
        assert!(order.iter().all(|x| *x < 3));
        let (a, b, c) = (self.shape[0], self.shape[1], self.shape[2]);
        let new_a = self.shape[order[0]];
        let new_b = self.shape[order[1]];
        let new_c = self.shape[order[2]];
        let new_shape = vec![new_a, new_b, new_c];
        let mut data = vec![T::default(); a * b * c];
        for i in 0..a {
            for j in 0..b {
                for k in 0..c {
                    let old_loc = i * b * c + j * c + k;
                    let mut new_pos = [0; 3];
                    new_pos[order[0]] = i;
                    new_pos[order[1]] = j;
                    new_pos[order[2]] = k;
                    let new_i = new_pos[0];
                    let new_j = new_pos[1];
                    let new_k = new_pos[2];
                    let new_loc = new_i * new_b * new_c + new_j * new_c + new_k;
                    data[new_loc] = self.data[old_loc];
                }
            }
        }
        Self {
            data,
            shape: new_shape,
            og_shape: self.shape.clone(),
        }
    }
}

impl<T> Tensor<T> {
    /// Returns an iterator that yields slices of the last dimension.
    /// For a tensor of shape [2,3,3], it will yield 6 slices (2*3) of 3 elements each.
    pub fn slice_last_dim(&self) -> impl Iterator<Item = &[T]> {
        let (it, _) = self.slice_on_dim(self.shape.len() - 2);
        it
    }

    /// Returns an iterator of slices whose length corresponds to the subspace
    /// the dimension represents. Note dim is the dimension _index_ (0-based indexing).
    /// Example: if dimension is [2,3,4], and we call `slice_on_dim(1)`,
    /// it will yield 2x3 slices of 4 elements each. If we call `slice_on_dim(0)`,
    /// it will yield 2 slices of 3x4=12 element each.
    /// If dim is the last dimension, it will simply yield a slice of the whole tensor.
    /// The shape returned is the shape of each slice. The shape is the same as the shape of the tensor
    /// if the dim is the last dimension or more
    pub fn slice_on_dim(&self, dim: usize) -> (impl Iterator<Item = &[T]>, Shape) {
        assert!(
            dim < self.shape.len(),
            "can't slice on dim {:?} if shape is {:?}",
            dim,
            self.shape
        );
        let (stride, shape) = if dim < self.shape.len() - 1 {
            (
                self.shape[dim + 1..].iter().product(),
                Shape::from_it(&self.shape[dim + 1..]),
            )
        } else {
            (self.shape.iter().product(), Shape::from_it(&self.shape))
        };
        (self.data.chunks(stride), shape)
    }

    // Concatenate the other tensor to the first one.
    // RESTRICTIOn: self shape is [a1,a2...,an] we
    // expect other shape to be [a2...,an] OR [1, a2...,an]
    // The new shape of self will be [a1+1,...an]
    // In other words, we only concatenate another vector if it's exactly size of the highest dimension
    // If it's 2d, then we expect other to be a vector
    pub fn concat(&mut self, other: Self) {
        // make sure that the all dimension but the highest one are the same
        let common_shape = self.shape.len().min(other.shape.len());
        let added_higher = if common_shape < self.shape.len() {
            assert!(
                self.shape
                    .iter()
                    .rev()
                    .zip(other.shape.iter().rev())
                    .take(common_shape)
                    .all(|(a, b)| a == b)
            );
            assert_eq!(common_shape + 1, self.shape.len());
            1
        } else {
            assert_eq!(common_shape, self.shape.len());
            *other.shape.first().unwrap()
        };
        // then the new shape has this higher dimension + 1 simply
        // common_shape since 0-based indexing
        *self.shape.get_mut(0).unwrap() += added_higher;
        self.data.extend(other.data);
    }
    /// Stack all the tensors in the iterator into a single tensor using `concat()`
    /// Note this naively increase the highest dimension. If you wish to stack along a new higher dimension,
    /// call `unsqueeze(0)` on the first or all tensors first.
    /// e.g. [2,3] and [2,3] will be stacked into [4,3] naively. Calling `unsqueeze(0)` on both
    /// will stack into [2,2,3].
    pub fn stack_all<I: IntoIterator<Item = Self>>(tensors: I) -> anyhow::Result<Self> {
        let mut it = tensors.into_iter();
        let mut first = it
            .next()
            .ok_or(anyhow::anyhow!("Can't concat an empty list of tensors"))?;
        for tensor in it {
            first.concat(tensor);
        }
        Ok(first)
    }

    pub fn unsqueeze(self, index: usize) -> Self {
        let mut new_shape = self.shape.clone();
        new_shape.insert(index, 1);
        Self {
            data: self.data,
            shape: new_shape,
            og_shape: self.og_shape.clone(),
        }
    }
}

/// Structure that holds a shape of a tensor.
/// NOTE: it is currently being phased in incrementally the codebase currently. There will be places where we still use Vec<usize>
#[derive(
    Debug,
    Clone,
    derive_more::From,
    derive_more::Into,
    derive_more::AsRef,
    Serialize,
    Deserialize,
    PartialEq,
    Eq,
)]
pub struct Shape(Vec<usize>);

impl Shape {
    pub fn from_it<V: std::borrow::Borrow<usize>, I: IntoIterator<Item = V>>(iter: I) -> Self {
        Self(iter.into_iter().map(|v| *v.borrow()).collect())
    }

    pub fn new(shape: Vec<usize>) -> Self {
        Self(shape)
    }

    pub fn slice<R: RangeBounds<usize>>(&self, range: R) -> Shape {
        let len = self.0.len();
        let start = match range.start_bound() {
            Bound::Included(&s) => s,
            Bound::Excluded(&s) => s + 1,
            Bound::Unbounded => 0,
        };
        let end = match range.end_bound() {
            Bound::Included(&e) => e + 1,
            Bound::Excluded(&e) => e,
            Bound::Unbounded => len,
        };
        Shape(self.0[start..end].to_vec())
    }

    pub fn dim(&self, index: usize) -> usize {
        self.0[index]
    }

    pub fn unsqueeze(&self, index: usize) -> Self {
        let mut new_shape = self.0.clone();
        new_shape.insert(index, 1);
        Self(new_shape)
    }

    pub fn permute(&self, permutation: &[usize]) -> Self {
        let mut new_shape = vec![0; self.0.len()];
        for (i, j) in permutation.iter().enumerate() {
            new_shape[i] = self.0[*j];
        }
        Self(new_shape)
    }
    pub fn next_power_of_two(&self) -> Self {
        Self(self.0.next_power_of_two())
    }
    pub fn concat(&self, other: &Self) -> Self {
        let mut new_shape = self.0.clone();
        new_shape.extend(other.0.clone());
        Self(new_shape)
    }
    pub fn into_vec(self) -> Vec<usize> {
        self.0
    }
    pub fn rank(&self) -> usize {
        self.0.len()
    }
    pub fn numel(&self) -> usize {
        self.0.iter().product()
    }
    pub fn is_matrix(&self) -> bool {
        self.0.len() == 2
    }
    pub fn ncols(&self) -> usize {
        assert!(self.is_matrix(), "Tensor is not a matrix");
        self.0[1]
    }
    pub fn nrows(&self) -> usize {
        assert!(self.is_matrix(), "Tensor is not a matrix");
        self.0[0]
    }
    pub fn matmul_output_bitsize(&self) -> usize {
        assert!(self.is_matrix(), "Tensor is not a matrix");
        // formula is 2^{2 * BIT_LEN + log(c) + 1} where c is the number of columns and +1 because of the bias
        let ncols = self.ncols();
        // - 1 because numbers are signed so only half of the range is used when doing multiplication
        2 * (*quantization::BIT_LEN - 1) + ceil_log2(ncols) + 1
    }
    pub fn is_power_of_two(&self) -> bool {
        self.0.iter().all(|x| x.is_power_of_two())
    }
}

#[cfg(test)]
mod test {

    use ark_std::rand::{Rng, thread_rng};
<<<<<<< HEAD
    use goldilocks::GoldilocksExt2;
    use ndarray::{Array, Ix2, Order};
=======
    use ff_ext::GoldilocksExt2;
>>>>>>> c6c0ec1c

    use super::*;
    use multilinear_extensions::mle::MultilinearExtension;
    #[test]
    fn test_tensor_basic_ops() {
        let tensor1 = Tensor::new(vec![2, 2], vec![1, 2, 3, 4]);
        let tensor2 = Tensor::new(vec![2, 2], vec![5, 6, 7, 8]);

        let result_add = tensor1.add(&tensor2);
        assert_eq!(
            result_add,
            Tensor::new(vec![2, 2], vec![6, 8, 10, 12]),
            "Element-wise addition failed."
        );

        let result_sub = tensor2.sub(&tensor2);
        assert_eq!(
            result_sub,
            Tensor::zeros(vec![2, 2]),
            "Element-wise subtraction failed."
        );

        let result_mul = tensor1.mul(&tensor2);
        assert_eq!(
            result_mul,
            Tensor::new(vec![2, 2], vec![5, 12, 21, 32]),
            "Element-wise multiplication failed."
        );

        let result_scalar = tensor1.scalar_mul(&2);
        assert_eq!(
            result_scalar,
            Tensor::new(vec![2, 2], vec![2, 4, 6, 8]),
            "Element-wise scalar multiplication failed."
        );
    }

    #[test]
    fn test_tensor_matvec() {
        let shape_m = vec![3, 3];
        let tensor_m = Tensor::new(shape_m.clone(), vec![1, 2, 3, 4, 5, 6, 7, 8, 9]);
        let matrix = Array::from_vec(tensor_m.get_data().to_vec())
            .into_shape_with_order((shape_m, Order::RowMajor))
            .unwrap()
            .into_dimensionality::<Ix2>()
            .unwrap();
        let tensor_v = Tensor::new(vec![3], vec![10, 20, 30]);
        let vector = Array::from_vec(tensor_v.get_data().to_vec());

        let result = tensor_m.matvec(&tensor_v);
        let expected_result = matrix.dot(&vector);

        assert_eq!(
            Array::from_vec(result.get_data().to_vec()),
            expected_result,
            "Matrix-vector multiplication failed."
        );
    }

    #[test]
    fn test_tensor_matmul() {
        let shape_a = vec![4, 3];
        let tensor_a = Tensor::new(shape_a.clone(), vec![1, 2, 3, 4, 5, 6, 7, 8, 9, 10, 11, 12]);
        let matrix_a = Array::from_vec(tensor_a.get_data().to_vec())
            .into_shape_with_order((shape_a, Order::RowMajor))
            .unwrap();
        let shape_b = vec![3, 3];
        let tensor_b = Tensor::new(shape_b.clone(), vec![10, 20, 30, 40, 50, 60, 70, 80, 90]);
        let matrix_b = Array::from_vec(tensor_b.get_data().to_vec())
            .into_shape_with_order((shape_b, Order::RowMajor))
            .unwrap();

        let result = tensor_a.matmul(&tensor_b);

        let expected_result = matrix_a
            .into_dimensionality::<Ix2>()
            .unwrap()
            .dot(&matrix_b.into_dimensionality::<Ix2>().unwrap());

        assert_eq!(
            Array::from_vec(result.get_data().to_vec())
                .into_shape_with_order((expected_result.shape(), Order::RowMajor))
                .unwrap()
                .into_dimensionality::<Ix2>()
                .unwrap(),
            expected_result,
            "Matrix-matrix multiplication failed."
        );
    }

    #[test]
    fn test_tensor_transpose() {
        let matrix_a = Tensor::new(vec![3, 4], vec![1, 2, 3, 4, 5, 6, 7, 8, 9, 10, 11, 12]);
        let matrix_b = Tensor::new(vec![4, 3], vec![1, 5, 9, 2, 6, 10, 3, 7, 11, 4, 8, 12]);

        let result = matrix_a.transpose();

        assert_eq!(result, matrix_b, "Matrix transpose failed.");
    }

    #[test]
    fn test_tensor_next_pow_of_two() {
        let shape = vec![3usize, 3];
        let mat = Tensor::<Element>::random_seed(&shape, Some(213));
        // println!("{}", mat);
        let new_shape = vec![shape[0].next_power_of_two(), shape[1].next_power_of_two()];
        let new_mat = mat.pad_next_power_of_two();
        assert_eq!(
            new_mat.get_shape(),
            new_shape,
            "Matrix padding to next power of two failed."
        );
    }

    impl Tensor<Element> {
        pub fn get_2d(&self, i: usize, j: usize) -> Element {
            assert!(self.is_matrix() == true);
            self.data[i * self.get_shape()[1] + j]
        }

        pub fn random_eval_point(&self) -> Vec<E> {
            let mut rng = thread_rng();
            let r = rng.gen_range(0..self.nrows_2d());
            let c = rng.gen_range(0..self.ncols_2d());
            self.position_to_boolean_2d(r, c)
        }
    }

    #[test]
    fn test_tensor_mle() {
        let mat = Tensor::random(&vec![3, 5]);
        let shape = mat.get_shape();
        let mat = mat.pad_next_power_of_two();
        println!("matrix {}", mat);
        let mut mle = mat.to_2d_mle::<E>();
        let (chosen_row, chosen_col) = (
            thread_rng().gen_range(0..shape[0]),
            thread_rng().gen_range(0..shape[1]),
        );
        let elem = mat.get_2d(chosen_row, chosen_col);
        let elem_field: E = elem.to_field();
        println!("(x,y) = ({},{}) ==> {:?}", chosen_row, chosen_col, elem);
        let inputs = mat.position_to_boolean_2d(chosen_row, chosen_col);
        let output = mle.evaluate(&inputs);
        assert_eq!(elem_field, output);

        // now try to address one at a time, and starting by the row, which is the opposite order
        // of the boolean variables expected by the MLE API, given it's expecting in LE format.
        let row_input = mat.row_to_boolean_2d(chosen_row);
        mle.fix_high_variables_in_place(&row_input.collect_vec());
        let col_input = mat.col_to_boolean_2d(chosen_col);
        let output = mle.evaluate(&col_input.collect_vec());
        assert_eq!(elem_field, output);
    }

    #[test]
    fn test_tensor_matvec_concatenate() {
        let matrix = Tensor::new(vec![3, 3], vec![1, 2, 3, 4, 5, 6, 7, 8, 9]);
        let vector = Tensor::new(vec![3], vec![10, 20, 30]);

        let result = matrix.concat_matvec_col(&vector);

        assert_eq!(
            result,
            Tensor::new(vec![3, 4], vec![1, 2, 3, 10, 4, 5, 6, 20, 7, 8, 9, 30]),
            "Concatenate matrix vector as columns failed."
        );
    }

    type E = GoldilocksExt2;

    #[test]
    fn test_conv() {
        for i in 0..3 {
            for j in 2..5 {
                for l in 0..4 {
                    for n in 1..(j - 1) {
                        let n_w = 1 << n;
                        let k_w = 1 << l;
                        let n_x = 1 << j;
                        let k_x = 1 << i;
                        let filter1 = Tensor::random(&vec![k_w, k_x, n_w, n_w]);
                        let filter2 = filter1.clone();
                        let filter1 = filter1.into_fft_conv(&vec![k_x, n_x, n_x]);
                        let big_x = Tensor::new(vec![k_x, n_x, n_x], vec![3; n_x * n_x * k_x]); //random_vector(n_x*n_x*k_x));
                        let (out_2, _) = filter1.fft_conv::<GoldilocksExt2>(&big_x);
                        let out_1 = filter2.cnn_naive_convolution(&big_x);
                        check_tensor_consistency(out_1, out_2);
                    }
                }
            }
        }
    }

    #[test]
    fn test_tensor_ext_ops() {
        let matrix_a_data = vec![1 as Element, 2, 3, 4, 5, 6, 7, 8, 9];
        let matrix_b_data = vec![10 as Element, 20, 30, 40, 50, 60, 70, 80, 90];
        let matrix_c_data = vec![300 as Element, 360, 420, 660, 810, 960, 1020, 1260, 1500];
        let vector_a_data = vec![10 as Element, 20, 30];
        let vector_b_data = vec![140 as Element, 320, 500];

        let matrix_a_data: Vec<E> = matrix_a_data.iter().map(|x| x.to_field()).collect_vec();
        let matrix_b_data: Vec<E> = matrix_b_data.iter().map(|x| x.to_field()).collect_vec();
        let matrix_c_data: Vec<E> = matrix_c_data.iter().map(|x| x.to_field()).collect_vec();
        let vector_a_data: Vec<E> = vector_a_data.iter().map(|x| x.to_field()).collect_vec();
        let vector_b_data: Vec<E> = vector_b_data.iter().map(|x| x.to_field()).collect_vec();
        let matrix = Tensor::new(vec![3usize, 3], matrix_a_data.clone());
        let vector = Tensor::new(vec![3usize], vector_a_data);
        let vector_expected = Tensor::new(vec![3usize], vector_b_data);

        let result = matrix.matvec(&vector);

        assert_eq!(
            result, vector_expected,
            "Matrix-vector multiplication failed."
        );

        let matrix_a = Tensor::new(vec![3, 3], matrix_a_data);
        let matrix_b = Tensor::new(vec![3, 3], matrix_b_data);
        let matrix_c = Tensor::new(vec![3, 3], matrix_c_data);

        let result = matrix_a.matmul(&matrix_b);

        assert_eq!(result, matrix_c, "Matrix-matrix multiplication failed.");
    }

    #[test]
    fn test_tensor_maxpool2d() {
        let input = Tensor::<Element>::new(
            vec![1, 3, 3, 4],
            vec![
                99, -35, 18, 104, -26, -48, -80, 106, 10, 8, 79, -7, -128, -45, 24, -91, -7, 88,
                -119, -37, -38, -113, -84, 86, 116, 72, -83, 100, 83, 81, 87, 58, -109, -13, -123,
                102,
            ],
        );
        let expected = Tensor::<Element>::new(vec![1, 3, 1, 2], vec![99, 106, 88, 24, 116, 100]);

        let result = input.maxpool2d(2, 2);
        assert_eq!(result, expected, "Maxpool (Element) failed.");
    }

    #[test]
    fn test_tensor_pad_maxpool2d() {
        let input = Tensor::<Element>::new(
            vec![1, 3, 4, 4],
            vec![
                93, 56, -3, -1, 104, -68, -71, -96, 5, -16, 3, -8, 74, -34, -16, -31, -42, -59,
                -64, 70, -77, 19, -17, -114, 79, 55, 4, -26, -7, -17, -94, 21, 59, -116, -113, 47,
                8, 112, 65, -99, 35, 3, -126, -52, 28, 69, 105, 33,
            ],
        );
        let expected = Tensor::<Element>::new(
            vec![1, 3, 2, 2],
            vec![104, -1, 74, 3, 19, 70, 79, 21, 112, 65, 69, 105],
        );

        let padded_expected = Tensor::<Element>::new(
            vec![1, 3, 4, 4],
            vec![
                104, 104, -1, -1, 104, 104, -1, -1, 74, 74, 3, 3, 74, 74, 3, 3, 19, 19, 70, 70, 19,
                19, 70, 70, 79, 79, 21, 21, 79, 79, 21, 21, 112, 112, 65, 65, 112, 112, 65, 65, 69,
                69, 105, 105, 69, 69, 105, 105,
            ],
        );

        let (result, padded_result) = input.padded_maxpool2d();
        assert_eq!(result, expected, "Maxpool (Element) failed.");
        assert_eq!(
            padded_result, padded_expected,
            "Padded Maxpool (Element) failed."
        );
    }

    #[test]
    fn test_pad_tensor_for_mle() {
        let input = Tensor::<Element>::new(
            vec![1, 3, 4, 4],
            vec![
                93, 56, -3, -1, 104, -68, -71, -96, 5, -16, 3, -8, 74, -34, -16, -31, -42, -59,
                -64, 70, -77, 19, -17, -114, 79, 55, 4, -26, -7, -17, -94, 21, 59, -116, -113, 47,
                8, 112, 65, -99, 35, 3, -126, -52, 28, 69, 105, 33,
            ],
        );

        let padded = input.pad_next_power_of_two();

        padded
            .get_shape()
            .iter()
            .zip(input.get_shape().iter())
            .for_each(|(padded_dim, input_dim)| {
                assert_eq!(*padded_dim, input_dim.next_power_of_two())
            });

        let input_data = input.get_data();
        let padded_data = padded.get_data();
        for i in 0..1 {
            for j in 0..3 {
                for k in 0..4 {
                    for l in 0..4 {
                        let index = 3 * 4 * 4 * i + 4 * 4 * j + 4 * k + l;
                        assert_eq!(input_data[index], padded_data[index]);
                    }
                }
            }
        }
    }

    #[test]
    fn test_tensor_pad() {
        let shape_a = vec![3, 1, 1];
        let tensor_a = Tensor::<Element>::new(shape_a.clone(), vec![1; shape_a.iter().product()]);

        let shape_b = vec![4, 1, 1];
        let tensor_b = Tensor::<Element>::new(shape_b, vec![1, 1, 1, 0]);

        let tensor_c = tensor_a.pad_next_power_of_two();
        assert_eq!(tensor_b, tensor_c);
    }

    #[test]
    fn test_tensor_pad_to_shape() {
        let shape_a = vec![3, 1, 1];
        let mut tensor_a =
            Tensor::<Element>::new(shape_a.clone(), vec![1; shape_a.iter().product()]);

        let shape_b = vec![3, 4, 4];
        let tensor_b = Tensor::<Element>::new(
            shape_b.clone(),
            vec![
                1, 0, 0, 0, 0, 0, 0, 0, 0, 0, 0, 0, 0, 0, 0, 0, 1, 0, 0, 0, 0, 0, 0, 0, 0, 0, 0, 0,
                0, 0, 0, 0, 1, 0, 0, 0, 0, 0, 0, 0, 0, 0, 0, 0, 0, 0, 0, 0,
            ],
        );

        tensor_a.pad_to_shape(shape_b);
        assert_eq!(tensor_b, tensor_a);
    }

    #[test]
    fn test_tensor_conv2d() {
        let input = Tensor::<Element>::new(
            vec![1, 3, 3, 3],
            vec![
                1, 2, 3, 4, 5, 6, 7, 8, 9, 9, 8, 7, 6, 5, 4, 3, 2, 1, 1, 1, 1, 2, 2, 2, 3, 3, 3,
            ],
        );

        let weights = Tensor::<Element>::new(
            vec![2, 3, 2, 2],
            vec![
                1, 0, -1, 2, 0, 1, -1, 1, 1, -1, 0, 2, -1, 1, 2, 0, 1, 0, 2, -1, 0, -1, 1, 1,
            ],
        );

        let bias = Tensor::<Element>::new(vec![2], vec![3, -3]);

        let expected =
            Tensor::<Element>::new(vec![1, 2, 2, 2], vec![21, 22, 26, 27, 25, 25, 26, 26]);

        let result = input.conv2d(&weights, &bias, 1);
        assert_eq!(result, expected, "Conv2D (Element) failed.");
    }

    #[test]
    fn test_tensor_minimal_conv2d() {
        // k_n,k_c,k_h,k_w
        let conv_shape = vec![2, 3, 3, 3];
        let conv = Tensor::<Element>::random(&conv_shape);
        // minimal input shape is 1,k_c,k_h,k_w
        let input_shape = vec![1, 3, 3, 3];
        let input = Tensor::<Element>::random(&input_shape);
        // minimal bias shape is k_n
        let bias = Tensor::<Element>::random(&vec![2]);
        let output = input.conv2d(&conv, &bias, 1);
        assert_eq!(output.get_shape(), vec![1, 2, 1, 1]);
    }

    #[test]
    fn test_tensor_pad_matrix_to_ignore_garbage() {
        let old_shape = vec![2usize, 3, 3];
        let orows = 10usize;
        let ocols = old_shape.iter().product::<usize>();

        let new_shape = vec![3usize, 4, 4];
        let nrows = 12usize;
        let ncols = new_shape.iter().product::<usize>();

        let og_t = Tensor::<Element>::random(&old_shape);
        let og_flat_t = og_t.flatten(); // This is equivalent to conv2d output (flattened)

        let mut pad_t = og_t.clone();
        pad_t.pad_to_shape(new_shape.clone());
        let pad_flat_t = pad_t.flatten();

        let og_mat = Tensor::random(&vec![orows, ocols]); // This is equivalent to the first dense matrix
        let og_result = og_mat.matvec(&og_flat_t);

        let pad_mat =
            og_mat.pad_matrix_to_ignore_garbage(&old_shape, &new_shape, &vec![nrows, ncols]);
        let pad_result = pad_mat.matvec(&pad_flat_t);

        assert_eq!(
            og_result.get_data()[..orows],
            pad_result.get_data()[..orows],
            "Unable to get rid of garbage values from conv fft."
        );
    }

    #[test]
    fn test_tensor_slice_2d() {
        let tensor = Tensor::<Element>::new(vec![3, 3], vec![1, 2, 3, 4, 5, 6, 7, 8, 9]);
        let sliced = tensor.slice_2d(0, 2);
        assert_eq!(sliced.get_shape(), vec![2, 3]);
        assert_eq!(sliced.get_data(), vec![1, 2, 3, 4, 5, 6]);
        let sliced = tensor.slice_2d(2, 3);
        assert_eq!(sliced.get_shape(), vec![1, 3]);
        assert_eq!(sliced.get_data(), vec![7, 8, 9]);
    }

    #[test]
    fn test_tensor_add_dim2() {
        let tensor = Tensor::<Element>::new(vec![2, 3], vec![1, 2, 3, 4, 5, 6]);
        let vector = Tensor::<Element>::new(vec![3], vec![10, 20, 30]);
        let result = tensor.add_dim2(&vector);
        assert_eq!(result.get_shape(), vec![2, 3]);
        assert_eq!(result.get_data(), vec![11, 22, 33, 14, 25, 36]);
    }

    #[test]
    fn test_tensor_concat() {
        let mut tensor = Tensor::<Element>::new(vec![2, 3], vec![1, 2, 3, 4, 5, 6]);
        let vector = Tensor::<Element>::new(vec![3], vec![10, 20, 30]);
        tensor.concat(vector);

        assert_eq!(tensor.get_shape(), vec![3, 3]);
        assert_eq!(tensor.get_data(), vec![1, 2, 3, 4, 5, 6, 10, 20, 30]);

        let vector = Tensor::<Element>::new(vec![1, 3], vec![66, 77, 88]);
        tensor.concat(vector);
        assert_eq!(tensor.get_shape(), vec![4, 3]);
        assert_eq!(
            tensor.get_data(),
            vec![1, 2, 3, 4, 5, 6, 10, 20, 30, 66, 77, 88]
        );
    }

    #[test]
    fn test_tensor_get() {
        let tensor = Tensor::<Element>::new(
            vec![2, 3, 3],
            vec![
                1, 2, 3, 4, 5, 6, 7, 8, 9, 10, 11, 12, 13, 14, 15, 16, 17, 18,
            ],
        );
        // 2 + 2 * 3 + 1 * 3 * 3 = 17
        assert_eq!(tensor.get(vec![1, 2, 2]), tensor.data[17]);
    }

    #[test]
    fn test_tensor_permute3d() {
        let tensor = Tensor::<Element>::new(
            vec![2, 3, 3],
            vec![
                1, 2, 3, 4, 5, 6, 7, 8, 9, 10, 11, 12, 13, 14, 15, 16, 17, 18,
            ],
        );
        // i,j,k --> j,i,k -> new shape = 3,2,3
        let permuted = tensor.permute3d(&[1, 0, 2]);
        assert_eq!(permuted.get_shape(), vec![3, 2, 3]);
        for i in 0..2 {
            for j in 0..3 {
                for k in 0..3 {
                    let [new_i, new_j, new_k] = [j, i, k];
                    let expected = tensor.get(vec![i, j, k]);
                    let given = permuted.get(vec![new_i, new_j, new_k]);
                    assert_eq!(expected, given);
                }
            }
        }
    }

    #[test]
    fn test_tensor_slice_3d() {
        let tensor =
            Tensor::<Element>::new(vec![3, 2, 2], vec![1, 2, 3, 4, 5, 6, 7, 8, 9, 10, 11, 12]);
        let sliced = tensor.slice_3d(1, 3);
        assert_eq!(sliced.get_data(), vec![5, 6, 7, 8, 9, 10, 11, 12]);
        assert_eq!(sliced.get_shape(), vec![2, 2, 2]);
    }

    #[test]
    fn test_tensor_slices_last_dim() {
        let tensor = Tensor::<Element>::new(
            vec![2, 3, 3],
            vec![
                1, 2, 3, 4, 5, 6, 7, 8, 9, 10, 11, 12, 13, 14, 15, 16, 17, 18,
            ],
        );

        let mut slices = tensor.slice_last_dim();

        // First slice
        assert_eq!(slices.next().unwrap(), &[1, 2, 3]);
        // Second slice
        assert_eq!(slices.next().unwrap(), &[4, 5, 6]);
        // Third slice
        assert_eq!(slices.next().unwrap(), &[7, 8, 9]);
        // Fourth slice
        assert_eq!(slices.next().unwrap(), &[10, 11, 12]);
        // Fifth slice
        assert_eq!(slices.next().unwrap(), &[13, 14, 15]);
        // Sixth slice
        assert_eq!(slices.next().unwrap(), &[16, 17, 18]);
        // No more slices
        assert_eq!(slices.next(), None);
    }

    #[test]
    fn test_tensor_slice_on_dim() {
        let tensor = Tensor::<Element>::new(
            vec![2, 3, 3],
            vec![
                1, 2, 3, 4, 5, 6, 7, 8, 9, 10, 11, 12, 13, 14, 15, 16, 17, 18,
            ],
        );
        let (mut slices, shape) = tensor.slice_on_dim(1);
        assert_eq!(shape, Shape(vec![3]));
        assert_eq!(slices.next().unwrap(), &[1, 2, 3]);
        assert_eq!(slices.next().unwrap(), &[4, 5, 6]);
        assert_eq!(slices.next().unwrap(), &[7, 8, 9]);
        assert_eq!(slices.next().unwrap(), &[10, 11, 12]);
        assert_eq!(slices.next().unwrap(), &[13, 14, 15]);
        assert_eq!(slices.next().unwrap(), &[16, 17, 18]);
        assert_eq!(slices.next(), None);

        let (mut slices, shape) = tensor.slice_on_dim(0);
        assert_eq!(shape, Shape(vec![3, 3]));
        assert_eq!(slices.next().unwrap(), &[1, 2, 3, 4, 5, 6, 7, 8, 9]);
        assert_eq!(
            slices.next().unwrap(),
            &[10, 11, 12, 13, 14, 15, 16, 17, 18]
        );
        assert_eq!(slices.next(), None);

        let (slices, shape) = tensor.slice_on_dim(2);
        assert_eq!(shape, Shape::from_it(&tensor.get_shape()));
        let data = slices.flatten().cloned().collect::<Vec<_>>();
        assert_eq!(
            data,
            vec![
                1, 2, 3, 4, 5, 6, 7, 8, 9, 10, 11, 12, 13, 14, 15, 16, 17, 18
            ]
        );
    }

    #[test]
    fn test_shape() {
        let shape = Shape(vec![2, 3, 4]);
        let permuted = shape.permute(&[1, 0, 2]);
        assert_eq!(permuted.0, vec![3, 2, 4]);
    }

    #[test]
    fn test_tensor_argmax() {
        let tensor = Tensor::<Element>::new(vec![3], vec![1, 2, 3]);
        let argmax = tensor.argmax();
        assert_eq!(argmax, 2);
    }

    #[test]
    fn test_tensor_stack_all() {
        let tensors = vec![
            Tensor::<Element>::new(vec![2, 3], vec![1, 2, 3, 4, 5, 6]),
            Tensor::<Element>::new(vec![2, 3], vec![7, 8, 9, 10, 11, 12]),
        ];
        let stacked = Tensor::<Element>::stack_all(tensors.clone()).unwrap();
        assert_eq!(stacked.get_shape(), vec![4, 3]);
        assert_eq!(
            stacked.get_data(),
            vec![1, 2, 3, 4, 5, 6, 7, 8, 9, 10, 11, 12]
        );

        let stacked =
            Tensor::<Element>::stack_all(tensors.into_iter().map(|t| t.unsqueeze(0))).unwrap();
        assert_eq!(stacked.get_shape(), vec![2, 2, 3]);
        assert_eq!(
            stacked.get_data(),
            vec![1, 2, 3, 4, 5, 6, 7, 8, 9, 10, 11, 12]
        );
    }
}<|MERGE_RESOLUTION|>--- conflicted
+++ resolved
@@ -6,13 +6,9 @@
 use ark_std::rand::{self, Rng, SeedableRng, rngs::StdRng};
 use ff_ext::{ExtensionField, GoldilocksExt2};
 use itertools::Itertools;
-<<<<<<< HEAD
 use multilinear_extensions::{mle::DenseMultilinearExtension, util::ceil_log2};
-=======
-use multilinear_extensions::mle::DenseMultilinearExtension;
 use p3_field::{FieldAlgebra, TwoAdicField};
 use p3_goldilocks::Goldilocks;
->>>>>>> c6c0ec1c
 use rayon::{
     iter::{
         IndexedParallelIterator, IntoParallelIterator, IntoParallelRefIterator,
@@ -1958,12 +1954,8 @@
 mod test {
 
     use ark_std::rand::{Rng, thread_rng};
-<<<<<<< HEAD
-    use goldilocks::GoldilocksExt2;
+    use ff_ext::GoldilocksExt2;
     use ndarray::{Array, Ix2, Order};
-=======
-    use ff_ext::GoldilocksExt2;
->>>>>>> c6c0ec1c
 
     use super::*;
     use multilinear_extensions::mle::MultilinearExtension;
