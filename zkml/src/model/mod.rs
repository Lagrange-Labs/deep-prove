use std::collections::{BTreeMap, HashMap};

use anyhow::{Result, anyhow, ensure};
use ff_ext::ExtensionField;
use goldilocks::GoldilocksExt2;
use serde::{Deserialize, Serialize, de::DeserializeOwned};
use trace::Trace;
use tracing::info;

use crate::{
    Tensor,
    layers::{
        Layer,
        provable::{Edge, Evaluate, Node, NodeCtx, NodeId, OpInfo},
        requant::Requant,
    },
    padding::PaddingMode,
    quantization::InferenceTracker,
    tensor::Number,
    try_unzip,
};

pub(crate) mod iterator;
pub(crate) mod trace;

pub use iterator::ToIterator;
pub use trace::{InferenceStep, InferenceTrace, StepData};

/// Represents a model
#[derive(Debug, Clone)]
pub struct Model<N> {
    pub(crate) nodes: HashMap<NodeId, Node<N>>,
    pub(crate) input_shapes: Vec<Vec<usize>>,
    pub(crate) unpadded_input_shapes: Vec<Vec<usize>>,
}

impl<N> Model<N>
where
    N: Number,
{
    /// Returns an iterator over the nodes in the model, in arbitrary order.
    /// It is more efficient then `ForwardIterator` and `BackwardIterator`, so it
    /// can be used to iterate over the nodes when the order does not matter
    pub fn to_unstable_iterator(&self) -> impl Iterator<Item = (&NodeId, &Node<N>)> {
        self.nodes.iter()
    }

    /// Utility method to pad the inputs shapes to the next power of two
    fn compute_padded_input_shapes(unpadded_input_shapes: &[Vec<usize>]) -> Vec<Vec<usize>> {
        unpadded_input_shapes
            .iter()
            .map(|shape| shape.iter().map(|dim| dim.next_power_of_two()).collect())
            .collect()
    }

    /// Instantiate a model with the given input shape: the `padding` input specifies whether
    /// the provided inputs shapes should be padded or not
    pub fn new_from_input_shapes(
        unpadded_input_shapes: Vec<Vec<usize>>,
        padding: PaddingMode,
    ) -> Self {
        let input_shapes = match padding {
            PaddingMode::NoPadding => unpadded_input_shapes.clone(),
            PaddingMode::Padding => Self::compute_padded_input_shapes(&unpadded_input_shapes),
        };
        Self {
            nodes: HashMap::new(),
            input_shapes,
            unpadded_input_shapes,
        }
    }

    pub(crate) fn new(
        unpadded_input_shapes: Vec<Vec<usize>>,
        padding: PaddingMode,
        nodes: HashMap<NodeId, Node<N>>,
    ) -> Self {
        let mut model = Self::new_from_input_shapes(unpadded_input_shapes, padding);
        model.nodes = nodes;

        model
    }

    /// Instantiate a model from the set of nodes and the input shapes.
    /// `actual_input_shapes` correspond to the expected shape of the input
    /// tensors for the model; therefore, `actual_input_shapes` can be the same
    /// as `unpadded_input_shapes` if the input tensors of the model are
    /// not expected to be padded
    pub fn new_from_shapes(
        unpadded_input_shapes: Vec<Vec<usize>>,
        actual_input_shapes: Vec<Vec<usize>>,
        nodes: HashMap<NodeId, Node<N>>,
    ) -> Self {
        Self {
            unpadded_input_shapes,
            input_shapes: actual_input_shapes,
            nodes,
        }
    }

    /// Get the shapes of the input tensors, not padded
    pub(crate) fn unpadded_input_shapes(&self) -> Vec<Vec<usize>> {
        self.unpadded_input_shapes.clone()
    }

    /// Get the actual input shapes, which could be padded or unpadded
    /// depending on how the model was instantiated
    pub fn input_shapes(&self) -> Vec<Vec<usize>> {
        self.input_shapes.clone()
    }

    pub fn num_inputs(&self) -> usize {
        self.input_shapes.len()
    }

    /// Prepare the input tensors to be provided to the model according to the
    /// actual input shapes expected by the model
    pub fn prepare_inputs(&self, inputs: Vec<Tensor<N>>) -> Result<Vec<Tensor<N>>> {
        let input_shapes = self.input_shapes.clone();
        ensure!(
            input_shapes.len() == inputs.len(),
            "Unexpected number of inputs tensors: expected {}, found {}",
            input_shapes.len(),
            inputs.len()
        );
        Ok(inputs
            .into_iter()
            .zip(input_shapes)
            .map(|(mut input, shape)| {
                if input.get_shape().clone() == shape {
                    // no need to pad, simply return the input
                    input
                } else {
                    input.pad_to_shape(shape);
                    input
                }
            })
            .collect())
    }

    /// Build the inputs tensors, according to the expected input shapes,
    /// from a set of flat data
    pub fn load_input_flat(&self, input: Vec<Vec<N>>) -> Result<Vec<Tensor<N>>> {
        let input_tensor = input
            .into_iter()
            .zip(self.unpadded_input_shapes())
            .map(|(inp, shape)| Tensor::new(shape, inp))
            .collect();
        self.prepare_inputs(input_tensor)
    }

    /// Compute the input shapes padded to the next power of two
    pub(crate) fn padded_input_shapes(&self) -> Vec<Vec<usize>> {
        Self::compute_padded_input_shapes(&self.unpadded_input_shapes)
    }

    /// Textual description of the model
    pub fn describe(&self) {
        info!("Model description:");
        info!("Unpadded input shapes: {:?}", self.unpadded_input_shapes);
        info!("Padded input shapes: {:?}", self.padded_input_shapes());
        for (idx, layer) in self.to_forward_iterator() {
            info!("\t- {}: {:?}", idx, layer.inputs);
            info!("\t- {}: {}", idx, layer.operation.describe());
        }
        info!("Output nodes:");
        for (idx, node) in self.output_nodes() {
            info!("\t- {}:{:?}", idx, node.outputs);
        }
    }

    /// Add a re-quantization node to the model after the node with id `input_node_id`
    pub(crate) fn add_requant_node(
        &mut self,
        requant: Requant,
        input_node_id: NodeId,
    ) -> anyhow::Result<NodeId> {
        let input_node = self
            .nodes
            .get_mut(&input_node_id)
            .ok_or(anyhow!("Node {input_node_id} not found in the model"))?;
        let num_outputs = input_node.outputs.len();
        let requant_node = Node::new_with_outputs(
            (0..num_outputs)
                .map(|i| Edge {
                    node: Some(input_node_id),
                    index: i,
                })
                .collect(),
            Layer::Requant(requant),
            input_node.outputs.clone(), // copy output wires of `input_node` to requant node
        );
        // remove edges from outputs of `input_node`
        input_node.outputs = vec![Default::default(); num_outputs];
        let requant_id = self.add_node(requant_node)?;
        // route inputs of the nodes using outputs of `input_node_id` to the newly inserted
        // requant node
        let requant_node = self.nodes.get(&requant_id).ok_or(anyhow!(
            "Requant node {requant_id} just inserted not found in the model"
        ))?;
        for (i, wire) in requant_node.outputs.clone().iter().enumerate() {
            // change inputs of each node using this output wire
            wire.edges.iter().filter(|edge| edge.node.is_some()).try_for_each(|edge|{
                let node_id = edge.node.unwrap();
                let node = self.nodes.get_mut(&node_id).ok_or(
                    anyhow!("Node {node_id}, which should use an output of requant node {requant_id}, not found in model")
                )?;
                ensure!(edge.index < node.inputs.len(),
                    "Node {node_id} has {} inputs, so cannot access input {}",
                    node.inputs.len(),
                    edge.index,
                );
                // check that this input was indeed referring to an output of input_node_id
                let input_edge = &mut node.inputs[edge.index];
                ensure!(input_edge.node.ok_or(
                    anyhow!("{} input of node {node_id} should not be an input of the model", edge.index)
                )? == input_node_id,
                    "{} input of node {node_id} should be {input_node_id}", edge.index
                );
                // replace `input_node_id` with `requant_id`
                input_edge.node = Some(requant_id);
                input_edge.index = i;
                Ok(())
            })?;
        }
        Ok(requant_id)
    }

    /// Corner-case method to add a node whose inputs correspond to the outputs of a node already inserted in the model
    /// The `NodeId` of the already inserted node is the `previous_node_id` input; if no id is provided, it is assumed
    /// that the inputs of the node correspond to the inputs of the model
    pub fn add_consecutive_layer(
        &mut self,
        layer: Layer<N>,
        previous_node_id: Option<NodeId>,
    ) -> anyhow::Result<NodeId> {
        let num_outputs = if let Some(id) = &previous_node_id {
            let previous_node = self
                .nodes
                .get(id)
                .ok_or(anyhow!("Node {id} not found in model"))?;
            previous_node.outputs.len()
        } else {
            // correspond to inputs of the model
            self.input_shapes.len()
        };

        let new_node = Node::new(
            (0..num_outputs)
                .map(|i| Edge {
                    node: previous_node_id,
                    index: i,
                })
                .collect(),
            layer,
        );
        self.add_node(new_node)
    }

    /// Add the node provided as input to the model. The id of the added node is
    /// computed inside this method and returned as output
    pub fn add_node(&mut self, node: Node<N>) -> anyhow::Result<NodeId> {
        let node_id = (0..self.nodes.len() + 1)
            .find(|i| !self.nodes.contains_key(i))
            .ok_or(anyhow!("No valid node id found for new node"))?;
        self.add_node_with_id(node_id, node)?;
        Ok(node_id)
    }

    /// Add the node provided as input to the model, binding it to the `node id`
    /// provided as input
    pub fn add_node_with_id(&mut self, node_id: NodeId, node: Node<N>) -> anyhow::Result<()> {
        // iterate over the inputs of the node and add the edges to the outputs of
        // corresponding nodes already in the model
        for (i, input) in node.inputs.iter().enumerate() {
            if let Some(input_node_id) = &input.node {
                let input_node = self.nodes.get_mut(input_node_id).ok_or(anyhow!(
                    "Node {} for input {} of new node not found in model",
                    input_node_id,
                    i,
                ))?;
                ensure!(
                    input.index < input_node.outputs.len(),
                    "Specified output number {} for node {}, which has only {} outputs",
                    input.index,
                    input_node_id,
                    input_node.outputs.len(),
                );
                input_node.outputs[input.index].edges.push(Edge {
                    node: Some(node_id),
                    index: i,
                });
            }
        }

        self.nodes.insert(node_id, node);

        Ok(())
    }

    // Label the edges provided as input as the output edges of the model. If no edge is provided,
    // then the method assumes there is a node without routed output edges, and the outputs of
    // this node will be labelled as the output edges of the model
    pub fn route_output(&mut self, output_edges: Option<Vec<Edge>>) -> Result<()> {
        if let Some(output_edges) = output_edges {
            for (out_index, edge) in output_edges.iter().enumerate() {
                let out_node_id = edge
                    .node
                    .ok_or(anyhow!("Provided output edge with no input node"))?;
                let out_node = self
                    .nodes
                    .get_mut(&out_node_id)
                    .ok_or(anyhow!("Node {out_node_id} not found"))?;
                ensure!(
                    edge.index < out_node.outputs.len(),
                    "Specified output {} for node {out_node_id}, but only {} outputs found",
                    edge.index,
                    out_node.outputs.len()
                );
                out_node.outputs[edge.index].edges.push(Edge {
                    node: None,
                    index: out_index,
                })
            }
        } else {
            // find the node with no output edges, which will be considered the output node
            let out_node = self.nodes.iter_mut().find(|(_id, node)| {
                node.outputs
                    .iter()
                    .all(|out| out.clone() == Default::default())
            });
            ensure!(out_node.is_some(), "No output node found for model");
            let node = out_node.unwrap().1;
            node.outputs.iter_mut().enumerate().for_each(|(i, out)| {
                out.edges = vec![Edge {
                    node: None,
                    index: i,
                }]
            });
        }

        Ok(())
    }

    /// Return the set of output nodes, that are nodes where at least one output
    /// tensor is an output of the model
    pub(crate) fn output_nodes(&self) -> Vec<(NodeId, &Node<N>)> {
        self.nodes
            .iter()
            .filter_map(|(id, node)| {
                if node
                    .outputs
                    .iter()
                    .all(|wire| wire.edges.iter().any(|edge| edge.node.is_none()))
                {
                    Some((*id, node))
                } else {
                    None
                }
            })
            .collect()
    }
}

impl Model<f32> {
    pub fn run_float(&self, input: &[Tensor<f32>]) -> anyhow::Result<Vec<Tensor<f32>>> {
        Ok(self
            .run::<GoldilocksExt2>(input)?
            .outputs()?
            .into_iter()
            .cloned()
            .collect())
    }
}

impl<N: Number> Model<N> {
    pub(crate) fn run_with_tracker<E>(
        &self,
        input: &[Tensor<N>],
        mut tracker: Option<&mut InferenceTracker>,
    ) -> anyhow::Result<InferenceTrace<'_, E, N>>
    where
        E: ExtensionField + Serialize + DeserializeOwned,
        E::BaseField: Serialize + DeserializeOwned,
        Layer<N>: Evaluate<N>,
    {
        let mut trace = Trace {
            steps: HashMap::new(),
            input: input.to_vec(),
            output: vec![],
        };
        let iter = self.to_forward_iterator();
        for (node_id, node) in iter {
            let (inputs, shapes): (Vec<_>, Vec<_>) = try_unzip(node.inputs.iter().map(|edge| {
                Ok(if let Some(n) = &edge.node {
                    let step = trace.get_step(n);
                    ensure!(step.is_some(), "Node {} not found in trace", n);
                    let step = step.unwrap();
                    let outputs = step.step_data.outputs.outputs();
                    ensure!(
                        edge.index < outputs.len(),
                        "Requested output {} for node {}, which has only {} outputs",
                        edge.index,
                        n,
                        outputs.len()
                    );
                    // get shape of this output
                    let out_shapes = &step.step_data.unpadded_output_shapes;
                    (outputs[edge.index], out_shapes[edge.index].clone())
                } else {
                    (
                        &input[edge.index],
                        self.unpadded_input_shapes()[edge.index].clone(),
                    )
                })
            }))?;
            let output_shapes = node
                .operation
                .output_shapes(&shapes, PaddingMode::NoPadding);
            let output = node.run(inputs.as_slice(), shapes)?;
            // add output tensors to tracker, if any
            if let Some(tracker) = &mut tracker {
                for (i, out) in output.outputs().into_iter().enumerate() {
                    tracker.track(node_id, i, out.to_f32()?);
                }
            }
            let new_step = StepData {
                inputs: inputs.into_iter().cloned().collect(),
                outputs: output,
                unpadded_output_shapes: output_shapes,
            };
            trace.new_step(
                node_id,
                InferenceStep {
                    op: &node.operation,
                    step_data: new_step,
                },
            );
        }

        // compute the output tensor from the outputs of the output nodes
        let output_nodes = self.output_nodes();
        let mut outputs = BTreeMap::new();
        for (id, out_node) in output_nodes {
            let node_outputs = trace
                .get_step(&id)
                .ok_or(anyhow!("Output node {} not found in trace", id))?
                .outputs();
            ensure!(node_outputs.len() == out_node.outputs.len(),
                "Number of outputs found in trace for node {id} is different from the number of expected outputs
                for the node");
            for (i, wire) in out_node.outputs.iter().enumerate() {
                if let Some(out_index) = wire.edges.iter().find_map(|edge| {
                    if edge.node.is_none() {
                        Some(edge.index)
                    } else {
                        None
                    }
                }) {
                    // if this output wire is an output of the model, insert in the collection of the
                    // model outputs, paired with the index among the outputs of the model
                    ensure!(
                        outputs.insert(out_index, node_outputs[i]).is_none(),
                        "Trying to insert twice an output value for the same index {out_index}"
                    );
                }
            }
        }
        // check that all outputs have been found
        ensure!(
            !outputs.is_empty(),
            "No outputs found for the model: {outputs:?}"
        );
        ensure!(
            *outputs.first_key_value().unwrap().0 == 0
                && *outputs.last_key_value().unwrap().0 == outputs.len() - 1
        );

        trace.output = outputs.into_values().cloned().collect();

        Ok(trace)
    }

    /// Run the inference of the model, producing the `InferenceTrace` necessary to
    /// later prove the model. The outputs of the model can be fetched from the returned
    /// trace
    pub fn run<E>(&self, input: &[Tensor<N>]) -> anyhow::Result<InferenceTrace<'_, E, N>>
    where
        E::BaseField: Serialize + DeserializeOwned,
        E: ExtensionField + Serialize + DeserializeOwned,
        Layer<N>: Evaluate<N>,
    {
        self.run_with_tracker(input, None)
    }
}

/// Collection of the proving contexts of all the nodes in the model
#[derive(Clone, Debug, Serialize, Deserialize)]
#[serde(bound(serialize = "E: Serialize", deserialize = "E: DeserializeOwned"))]
pub struct ModelCtx<E: ExtensionField + DeserializeOwned>
where
    E::BaseField: Serialize + DeserializeOwned,
{
    pub(crate) nodes: HashMap<NodeId, NodeCtx<E>>,
}

#[cfg(test)]
pub(crate) mod test {
    use crate::{
<<<<<<< HEAD
        init_test_logging, layers::{
            activation::{Activation, Relu}, convolution::{Convolution, SchoolBookConv}, dense::Dense, matrix_mul::{MatMul, OperandMatrix}, pooling::{Maxpool2D, Pooling, MAXPOOL2D_KERNEL_SIZE}, provable::{evaluate_layer, Edge, Node, OpInfo}, requant::Requant, Layer
        }, padding::{pad_model, PaddingMode}, quantization::{self, InferenceObserver}, tensor::Number, testing::{random_bool_vector, random_vector}, ScalingFactor, ScalingStrategy
=======
        ScalingFactor, ScalingStrategy, init_test_logging,
        layers::{
            Layer,
            activation::{Activation, Relu},
            convolution::{Convolution, SchoolBookConv},
            dense::Dense,
            pooling::{MAXPOOL2D_KERNEL_SIZE, Maxpool2D, Pooling},
            provable::{Edge, Node, OpInfo, evaluate_layer},
            requant::Requant,
        },
        padding::{PaddingMode, pad_model},
        quantization::{self, InferenceObserver},
        tensor::Number,
        testing::{Pcs, random_bool_vector, random_vector},
>>>>>>> acdfe644
    };
    use anyhow::Result;
    use ark_std::rand::{Rng, RngCore, thread_rng};
    use ff_ext::ExtensionField;
    use goldilocks::GoldilocksExt2;
    use itertools::Itertools;
    use multilinear_extensions::{
        mle::{IntoMLE, MultilinearExtension},
        virtual_poly::VirtualPolynomial,
    };
    use sumcheck::structs::{IOPProverState, IOPVerifierState};

    use crate::{Element, default_transcript, quantization::TensorFielder, tensor::Tensor};

    type F = GoldilocksExt2;
    const SELECTOR_DENSE: usize = 0;
    const SELECTOR_RELU: usize = 1;
    const SELECTOR_POOLING: usize = 2;
    const MOD_SELECTOR: usize = 2;

    impl Model<Element> {
        pub fn random(num_dense_layers: usize) -> Result<(Self, Vec<Tensor<Element>>)> {
            let mut rng = thread_rng();
            Self::random_with_rng(num_dense_layers, &mut rng)
        }
        /// Returns a random model with specified number of dense layers and a matching input.
        /// Note that currently everything is considered padded, e.g. unpadded_shape = padded_shape
        pub fn random_with_rng<R: RngCore>(
            num_dense_layers: usize,
            rng: &mut R,
        ) -> Result<(Self, Vec<Tensor<Element>>)> {
            let mut last_row: usize = rng.gen_range(3..15);
            let mut model = Self::new_from_input_shapes(
                vec![vec![last_row.next_power_of_two()]],
                PaddingMode::NoPadding,
            );
            let mut last_node_id = None;
            for selector in 0..num_dense_layers {
                if selector % MOD_SELECTOR == SELECTOR_DENSE {
                    // if true {
                    // last row becomes new column
                    let (nrows, ncols): (usize, usize) = (rng.gen_range(3..15), last_row);
                    last_row = nrows;
                    let dense =
                        Dense::random(vec![nrows.next_power_of_two(), ncols.next_power_of_two()]);
                    // Figure out the requant information such that output is still within range
                    let (min_output_range, max_output_range) =
                        dense.output_range(*quantization::MIN, *quantization::MAX);
                    let output_scaling_factor = ScalingFactor::from_scale(
                        ((max_output_range - min_output_range) as f64
                            / (*quantization::MAX - *quantization::MIN) as f64)
                            as f32,
                        None,
                    );
                    let input_scaling_factor = ScalingFactor::from_scale(1.0, None);
                    let max_model = dense.matrix.max_value().max(dense.bias.max_value()) as f32;
                    let model_scaling_factor = ScalingFactor::from_absolute_max(max_model, None);

                    let intermediate_bit_size = dense.output_bitsize();
                    let requant = Requant::from_scaling_factors(
                        input_scaling_factor,
                        model_scaling_factor,
                        output_scaling_factor,
                        intermediate_bit_size,
                    );

                    last_node_id =
                        Some(model.add_consecutive_layer(Layer::Dense(dense), last_node_id)?);
                    last_node_id =
                        Some(model.add_consecutive_layer(Layer::Requant(requant), last_node_id)?);
                } else if selector % MOD_SELECTOR == SELECTOR_RELU {
                    last_node_id = Some(model.add_consecutive_layer(
                        Layer::Activation(Activation::Relu(Relu::new())),
                        last_node_id,
                    )?);
                    // no need to change the `last_row` since RELU layer keeps the same shape
                    // of outputs
                } else if selector % MOD_SELECTOR == SELECTOR_POOLING {
                    // Currently unreachable until Model is updated to work with higher dimensional tensors
                    // TODO: Implement higher dimensional tensor functionality.
                    last_node_id = Some(model.add_consecutive_layer(
                        Layer::Pooling(Pooling::Maxpool2D(Maxpool2D::default())),
                        last_node_id,
                    )?);
                    last_row -= MAXPOOL2D_KERNEL_SIZE - 1;
                } else {
                    panic!("random selection shouldn't be in that case");
                }
            }
            model.route_output(None).unwrap();
            let inputs = model
                .input_shapes()
                .iter()
                .map(|shape| Tensor::random(shape))
                .collect();
            Ok((model, inputs))
        }

        /// Returns a model that only contains pooling and relu layers.
        /// The output [`Model`] will contain `num_layers` [`Maxpool2D`] layers and a [`Dense`] layer as well.
        pub fn random_pooling(num_layers: usize) -> Result<(Self, Vec<Tensor<Element>>)> {
            let mut rng = thread_rng();
            // Since Maxpool reduces the size of the output based on the kernel size and the stride we need to ensure that
            // Our starting input size is large enough for the number of layers.

            // If maxpool input matrix has dimensions w x h then output has width and height
            // out_w = (w - kernel_size) / stride + 1
            // out_h = (h - kenrel_size) / stride + 1
            // Hence to make sure we have a large enough tensor for the last step
            // we need to have that w_first > 2^{num_layers + 1} + 2^{num_layers}
            // and likewise for h_first.

            let minimum_initial_size = (1 << num_layers) * (3usize);

            let mut input_shape = (0..3)
                .map(|i| {
                    if i < 1 {
                        rng.gen_range(1..5usize).next_power_of_two()
                    } else {
                        (minimum_initial_size + rng.gen_range(1..4usize)).next_power_of_two()
                    }
                })
                .collect::<Vec<usize>>();

            let mut model =
                Model::new_from_input_shapes(vec![input_shape.clone()], PaddingMode::NoPadding);

            let inputs = model
                .input_shapes()
                .iter()
                .map(|shape| Tensor::random(shape))
                .collect();

            let info = Maxpool2D::default();
            let mut last_node_id = None;
            for _ in 0..num_layers {
                input_shape
                    .iter_mut()
                    .skip(1)
                    .for_each(|dim| *dim = (*dim - info.kernel_size) / info.stride + 1);
                last_node_id = Some(model.add_consecutive_layer(
                    Layer::Pooling(Pooling::Maxpool2D(info)),
                    last_node_id,
                )?);
            }

            let (nrows, ncols): (usize, usize) =
                (rng.gen_range(3..15), input_shape.iter().product::<usize>());

            model.add_consecutive_layer(
                Layer::Dense(Dense::random(vec![
                    nrows.next_power_of_two(),
                    ncols.next_power_of_two(),
                ])),
                last_node_id,
            )?;

            model.route_output(None)?;

            Ok((model, inputs))
        }
    }

    #[test]
    fn test_model_long() {
        let (model, input) = Model::random(3).unwrap();
        model.run::<F>(&input).unwrap();
    }

    pub fn check_tensor_consistency_field<E: ExtensionField>(
        real_tensor: Tensor<E>,
        padded_tensor: Tensor<E>,
    ) {
        let n_x = padded_tensor.shape[1];
        for i in 0..real_tensor.shape[0] {
            for j in 0..real_tensor.shape[1] {
                for k in 0..real_tensor.shape[1] {
                    // if(real_tensor.data[i*real_tensor.shape[1]*real_tensor.shape[1]+j*real_tensor.shape[1]+k] > 0){
                    assert!(
                        real_tensor.data[i * real_tensor.shape[1] * real_tensor.shape[1]
                            + j * real_tensor.shape[1]
                            + k]
                            == padded_tensor.data[i * n_x * n_x + j * n_x + k],
                        "Error in tensor consistency"
                    );
                    //}else{
                    //   assert!(-E::from(-real_tensor.data[i*real_tensor.shape[1]*real_tensor.shape[1]+j*real_tensor.shape[1]+k] as u64) == E::from(padded_tensor.data[i*n_x*n_x + j*n_x + k] as u64) ,"Error in tensor consistency");
                    //}
                }

                // assert!(real_tensor.data[i*real_tensor.shape[1]*real_tensor.shape[1]+j ] == padded_tensor.data[i*n_x*n_x + j],"Error in tensor consistency");
            }
        }
    }

    fn random_vector_quant(n: usize) -> Vec<Element> {
        // vec![thread_rng().gen_range(-128..128); n]
        random_vector(n)
    }

    #[test]
    fn test_cnn() {
        let mut in_dimensions: Vec<Vec<usize>> =
            vec![vec![1, 32, 32], vec![16, 29, 29], vec![4, 26, 26]];

        for i in 0..in_dimensions.len() {
            for j in 0..in_dimensions[0].len() {
                in_dimensions[i][j] = (in_dimensions[i][j]).next_power_of_two();
            }
        }
        // println!("in_dimensions: {:?}", in_dimensions);
        let w1 = random_vector_quant(16 * 16);
        let w2 = random_vector_quant(16 * 4 * 16);
        let w3 = random_vector_quant(16 * 8);

        let shape1 = vec![1 << 4, 1 << 0, 1 << 2, 1 << 2]; // [16, 1, 4, 4]
        let shape2 = vec![1 << 2, 1 << 4, 1 << 2, 1 << 2]; // [4, 16, 4, 4]
        let shape3 = vec![1 << 1, 1 << 2, 1 << 2, 1 << 2]; // [2, 4, 4, 4]
        let bias1: Tensor<Element> = Tensor::zeros(vec![shape1[0]]);
        let bias2: Tensor<Element> = Tensor::zeros(vec![shape2[0]]);
        let bias3: Tensor<Element> = Tensor::zeros(vec![shape3[0]]);

        let trad_conv1: Tensor<Element> = Tensor::new(shape1.clone(), w1.clone());
        let trad_conv2: Tensor<i128> = Tensor::new(shape2.clone(), w2.clone());
        let trad_conv3: Tensor<i128> = Tensor::new(shape3.clone(), w3.clone());

        let input_shape = vec![1, 32, 32];

        let mut model =
            Model::new_from_input_shapes(vec![input_shape.clone()], PaddingMode::Padding);
        let input = Tensor::random(&model.input_shapes()[0]);
        let first_id = model
            .add_consecutive_layer(
                Layer::Convolution(
                    Convolution::new(trad_conv1.clone(), bias1.clone())
                        .into_padded_and_ffted(&in_dimensions[0]),
                ),
                None,
            )
            .unwrap();
        let second_id = model
            .add_consecutive_layer(
                Layer::Convolution(
                    Convolution::new(trad_conv2.clone(), bias2.clone())
                        .into_padded_and_ffted(&in_dimensions[1]),
                ),
                Some(first_id),
            )
            .unwrap();
        let _third_id = model
            .add_consecutive_layer(
                Layer::Convolution(
                    Convolution::new(trad_conv3.clone(), bias3.clone())
                        .into_padded_and_ffted(&in_dimensions[2]),
                ),
                Some(second_id),
            )
            .unwrap();
        model.route_output(None).unwrap();

        // END TEST
        let trace = model.run::<F>(&vec![input.clone()]).unwrap();

        let mut model2 = Model::new_from_input_shapes(vec![input_shape], PaddingMode::NoPadding);
        let first_id = model2
            .add_consecutive_layer(
                Layer::SchoolBookConvolution(SchoolBookConv(Convolution::new(trad_conv1, bias1))),
                None,
            )
            .unwrap();
        let second_id = model2
            .add_consecutive_layer(
                Layer::SchoolBookConvolution(SchoolBookConv(Convolution::new(trad_conv2, bias2))),
                Some(first_id),
            )
            .unwrap();
        let _third_id = model2
            .add_consecutive_layer(
                Layer::SchoolBookConvolution(SchoolBookConv(Convolution::new(trad_conv3, bias3))),
                Some(second_id),
            )
            .unwrap();
        model2.route_output(None).unwrap();
        let trace2 = model.run::<F>(&vec![input]).unwrap();

        check_tensor_consistency_field::<GoldilocksExt2>(
            trace2.outputs().unwrap()[0].to_fields(),
            trace.outputs().unwrap()[0].to_fields(),
        );
    }

    #[test]
    fn test_conv_maxpool() {
        let input_shape = vec![3usize, 32, 32];
        let shape1 = vec![6, 3, 5, 5];
        let filter = Tensor::random(&shape1);
        let bias1 = Tensor::random(&vec![shape1[0]]);

        let mut model =
            Model::new_from_input_shapes(vec![input_shape.clone()], PaddingMode::Padding);
        let conv_layer = model
            .add_consecutive_layer(
                Layer::Convolution(
                    Convolution::new(filter.clone(), bias1.clone())
                        .into_padded_and_ffted(&input_shape),
                ),
                None,
            )
            .unwrap();
        let _pool_layer = model
            .add_consecutive_layer(
                Layer::Pooling(Pooling::Maxpool2D(Maxpool2D::default())),
                Some(conv_layer),
            )
            .unwrap();
        model.route_output(None).unwrap();

        // TODO: have a "builder" for the model that automatically tracks the shape after each layer such that
        // we can just do model.prepare_input(&input).
        // Here is not possible since we didnt run through the onnx loader
        let input = Tensor::random(&input_shape);
        let input_padded = model.prepare_inputs(vec![input]).unwrap();
        let _ = model.run::<F>(&input_padded).unwrap();
    }

    #[test]
    fn test_model_manual_run() {
        let dense1 = Dense::<Element>::random(vec![
            10usize.next_power_of_two(),
            11usize.next_power_of_two(),
        ]);
        let dense2 = Dense::<Element>::random(vec![
            7usize.next_power_of_two(),
            dense1.ncols().next_power_of_two(),
        ]);
        let input_shape = vec![dense1.ncols()];
        let input = Tensor::<Element>::random(&input_shape);
        let output1 = evaluate_layer::<GoldilocksExt2, _, _>(&dense1, &vec![&input], None)
            .unwrap()
            .outputs()[0]
            .clone();
        let final_output = evaluate_layer::<GoldilocksExt2, _, _>(&dense2, &vec![&output1], None)
            .unwrap()
            .outputs()[0]
            .clone();

        let mut model =
            Model::<Element>::new_from_input_shapes(vec![input_shape], PaddingMode::NoPadding);
        let first_id = model
            .add_consecutive_layer(Layer::Dense(dense1.clone()), None)
            .unwrap();
        let second_id = model
            .add_consecutive_layer(Layer::Dense(dense2.clone()), Some(first_id))
            .unwrap();
        model.route_output(None).unwrap();

        let trace = model.run::<F>(&vec![input]).unwrap();
        assert_eq!(trace.steps.len(), 2);
        // Verify first step
        assert_eq!(*trace.get_step(&first_id).unwrap().outputs()[0], output1);

        // Verify second step
        assert_eq!(
            *trace.get_step(&second_id).unwrap().outputs()[0],
            final_output.clone()
        );
        let (nrow, _) = (dense2.nrows(), dense2.ncols());
        assert_eq!(final_output.get_data().len(), nrow);
    }

    use ff::Field;
    #[test]
    fn test_model_sequential() {
        let (model, input) = Model::random(1).unwrap();
        model.describe();
        let trace = model.run::<F>(&input).unwrap().to_field();
        let dense_layers = model
            .to_unstable_iterator()
            .flat_map(|(id, l)| match l.operation {
                Layer::Dense(ref dense) => Some((*id, dense.clone())),
                _ => None,
            })
            .collect_vec();
        let matrices_mle = dense_layers
            .iter()
            .map(|(id, d)| (*id, d.matrix.to_2d_mle::<F>()))
            .collect_vec();
        assert_eq!(dense_layers.len(), 1);
        let point1 = random_bool_vector(dense_layers[0].1.matrix.nrows_2d().ilog2() as usize);
        let computed_eval1 = trace
            .get_step(&dense_layers[0].0)
            .expect(format!("Node with id {} not found", dense_layers[0].0).as_str())
            .outputs()[0]
            .get_data()
            .to_vec()
            .into_mle()
            .evaluate(&point1);
        let flatten_mat1 = matrices_mle[0].1.fix_high_variables(&point1);
        let bias_eval = dense_layers[0]
            .1
            .bias
            .evals_flat::<F>()
            .into_mle()
            .evaluate(&point1);
        let computed_eval1_no_bias = computed_eval1 - bias_eval;
        let input_vector = trace.input[0].clone();
        // since y = SUM M(j,i) x(i) + B(j)
        // then
        // y(r) - B(r) = SUM_i m(r,i) x(i)
        let full_poly = vec![
            flatten_mat1.clone().into(),
            input_vector.get_data().to_vec().into_mle().into(),
        ];
        let mut vp = VirtualPolynomial::new(flatten_mat1.num_vars());
        vp.add_mle_list(full_poly, F::ONE);
        #[allow(deprecated)]
        let (proof, _state) =
            IOPProverState::<F>::prove_parallel(vp.clone(), &mut default_transcript());
        let (p2, _s2) =
            IOPProverState::prove_batch_polys(1, vec![vp.clone()], &mut default_transcript());
        let given_eval1 = proof.extract_sum();
        assert_eq!(p2.extract_sum(), proof.extract_sum());
        assert_eq!(computed_eval1_no_bias, given_eval1);

        let _subclaim = IOPVerifierState::<F>::verify(
            computed_eval1_no_bias,
            &proof,
            &vp.aux_info,
            &mut default_transcript(),
        );
    }

    use crate::{Context, Prover, verify};
    use transcript::BasicTranscript;

    use super::Model;

    #[test]
    #[ignore = "This test should be deleted since there is no requant and it is not testing much"]
    fn test_single_matvec_prover() {
        let w1 = random_vector_quant(1024 * 1024);
        let conv1 = Tensor::new(vec![1024, 1024], w1.clone());
        let w2 = random_vector_quant(1024);
        let conv2 = Tensor::new(vec![1024], w2.clone());
        let input_shape = vec![1024];

        let mut model = Model::new_from_input_shapes(vec![input_shape], PaddingMode::Padding);
        let input = Tensor::random(&model.input_shapes()[0]);
        model
            .add_consecutive_layer(Layer::Dense(Dense::new(conv1, conv2)), None)
            .unwrap();
        model.route_output(None).unwrap();
        model.describe();
        let trace = model.run::<F>(&vec![input]).unwrap();
        let mut tr: BasicTranscript<GoldilocksExt2> = BasicTranscript::new(b"m2vec");
        let ctx = Context::<GoldilocksExt2, Pcs<GoldilocksExt2>>::generate(&model, None)
            .expect("Unable to generate context");
        let io = trace.to_verifier_io();
        let prover: Prover<'_, GoldilocksExt2, BasicTranscript<GoldilocksExt2>, _> =
            Prover::new(&ctx, &mut tr);
        let proof = prover.prove(trace).expect("unable to generate proof");
        let mut verifier_transcript: BasicTranscript<GoldilocksExt2> =
            BasicTranscript::new(b"m2vec");
        verify::<_, _, _>(ctx, proof, io, &mut verifier_transcript).unwrap();
    }

    #[test]
    fn test_single_matmul_prover() {
        // layer matrix shape
        let m_shape = vec![1000, 2000];
        let m = random_vector_quant(m_shape[0] * m_shape[1]);
        let tensor_m = Tensor::new(m_shape, m);
        let input_shape = vec![768, tensor_m.nrows_2d()];
        let mut model = Model::new_from_input_shapes(vec![input_shape.clone()], PaddingMode::Padding);
        let matmul_layer = MatMul::new(
            OperandMatrix::Input,
            OperandMatrix::new_weight_matrix(tensor_m),
        )
        .unwrap();
        let padded_layer = matmul_layer.pad_next_power_of_two().unwrap();
        model.add_consecutive_layer(Layer::MatMul(padded_layer), None).unwrap();
        model.route_output(None).unwrap();
        model.describe();

        let input = random_vector_quant(input_shape[0] * input_shape[1]);
        let input_tensor = model.prepare_inputs(vec![Tensor::new(input_shape, input)]).unwrap();

        let trace = model.run::<F>(&input_tensor).unwrap();
        let mut tr = BasicTranscript::<F>::new(b"matmul");
        let ctx = Context::<F>::generate(&model, None).expect("Unable to generate context");
        let io = trace.to_verifier_io();
        let prover = Prover::new(&ctx, &mut tr);
        let proof = prover.prove(trace).expect("unable to generate proof");
        let mut verifier_transcript = BasicTranscript::<F>::new(b"matmul");
        verify::<_, _>(ctx, proof, io, &mut verifier_transcript).unwrap();
    }

    #[test]
    fn test_single_cnn_prover() {
        let n_w = 1 << 2;
        let k_w = 1 << 4;
        let n_x = 1 << 5;
        let k_x = 1 << 1;

        let in_dimensions: Vec<Vec<usize>> =
            vec![vec![k_x, n_x, n_x], vec![16, 29, 29], vec![4, 26, 26]];

        let conv1 = Tensor::random(&vec![k_w, k_x, n_w, n_w]);
        let input_shape = vec![k_x, n_x, n_x];

        let mut model = Model::new_from_input_shapes(vec![input_shape], PaddingMode::Padding);
        let input = Tensor::random(&model.input_shapes()[0]);
        let _conv_layer = model
            .add_consecutive_layer(
                Layer::Convolution(
                    Convolution::new(conv1.clone(), Tensor::random(&vec![conv1.kw()]))
                        .into_padded_and_ffted(&in_dimensions[0]),
                ),
                None,
            )
            .unwrap();
        model.route_output(None).unwrap();
        model.describe();
        let trace = model.run::<F>(&vec![input]).unwrap();
        let mut tr: BasicTranscript<GoldilocksExt2> = BasicTranscript::new(b"m2vec");
        let ctx = Context::<GoldilocksExt2, Pcs<GoldilocksExt2>>::generate(&model, None)
            .expect("Unable to generate context");
        let io = trace.to_verifier_io();

        let prover: Prover<'_, GoldilocksExt2, BasicTranscript<GoldilocksExt2>, _> =
            Prover::new(&ctx, &mut tr);
        let proof = prover.prove(trace).expect("unable to generate proof");

        let mut verifier_transcript: BasicTranscript<GoldilocksExt2> =
            BasicTranscript::new(b"m2vec");
        verify::<_, _, _>(ctx, proof, io, &mut verifier_transcript).unwrap();
    }

    #[test]
    fn test_cnn_prover() {
        for i in 0..3 {
            for j in 2..5 {
                for l in 1..4 {
                    for n in 1..(j - 1) {
                        let n_w = 1 << n;
                        let k_w = 1 << l;
                        let n_x = 1 << j;
                        let k_x = 1 << i;

                        let in_dimensions: Vec<Vec<usize>> =
                            vec![vec![k_x, n_x, n_x], vec![16, 29, 29], vec![4, 26, 26]];
                        let input_shape = vec![k_x, n_x, n_x];
                        let conv1 = Tensor::random(&vec![k_w, k_x, n_w, n_w]);
                        let mut model = Model::<Element>::new_from_input_shapes(
                            vec![input_shape],
                            PaddingMode::Padding,
                        );
                        let input = Tensor::random(&model.input_shapes()[0]);
                        model
                            .add_consecutive_layer(
                                Layer::Convolution(
                                    Convolution::new(
                                        conv1.clone(),
                                        Tensor::random(&vec![conv1.kw()]),
                                    )
                                    .into_padded_and_ffted(&in_dimensions[0]),
                                ),
                                None,
                            )
                            .unwrap();
                        model.route_output(None).unwrap();
                        model.describe();
                        let trace = model.run::<F>(&vec![input]).unwrap();
                        let mut tr: BasicTranscript<GoldilocksExt2> =
                            BasicTranscript::new(b"m2vec");
                        let ctx =
                            Context::<GoldilocksExt2, Pcs<GoldilocksExt2>>::generate(&model, None)
                                .expect("Unable to generate context");
                        let io = trace.to_verifier_io();
                        let prover: Prover<'_, GoldilocksExt2, BasicTranscript<GoldilocksExt2>, _> =
                            Prover::new(&ctx, &mut tr);
                        let proof = prover.prove(trace).expect("unable to generate proof");
                        let mut verifier_transcript: BasicTranscript<GoldilocksExt2> =
                            BasicTranscript::new(b"m2vec");
                        verify::<_, _, _>(ctx, proof, io, &mut verifier_transcript).unwrap();
                    }
                }
            }
        }
    }

    type E = GoldilocksExt2;
    type T = BasicTranscript<GoldilocksExt2>;
    type N = Element;

    fn build_test_model<N: Number, const INPUT_SIZE: usize>() -> Model<N> {
        let input_shape = vec![INPUT_SIZE];
        let mut model =
            Model::<N>::new_from_input_shapes(vec![input_shape.clone()], PaddingMode::NoPadding);
        // add input dense layer
        // generate random dense matrix
        let ncols = input_shape[0];
        let nrows = 42;
        let dense = Dense::random(vec![nrows, ncols]);
        let dense_out_shape =
            &dense.output_shapes(&model.unpadded_input_shapes(), PaddingMode::NoPadding)[0];
        let input_node = model
            .add_consecutive_layer(
                Layer::Dense(dense),
                None, // it's connected to the inputs of the model
            )
            .unwrap();
        // add activation layer
        let relu = Activation::Relu(Relu::new());
        let relu_node = model
            .add_consecutive_layer(Layer::Activation(relu), Some(input_node))
            .unwrap();
        // add another dense layer as output
        let nrows = 37;
        let ncols = dense_out_shape[0]; // it's a vector, so it has only one dimension
        let dense = Dense::random(vec![nrows, ncols]);
        let output_node = model
            .add_consecutive_layer(Layer::Dense(dense), Some(relu_node))
            .unwrap();
        model.route_output(None).unwrap();

        assert_eq!(model.output_nodes()[0].0, output_node);

        model
    }

    #[test]
    fn test_model_inference() {
        const INPUT_SIZE: usize = 45;
        let model = build_test_model::<N, INPUT_SIZE>();
        let input_shape = model.input_shapes()[0].clone();

        let input = random_vector(input_shape.iter().product());
        let input_tensor = Tensor::new(input_shape, input);
        let trace = model.run::<E>(&[input_tensor]).unwrap();
        assert_eq!(trace.steps.len(), 3);
    }

    #[test]
    fn test_model_float_inference() {
        const INPUT_SIZE: usize = 45;
        let model = build_test_model::<f32, INPUT_SIZE>();
        let input_shape = model.input_shapes()[0].clone();

        let input_tensor = Tensor::random(&input_shape);
        let trace = model.run::<E>(&[input_tensor]).unwrap();
        assert_eq!(trace.steps.len(), 3);
    }

    pub(crate) fn prove_model(model: Model<f32>) -> anyhow::Result<()> {
        let float_inputs = model
            .input_shapes()
            .into_iter()
            .map(|shape| Tensor::random(&shape))
            .collect_vec();
        let (quantized_model, md) = InferenceObserver::new().quantize(model)?;
        let model = pad_model(quantized_model)?;

        model.describe();

        // quantize and pad input tensor
        let input_tensors = float_inputs
            .into_iter()
            .zip(&md.input)
            .map(|(tensor, s)| tensor.quantize(s).pad_next_power_of_two())
            .collect_vec();

        let trace = model.run(&input_tensors)?;
        let mut tr: BasicTranscript<GoldilocksExt2> = BasicTranscript::new(b"model");
        let ctx = Context::<GoldilocksExt2, Pcs<GoldilocksExt2>>::generate(&model, None)
            .expect("Unable to generate context");
        let prover: Prover<'_, E, T, _> = Prover::new(&ctx, &mut tr);
        let io = trace.to_verifier_io();
        let proof = prover.prove(trace).expect("unable to generate proof");
        let mut verifier_transcript: BasicTranscript<GoldilocksExt2> =
            BasicTranscript::new(b"model");
        verify::<_, _, _>(ctx, proof, io, &mut verifier_transcript)
    }

    #[test]
    fn test_model_proving() {
        init_test_logging();
        const INPUT_SIZE: usize = 57;
        let model = build_test_model::<f32, INPUT_SIZE>();
        prove_model(model).unwrap();
    }

    #[test]
    fn test_model_multiple_outputs() {
        init_test_logging();
        const FIRST_INPUT_SIZE: usize = 27;
        const SECOND_INPUT_SIZE: usize = 49;
        let input_shapes = vec![vec![FIRST_INPUT_SIZE], vec![SECOND_INPUT_SIZE]];
        let mut model = Model::<f32>::new_from_input_shapes(input_shapes, PaddingMode::NoPadding);
        // add first dense layer
        // generate random dense matrix
        let ncols = FIRST_INPUT_SIZE;
        let nrows = 42;
        let dense = Dense::random(vec![nrows, ncols]);
        let first_dense_out_shape = &dense.output_shapes(
            &vec![model.unpadded_input_shapes()[0].clone()],
            PaddingMode::NoPadding,
        )[0];
        let first_input_dense = model
            .add_node(Node::new(
                vec![Edge {
                    node: None,
                    index: 0,
                }],
                Layer::Dense(dense),
            ))
            .unwrap();
        // add second input dense layer
        let ncols = SECOND_INPUT_SIZE;
        let nrows = 47;
        let dense = Dense::random(vec![nrows, ncols]);
        let second_dense_out_shape = &dense.output_shapes(
            &vec![model.unpadded_input_shapes()[1].clone()],
            PaddingMode::NoPadding,
        )[0];
        let second_input_dense = model
            .add_node(Node::new(
                vec![Edge {
                    node: None,
                    index: 1,
                }],
                Layer::Dense(dense),
            ))
            .unwrap();
        // add Relu nodes
        let relu = Activation::Relu(Relu::new());
        let first_relu_node = model
            .add_consecutive_layer(Layer::Activation(relu.clone()), Some(first_input_dense))
            .unwrap();
        let second_relu_node = model
            .add_consecutive_layer(Layer::Activation(relu), Some(second_input_dense))
            .unwrap();
        // add other dense nodes
        let nrows = 52;
        let ncols = second_dense_out_shape[0]; // it's a vector, so it has only one dimension
        let dense = Dense::random(vec![nrows, ncols]);
        let first_output_node = model
            .add_consecutive_layer(Layer::Dense(dense), Some(second_relu_node))
            .unwrap();
        let nrows = 17;
        let ncols = first_dense_out_shape[0];
        let dense = Dense::random(vec![nrows, ncols]);
        let second_output_node = model
            .add_consecutive_layer(Layer::Dense(dense), Some(first_relu_node))
            .unwrap();

        model
            .route_output(Some(vec![
                Edge {
                    node: Some(first_output_node),
                    index: 0,
                },
                Edge {
                    node: Some(second_output_node),
                    index: 0,
                },
            ]))
            .unwrap();

        let out_node_ids = model
            .output_nodes()
            .into_iter()
            .map(|(id, _)| id)
            .collect_vec();

        assert_eq!(out_node_ids.len(), 2);
        assert!(out_node_ids.contains(&first_output_node));
        assert!(out_node_ids.contains(&second_output_node));

        model.describe();

        prove_model(model).unwrap();
    }
}<|MERGE_RESOLUTION|>--- conflicted
+++ resolved
@@ -507,26 +507,9 @@
 #[cfg(test)]
 pub(crate) mod test {
     use crate::{
-<<<<<<< HEAD
         init_test_logging, layers::{
             activation::{Activation, Relu}, convolution::{Convolution, SchoolBookConv}, dense::Dense, matrix_mul::{MatMul, OperandMatrix}, pooling::{Maxpool2D, Pooling, MAXPOOL2D_KERNEL_SIZE}, provable::{evaluate_layer, Edge, Node, OpInfo}, requant::Requant, Layer
-        }, padding::{pad_model, PaddingMode}, quantization::{self, InferenceObserver}, tensor::Number, testing::{random_bool_vector, random_vector}, ScalingFactor, ScalingStrategy
-=======
-        ScalingFactor, ScalingStrategy, init_test_logging,
-        layers::{
-            Layer,
-            activation::{Activation, Relu},
-            convolution::{Convolution, SchoolBookConv},
-            dense::Dense,
-            pooling::{MAXPOOL2D_KERNEL_SIZE, Maxpool2D, Pooling},
-            provable::{Edge, Node, OpInfo, evaluate_layer},
-            requant::Requant,
-        },
-        padding::{PaddingMode, pad_model},
-        quantization::{self, InferenceObserver},
-        tensor::Number,
-        testing::{Pcs, random_bool_vector, random_vector},
->>>>>>> acdfe644
+        }, padding::{pad_model, PaddingMode}, quantization::{self, InferenceObserver}, tensor::Number, testing::{Pcs, random_bool_vector, random_vector}, ScalingFactor, ScalingStrategy
     };
     use anyhow::Result;
     use ark_std::rand::{Rng, RngCore, thread_rng};
@@ -1016,12 +999,12 @@
 
         let trace = model.run::<F>(&input_tensor).unwrap();
         let mut tr = BasicTranscript::<F>::new(b"matmul");
-        let ctx = Context::<F>::generate(&model, None).expect("Unable to generate context");
+        let ctx = Context::<F, Pcs<F>>::generate(&model, None).expect("Unable to generate context");
         let io = trace.to_verifier_io();
         let prover = Prover::new(&ctx, &mut tr);
         let proof = prover.prove(trace).expect("unable to generate proof");
         let mut verifier_transcript = BasicTranscript::<F>::new(b"matmul");
-        verify::<_, _>(ctx, proof, io, &mut verifier_transcript).unwrap();
+        verify::<_, _, _>(ctx, proof, io, &mut verifier_transcript).unwrap();
     }
 
     #[test]
