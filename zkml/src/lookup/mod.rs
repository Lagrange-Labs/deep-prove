use anyhow::anyhow;
use ark_std::rand::thread_rng;
use ff::Field;
use ff_ext::ExtensionField;
use gkr::{
    structs::{Circuit, CircuitWitness, IOPProof, IOPProverState, IOPVerifierState, PointAndEval},
    util::ceil_log2,
};

use rayon::prelude::*;

use mpcs::{BasefoldCommitment, PolynomialCommitmentScheme};
use poseidon::digest::Digest;
use std::collections::{HashMap, HashSet};
use utils::compute_multiplicity_poly;

use crate::{
    Claim, Element,
    activation::Relu,
    commit::{Pcs, precommit::PolyID},
    iop::context::StepInfo,
    model::{InferenceTrace, StepIdx},
<<<<<<< HEAD
=======
    pooling::Maxpool2D,
>>>>>>> b6ef94a7
    quantization::{BIT_LEN, Fieldizer, Requant},
    tensor::Tensor,
};
use gkr_circuits::{
    lookups_circuit::lookup_wire_fractional_sumcheck, table_circuit::table_fractional_sumcheck,
};
use multilinear_extensions::mle::{DenseMultilinearExtension, MultilinearExtension};
use serde::{Deserialize, Serialize, de::DeserializeOwned};
use transcript::Transcript;

pub mod gkr_circuits;
pub mod logup;
pub mod utils;

pub use logup::LogUp;

type MLE<E> = DenseMultilinearExtension<E>;
fn max_poly_size() -> usize {
    (*BIT_LEN*2) + 1
}
/// Proof from a GKR based lookup.
/// The commitment is a batch commitment to all of the witness wires.
/// When this is a "normal" lookup proof (not the final table) this is a batch commitment to all of the inputs
/// if its the final table proof its just a commitment to the multiplicity poly.
#[derive(Debug, Clone, Serialize, Deserialize)]
pub struct Proof<E: ExtensionField>
where
    E::BaseField: Serialize + DeserializeOwned,
{
    /// one commitment for all columns in the lookups
    commitment: BasefoldCommitment<E>,
    /// Claims about the witness polynomials
    claims: Vec<Claim<E>>,
    /// The actual GKR proof
    gkr_proof: IOPProof<E>,
    /// numerators for all the fractional sumchecks, in the same order as the claims for witness polys
    numerators: Vec<E>,
    /// denominators for all the fractional sumchecks, in the same order as the claims for witness polys
    denominators: Vec<E>,
    /// the challenges to be used for this lookup, verified at the very end
    challenges: Vec<E>,
    /// The number of instances of this circuit this proof is for
    instance_num_vars: usize,
}
impl<E: ExtensionField> Proof<E>
where
    E::BaseField: Serialize + DeserializeOwned,
{
    /// Retireve the claims about the input columns
    pub fn claims(&self) -> &[Claim<E>] {
        &self.claims
    }

    /// Retrieves the challenges used in this proof
    pub fn challenges(&self) -> &[E] {
        &self.challenges
    }

    /// Retrieves the [`BasefoldCommitment`] digest
    pub fn get_digest(&self) -> Digest<E::BaseField> {
        self.commitment.root()
    }

    /// Retrieves the numerators
    pub fn numerators(&self) -> Vec<E> {
        self.numerators.clone()
    }

    /// Retrieves the denominators
    pub fn denominators(&self) -> Vec<E> {
        self.denominators.clone()
    }
}
#[derive(Debug, Clone, Serialize, Deserialize)]
pub struct VerifierClaims<E: ExtensionField>
where
    E::BaseField: Serialize + DeserializeOwned,
{
    claims: Vec<Claim<E>>,
    commitment: BasefoldCommitment<E>,
    numerators: Vec<E>,
    denominators: Vec<E>,
}

impl<E: ExtensionField> VerifierClaims<E>
where
    E::BaseField: Serialize + DeserializeOwned,
{
    pub fn claims(&self) -> &[Claim<E>] {
        &self.claims
    }

    pub fn commitment(&self) -> &BasefoldCommitment<E> {
        &self.commitment
    }

    pub fn numerators(&self) -> &[E] {
        &self.numerators
    }

    pub fn denominators(&self) -> &[E] {
        &self.denominators
    }
}

#[derive(Clone, Debug, PartialEq, Eq, PartialOrd, Ord, Hash, Serialize, Deserialize, Copy)]
pub enum LookupType {
    Relu(usize),
    Requant(Requant, usize),
    RequantTable(usize),
    ReluTable,
    Maxpool2D(Maxpool2D, usize), // Maxpool update
    Maxpool2DTable(usize),       // Maxpool update
    NoLookup,
}

impl<E: ExtensionField> From<&StepInfo<E>> for LookupType
where
    E: ExtensionField + DeserializeOwned,
    E::BaseField: Serialize + DeserializeOwned,
{
    fn from(value: &StepInfo<E>) -> LookupType {
        match value {
            StepInfo::Requant(info) => LookupType::Requant(info.requant, info.num_vars),
            StepInfo::Activation(info) => LookupType::Relu(info.num_vars),
            StepInfo::Pooling(info) => LookupType::Maxpool2D(info.poolinfo, info.num_vars),
            // Maxpool update
            _ => LookupType::NoLookup,
        }
    }
}

impl LookupType {
    pub fn make_circuit<E: ExtensionField>(&self) -> Circuit<E> {
        match self {
            LookupType::Requant(.., num_vars) => lookup_wire_fractional_sumcheck(1, *num_vars),
            LookupType::Relu(num_vars) => lookup_wire_fractional_sumcheck(2, *num_vars),
            LookupType::ReluTable => table_fractional_sumcheck(2, *BIT_LEN),
            LookupType::RequantTable(num_vars) => table_fractional_sumcheck(1, *num_vars),
            // Maxpool update
            LookupType::Maxpool2D(_, num_vars) => lookup_wire_fractional_sumcheck(1, *num_vars),
            LookupType::Maxpool2DTable(num_vars) => table_fractional_sumcheck(1, *num_vars),
            LookupType::NoLookup => Circuit::<E>::default(),
        }
    }

    pub fn number_of_columns(&self) -> usize {
        match self {
            LookupType::Requant(info, ..) => {
                let max_value = info.range >> 1;
                let max_bit_range = info.range << 1;
                let maximum_range = max_bit_range + max_value;

                ((ceil_log2(maximum_range) - info.right_shift - 1) / ceil_log2(info.after_range))
                    + 2
            }
            LookupType::Relu(..) => 2,
            LookupType::ReluTable => 2,
            LookupType::RequantTable(..) => 1,
            // Maxpool update
            LookupType::Maxpool2D(..) => 1,
            LookupType::Maxpool2DTable(..) => 1,
            LookupType::NoLookup => 0,
        }
    }

    pub fn num_columns_per_instance(&self) -> usize {
        match self {
            LookupType::Requant(..) => 1,
            LookupType::Relu(..) => 2,
            LookupType::ReluTable => 3,
            LookupType::RequantTable(..) => 2,
            // Maxpool update
            LookupType::Maxpool2D(..) => 4,
            LookupType::Maxpool2DTable(..) => 1,
            LookupType::NoLookup => 0,
        }
    }

    pub fn num_vars(&self) -> usize {
        match self {
            LookupType::Requant(.., num_vars) => *num_vars,
            LookupType::Relu(num_vars) => *num_vars,
            LookupType::ReluTable => *BIT_LEN,
            LookupType::RequantTable(num_vars) => *num_vars,
            // Maxpool update
            LookupType::Maxpool2D(.., num_vars) => *num_vars,
            LookupType::Maxpool2DTable(num_vars) => *num_vars,
            LookupType::NoLookup => 0,
        }
    }

    pub fn num_witness_mles(&self) -> usize {
        match self {
            LookupType::ReluTable => 3,
            LookupType::RequantTable(..) => 2,
            _ => self.number_of_columns(),
        }
    }

    pub fn name(&self) -> String {
        match self {
            LookupType::Requant(info, ..) => {
                format!("Requant_{}", info.after_range.ilog2() as usize)
            }
            LookupType::Relu(..) | LookupType::ReluTable => "Relu".to_string(),
            LookupType::RequantTable(num_vars) => format!("Requant_{}", *num_vars),
            // Maxpool update
            LookupType::Maxpool2D(..) | LookupType::Maxpool2DTable(..) => {
                format!("Maxpool2D")
            }
            LookupType::NoLookup => "NoLookup".to_string(),
        }
    }

    pub fn get_mles<E: ExtensionField>(&self) -> Option<Vec<Vec<E::BaseField>>> {
        match self {
            LookupType::ReluTable => {
                let (relu_in, relu_out) = Relu::to_mle::<E>();

                Some(vec![relu_in, relu_out])
            }
            LookupType::RequantTable(num_vars) => {
                let requant_info = Requant {
                    range: 0,
                    right_shift: 0,
                    after_range: 1 << num_vars,
                };
                let mle = requant_info.to_mle::<E>();
                Some(vec![
                    mle.into_iter()
                        .map(|val| val.as_bases()[0])
                        .collect::<Vec<E::BaseField>>(),
                ])
            }
            // Maxpool update
            LookupType::Maxpool2DTable(..) => {
                let mle = (0..1u64 << BIT_LEN)
                    .map(|i| E::BaseField::from(i))
                    .collect::<Vec<E::BaseField>>();
                Some(vec![mle])
            }
            _ => None,
        }
    }

    pub fn is_table(&self) -> bool {
        match self {
            LookupType::ReluTable | &LookupType::RequantTable(..) => true,
            _ => false,
        }
    }

    pub fn table_type(&self) -> LookupType {
        match self {
            LookupType::Relu(..) | LookupType::ReluTable => LookupType::ReluTable,
            LookupType::Requant(info, ..) => {
                LookupType::RequantTable(info.after_range.ilog2() as usize)
            }
            LookupType::RequantTable(..) => *self,
            // Maxpool update
            LookupType::Maxpool2D(..) => *self,
            LookupType::Maxpool2DTable(..) => *self,
            LookupType::NoLookup => LookupType::NoLookup,
        }
    }

    pub fn prep_lookup_polys<E: ExtensionField>(
        &self,
        input: &Tensor<Element>,
    ) -> Vec<Vec<E::BaseField>> {
        match self {
            LookupType::Relu(..) => {
                let output = Relu::op(&Relu::new(), input);
                vec![input.get_data(), output.get_data()]
                    .into_iter()
                    .map(|values| {
                        values
                            .iter()
                            .map(|val| {
                                let field_val: E = val.to_field();
                                field_val.as_bases()[0]
                            })
                            .collect::<Vec<E::BaseField>>()
                    })
                    .collect::<Vec<Vec<E::BaseField>>>()
            }
            LookupType::Requant(info, ..) => info.prep_for_requantize::<E>(input.get_data()),
            // Maxpool update
            LookupType::Maxpool2D(info, ..) => {
                let max_pool_polys = info.compute_polys::<E>(input);

                max_pool_polys[1..]
                    .iter()
                    .map(|fixed_input| {
                        max_pool_polys[0]
                            .iter()
                            .zip(fixed_input.iter())
                            .map(|(output, input)| *output - *input)
                            .collect::<Vec<E::BaseField>>()
                    })
                    .collect::<Vec<Vec<E::BaseField>>>()
            }
            _ => vec![],
        }
    }
}

#[derive(Debug, Clone, Serialize, Deserialize)]
#[serde(bound(serialize = "E: Serialize", deserialize = "E: DeserializeOwned"))]
pub struct Context<E>
where
    E: ExtensionField + DeserializeOwned,
    E::BaseField: Serialize + DeserializeOwned,
{
    /// Map relates [`StepIdx`] to the position of the relevant lookup info in `lookup_circuits`.
    step_index_map: HashMap<StepIdx, usize>,
    /// Storage for all the lookup circuits used as well as the their [`LookupType`].
    lookup_circuits: Vec<(LookupType, Circuit<E>)>,
    /// Storage for all the tables used by the [`Model`] prover.
    table_circuits: Vec<TableInfo<E>>,
}

/// Info related to the lookup protocol tables.
/// Here `poly_id` is the multiplicity poly for this table.
#[derive(Clone, Debug, Serialize, Deserialize)]
#[serde(bound(serialize = "E: Serialize", deserialize = "E: DeserializeOwned"))]
pub struct TableInfo<E>
where
    E: ExtensionField + DeserializeOwned,
    E::BaseField: Serialize + DeserializeOwned,
{
    pub poly_id: PolyID,
    pub num_vars: usize,
    pub table_commitment: <Pcs<E> as PolynomialCommitmentScheme<E>>::Commitment,
    pub circuit: Circuit<E>,
    pub lookup_type: LookupType,
}

#[derive(Clone, Default)]
pub struct WitnessContext<'a, E: ExtensionField>
where
    E::BaseField: Serialize + DeserializeOwned,
{
    lookup_witnesses: Vec<LookupProverInfo<'a, E>>,
    table_witnesses: Vec<LookupProverInfo<'a, E>>,
}

#[derive(Clone)]
pub struct LookupProverInfo<'a, E: ExtensionField>
where
    E::BaseField: Serialize + DeserializeOwned,
{
    pub lookup_type: LookupType,
    pub batch_commitment: BasefoldCommitment<E>,
    pub circuit_witness: CircuitWitness<'a, E>,
    pub challenges: Vec<E>,
}

impl<E: ExtensionField> Context<E>
where
    E::BaseField: Serialize + DeserializeOwned,
    E: DeserializeOwned,
{
    /// Getter for the lookup circuit depending on the [`StepIdx`]
    pub fn get_circuit(&self, step_idx: StepIdx) -> anyhow::Result<&Circuit<E>> {
        let index = self.step_index_map.get(&step_idx).ok_or(anyhow::anyhow!(
            "Context does not contain a circuit for the step: {:?}",
            step_idx
        ))?;

        Ok(&self.lookup_circuits[*index].1)
    }

    /// Gets circuit by type
    pub fn get_circuit_by_type(&self, lookup_type: &LookupType) -> Option<&Circuit<E>> {
        self.lookup_circuits
            .iter()
            .find(|(lt, _)| *lt == *lookup_type)
            .and_then(|(_, circuit)| Some(circuit))
    }

    /// Getter for the lookup circuit and type depending on the [`StepIdx`]
    pub fn get_circuit_and_type(
        &self,
        step_idx: StepIdx,
    ) -> anyhow::Result<&(LookupType, Circuit<E>)> {
        let index = self.step_index_map.get(&step_idx).ok_or(anyhow::anyhow!(
            "Context does not contain a circuit for the step: {:?}",
            step_idx
        ))?;

        Ok(&self.lookup_circuits[*index])
    }

    /// Getter for the [`TableInfo`]s
    pub fn get_table_circuits(&self) -> &[TableInfo<E>] {
        &self.table_circuits
    }

    /// Generate [`Context`] from a [ModelContext](`crate::iop::context::Context`)
    pub fn generate(steps_info: &[StepInfo<E>]) -> anyhow::Result<Context<E>> {
        // We make a hashset that we use to check if we have already seen a table.
        let mut tables_used = HashSet::<LookupType>::new();
        // Make all the constiuent parts of the `Context`
        let mut lookup_circuits = Vec::<(LookupType, Circuit<E>)>::new();
        let mut table_circuits = Vec::<TableInfo<E>>::new();
        let mut step_index_map = HashMap::<StepIdx, usize>::new();
        // Make some Pcs params so we can commit to items that should be passed to the transcript, we
        // pick 17 as the max number of variables for now as we should never have to deal with a table bigger than this.
        let params = Pcs::<E>::setup(1 << max_poly_size())?;

        // We start table related poly ids after the ones relating to layers of the model
        let mut table_poly_id = steps_info.len();

        // Iterate through the step info and make the relevant circuit for each.
        steps_info
            .iter()
            .enumerate()
            .try_for_each::<_, Result<(), anyhow::Error>>(|(idx, step)| match step {
                // Skip Dense steps
                StepInfo::Dense(..) => Ok(()),
                StepInfo::Activation(..) => {
                    let lookup_type = LookupType::from(step);
                    let circuit = lookup_type.make_circuit::<E>();
                    let vec_position = lookup_circuits.len();
                    step_index_map.insert(idx, vec_position);
                    lookup_circuits.push((lookup_type, circuit));
                    if tables_used.insert(LookupType::ReluTable) {
                        let lookup_type = LookupType::ReluTable;
                        let mles = lookup_type
                            .get_mles::<E>()
                            .ok_or(anyhow!(
                                "Got none table LookupType when only tables should be made: {:?}",
                                lookup_type
                            ))?
                            .into_iter()
                            .map(|evaluations| {
                                DenseMultilinearExtension::<E>::from_evaluations_vec(
                                    *BIT_LEN,
                                    evaluations,
                                )
                            })
                            .collect::<Vec<DenseMultilinearExtension<E>>>();
                        let (pp, _) = Pcs::<E>::trim(params.clone(), 1 << *BIT_LEN)?;
                        let commit = Pcs::<E>::batch_commit(&pp, &mles)?.to_commitment();

                        let relu_table_info = TableInfo {
                            poly_id: table_poly_id,
                            num_vars: 8,
                            table_commitment: commit,
                            circuit: lookup_type.make_circuit::<E>(),
                            lookup_type,
                        };
                        table_circuits.push(relu_table_info);
                        table_poly_id += 1;
                    }
                    Ok(())
                }
                StepInfo::Requant(info) => {
                    let lookup_type = LookupType::from(step);
                    let circuit = lookup_type.make_circuit::<E>();
                    let vec_position = lookup_circuits.len();
                    step_index_map.insert(idx, vec_position);
                    lookup_circuits.push((lookup_type, circuit));

                    let num_vars = info.requant.after_range.ilog2() as usize;
                    if tables_used.insert(LookupType::RequantTable(num_vars)) {
                        let lookup_type = LookupType::RequantTable(num_vars);
                        let circuit = lookup_type.make_circuit::<E>();
                        let mles = lookup_type
                            .get_mles::<E>()
                            .ok_or(anyhow!(
                                "Got none table LookupType when only tables should be made: {:?}",
                                lookup_type
                            ))?
                            .into_iter()
                            .map(|evaluations| {
                                DenseMultilinearExtension::<E>::from_evaluations_vec(
                                    num_vars,
                                    evaluations,
                                )
                            })
                            .collect::<Vec<DenseMultilinearExtension<E>>>();

                        let (pp, _) = Pcs::<E>::trim(params.clone(), 1 << num_vars)?;
                        let commit = Pcs::<E>::batch_commit(&pp, &mles)?.to_commitment();
                        let table_info = TableInfo {
                            poly_id: table_poly_id,
                            num_vars,
                            table_commitment: commit,
                            circuit,
                            lookup_type,
                        };
                        table_circuits.push(table_info);
                        table_poly_id += 1;
                    }
                    Ok(())
                }
                // Maxpool update
                StepInfo::Pooling(..) => {
                    let lookup_type = LookupType::from(step);
                    let circuit = lookup_type.make_circuit::<E>();
                    let vec_position = lookup_circuits.len();
                    step_index_map.insert(idx, vec_position);
                    lookup_circuits.push((lookup_type, circuit));

                    if tables_used.insert(LookupType::Maxpool2DTable(BIT_LEN)) {
                        let lookup_type = LookupType::Maxpool2DTable(BIT_LEN);
                        let circuit = lookup_type.make_circuit::<E>();
                        let mles = lookup_type
                            .get_mles::<E>()
                            .ok_or(anyhow!(
                                "Got none table LookupType when only tables should be made: {:?}",
                                lookup_type
                            ))?
                            .into_iter()
                            .map(|evaluations| {
                                DenseMultilinearExtension::<E>::from_evaluations_vec(
                                    BIT_LEN,
                                    evaluations,
                                )
                            })
                            .collect::<Vec<DenseMultilinearExtension<E>>>();
                        let (pp, _) = Pcs::<E>::trim(params.clone(), 1 << BIT_LEN)?;
                        let commit = Pcs::<E>::batch_commit(&pp, &mles)?.to_commitment();
                        let table_info = TableInfo {
                            poly_id: table_poly_id,
                            num_vars: BIT_LEN,
                            table_commitment: commit,
                            circuit,
                            lookup_type,
                        };
                        table_circuits.push(table_info);
                        table_poly_id += 1;
                    }
                    Ok(())
                }
                _ => unreachable!(),
            })?;

        Ok(Context {
            step_index_map,
            lookup_circuits,
            table_circuits,
        })
    }

    pub fn write_to_transcript<T: Transcript<E>>(&self, t: &mut T) -> anyhow::Result<()> {
        for table_info in self.table_circuits.iter() {
            t.append_field_element(&E::BaseField::from(table_info.poly_id as u64));
            t.append_field_element(&E::BaseField::from(table_info.num_vars as u64));
            t.append_field_elements(table_info.table_commitment.root().0.as_slice());
        }

        Ok(())
    }
}

impl<'a, E: ExtensionField> WitnessContext<'a, E>
where
    E: Serialize + DeserializeOwned,
    E::BaseField: Serialize + DeserializeOwned,
{
    /// Initialises [`WitnessContext`] from an [`InferenceTrace`] and a [`Context`]
    pub fn initialise_witness_ctx<'b, T: Transcript<E>>(
        ctx: &'b Context<E>,
        trace: &InferenceTrace<Element>,
        t: &mut T,
    ) -> anyhow::Result<(WitnessContext<'a, E>, Vec<(usize, Vec<E>)>)>
    where
        'b: 'a,
    {
        // We look at all the table circuits and make the corresponding challenges for them all
        let tmp_const_challenge = E::BaseField::random(thread_rng());
        let tmp_challenges = ctx
            .table_circuits
            .iter()
            .map(|table_info| {
                (
                    table_info.lookup_type.name(),
                    E::BaseField::random(thread_rng()),
                )
            })
            .collect::<HashMap<String, E::BaseField>>();

        // make the basefold params to commit to all the polys (we won't open them this is just to save some hashing in the verifier).
        let params = Pcs::<E>::setup(1 << max_poly_size())?;

        let mut final_table_lookups = HashMap::<LookupType, Vec<E::BaseField>>::new();
        // Initiate a vec to hold all the witness poly info
        let mut polys_with_id = Vec::<(usize, Vec<E>)>::new();
        // For each step in the inference trace construct the witness MLEs and also batch commit to them so we can generate seperation challenges.
        let tmp_witness_storage = trace
            .iter()
            .filter_map(|(step_input, step)| {
                let step_idx = step.id;

                if let Ok((lookup_type, _)) = ctx.get_circuit_and_type(step_idx) {
                    let num_vars = step_input.get_data().len().ilog2() as usize;

                    let mut mle_evals = lookup_type.prep_lookup_polys::<E>(step_input);
                    let padded_len = mle_evals.len().next_power_of_two();
                    mle_evals.resize(padded_len, vec![E::BaseField::ZERO; 1 << num_vars]);

                    let mles = mle_evals
                        .iter()
                        .map(|val| DenseMultilinearExtension::from_evaluations_slice(num_vars, val))
                        .collect::<Vec<MLE<E>>>();
                    let (pp, _) = Pcs::<E>::trim(params.clone(), 1 << num_vars).ok()?;
                    let batch_commit = Pcs::<E>::batch_commit(&pp, &mles).ok()?.to_commitment();
                    t.append_field_elements(batch_commit.root().0.as_slice());

                    // Compute a temporary merged eval to make the multiplicity polys
                    let challenge = tmp_challenges.get(&lookup_type.name())?;
                    let challenges =
                        std::iter::successors(Some(*challenge), |prev| Some(*prev * *challenge))
                            .take(lookup_type.num_columns_per_instance())
                            .collect::<Vec<E::BaseField>>();

                    let merged_evals = mle_evals
                        .chunks(lookup_type.num_columns_per_instance())
                        .flat_map(|chunk| {
                            (0..1 << num_vars).map(|i| {
                                chunk
                                    .iter()
                                    .enumerate()
                                    .fold(tmp_const_challenge, |acc, (j, col)| {
                                        acc + col[i] * challenges[j]
                                    })
                            })
                        })
                        .collect::<Vec<E::BaseField>>();

                    final_table_lookups
                        .entry(lookup_type.table_type())
                        .or_insert_with(|| vec![])
                        .extend(merged_evals.into_iter());

                    // Add the poly we have to merge claims about
                    polys_with_id.push((
                        step_idx,
                        step.output
                            .get_data()
                            .iter()
                            .map(Fieldizer::<E>::to_field)
                            .collect(),
                    ));

                    Some((step_idx, *lookup_type, batch_commit, mle_evals))
                } else {
                    None
                }
            })
            .collect::<Vec<(_, _, _, _)>>();

        // Produce all the table columns and work out challeneges
        let mut challenge_map = HashMap::<String, E>::new();
        let constant_challenge = t
            .get_and_append_challenge(b"table_constant_challenge")
            .elements;

        let table_witnesses = ctx
            .table_circuits
            .iter()
            .map(|table_info| {
                let TableInfo {
                    poly_id,
                    circuit,
                    lookup_type,
                    ..
                } = table_info;
                let num_vars = lookup_type.num_vars();
                let step_id = *poly_id;

                let (pp, _) = Pcs::<E>::trim(params.clone(), 1 << num_vars)?;
                let merged_lookups = final_table_lookups
                    .get(lookup_type)
                    .ok_or(anyhow!("No lookups for this table type: {:?}", lookup_type))?;
                let mut table_mles = lookup_type
                    .get_mles::<E>()
                    .ok_or(anyhow!("couldn't get mles for table type"))?;

                let temp_challenge = tmp_challenges.get(&lookup_type.name()).ok_or(anyhow!(
                    "No temporary challenge for table type: {:?}",
                    lookup_type
                ))?;
                let tmp_cs = std::iter::successors(Some(*temp_challenge), |prev| {
                    Some(*prev * *temp_challenge)
                })
                .take(table_mles.len())
                .collect::<Vec<E::BaseField>>();
                let merged_table = (0..1 << num_vars)
                    .map(|i| {
                        table_mles
                            .iter()
                            .enumerate()
                            .fold(tmp_const_challenge, |acc, (j, col)| {
                                acc + tmp_cs[j] * col[i]
                            })
                    })
                    .collect::<Vec<E::BaseField>>();
                let multiplicity_poly = compute_multiplicity_poly(&merged_table, merged_lookups);
                let m_evals = multiplicity_poly.get_base_field_vec().to_vec();
                let m_commit = Pcs::<E>::commit(&pp, &multiplicity_poly)?.to_commitment();

                // Add the multiplicity poly that we have to open
                polys_with_id.push((
                    step_id,
                    m_evals.iter().copied().map(E::from).collect::<Vec<E>>(),
                ));

                table_mles.push(m_evals);
                // Add the mutliplicity commit to `commits_in_order`
                t.append_field_elements(m_commit.root().0.as_slice());
                // Squeeze the combining challenge related to this table type
                let actual_challenege = t.get_and_append_challenge(b"table_challenge").elements;
                // Put it in the hashmap for later
                challenge_map.insert(lookup_type.name(), actual_challenege);
                let mut circuit_witness =
                    CircuitWitness::new(circuit, vec![actual_challenege, constant_challenge]);

                let wits_in = table_mles
                    .iter()
                    .map(|evaluations| {
                        DenseMultilinearExtension::from_evaluations_slice(num_vars, evaluations)
                    })
                    .collect::<Vec<DenseMultilinearExtension<E>>>();

                circuit_witness.add_instance(circuit, wits_in);

                let lookup_witness_data = LookupProverInfo {
                    lookup_type: *lookup_type,
                    batch_commitment: m_commit,
                    circuit_witness,
                    challenges: vec![actual_challenege, constant_challenge],
                };

                Ok(lookup_witness_data)
            })
            .collect::<Result<Vec<LookupProverInfo<E>>, anyhow::Error>>()?;

        let lookup_witnesses: Vec<LookupProverInfo<'_, E>> = tmp_witness_storage
            .into_iter()
            .map(|(step_idx, lt, batch_commit, mle_evals)| {
                let challenge = challenge_map
                    .get(&lt.name())
                    .expect("No challenges stored for lookup type");

                let circuit: &Circuit<E> = ctx
                    .get_circuit(step_idx)
                    .expect("No circuit stored for lookup type");
                let mut circuit_witness =
                    CircuitWitness::new(circuit, vec![*challenge, constant_challenge]);
                // Workout how many of the evals we feed into each instance as we will need to pad the evals to the correct power of two length.
                let mles_per_instance = lt.num_columns_per_instance();
                let padded_instances_size =
                    (mle_evals.len() / mles_per_instance).next_power_of_two();

                let required_padding = padded_instances_size * mles_per_instance - mle_evals.len();

                let padded_mle_evals = mle_evals
                    .into_iter()
                    .chain(
                        std::iter::repeat(vec![E::BaseField::ZERO; 1 << lt.num_vars()])
                            .take(required_padding),
                    )
                    .collect::<Vec<Vec<E::BaseField>>>();
                padded_mle_evals
                    .chunks(lt.num_columns_per_instance())
                    .for_each(|chunk| {
                        let wits_in = chunk
                            .iter()
                            .map(|evaluations| {
                                DenseMultilinearExtension::from_evaluations_slice(
                                    lt.num_vars(),
                                    evaluations,
                                )
                            })
                            .collect::<Vec<DenseMultilinearExtension<E>>>();
                        circuit_witness.add_instance(circuit, wits_in);
                    });

                let lookup_witness_data = LookupProverInfo {
                    lookup_type: lt,
                    batch_commitment: batch_commit,
                    circuit_witness,
                    challenges: vec![*challenge, constant_challenge],
                };

                lookup_witness_data
            })
            .collect();

        Ok((
            Self {
                lookup_witnesses,
                table_witnesses,
            },
            polys_with_id,
        ))
    }

    pub fn next(&mut self) -> Option<LookupProverInfo<'a, E>> {
        self.lookup_witnesses.pop()
    }

    pub fn get_table_witnesses(&self) -> &[LookupProverInfo<E>] {
        &self.table_witnesses
    }
}

pub trait LookupProtocol<E>
where
    E::BaseField: Serialize + DeserializeOwned,
    E: ExtensionField + Serialize + DeserializeOwned,
{
    // lookups has dimension (N,N) in case of two columns
    // with N lookup "op".
    // we must pad lookups MLEs to same dim than table
    // table can come from context
    // e.g table[i].num_vars() == lookups[i].num_vars()
    fn prove<T: Transcript<E>>(
        lookup_ctx: &Context<E>,
        prover_info: &LookupProverInfo<E>,
        t: &mut T,
    ) -> anyhow::Result<Proof<E>> {
        // Get all the witness info from the context
        let LookupProverInfo {
            lookup_type,
            batch_commitment,
            circuit_witness,
            challenges,
            ..
        } = prover_info;
        // Get the circuit based on the lookup type
        let circuit = lookup_ctx.get_circuit_by_type(&lookup_type).ok_or(anyhow!(
            "Couldn't retrieve a circuit during proving for lookup type: {:?}",
            lookup_type
        ))?;

        // Get the witness out and use this to calculate a challenge, we shall supply this to the verifier as well
        let witness_out_ref = circuit_witness.witness_out_ref();
        let witness_in = circuit_witness.witness_in_ref();
        // Append the outputs to the transcript
        let (witness_output_vec, stuff): (Vec<Vec<E::BaseField>>, Vec<Vec<E>>) = witness_out_ref
            .iter()
            .map(|mle| {
                let evals = mle.get_base_field_vec().to_vec();
                let stuff = evals
                    .chunks(2)
                    .map(|chunk| E::from_bases(chunk))
                    .collect::<Vec<E>>();
                (evals, stuff)
            })
            .unzip();

        let witness_outputs = witness_output_vec
            .into_iter()
            .flatten()
            .collect::<Vec<E::BaseField>>();
        let numerators = stuff[0].clone();
        let denominators = stuff[1].clone();

        // If the lookup type is a table type we append the challenges to the transcript here
        if lookup_type.is_table() {
            t.append_field_element_exts(&challenges);
        }

        t.append_field_elements(&witness_outputs);
        // Work out how many instances of the same circuit we a re proving at the same time
        // we then squeeze 1 + num_instance_vars challenges from the transcript
        let num_instance_vars = circuit_witness.instance_num_vars();
        // Squeeze a challenge to be used in evaluating the output mle (this is denom_prod flattened ot basefield elements)
        let output_point =
            std::iter::repeat_with(|| t.get_and_append_challenge(b"lookup_challenge").elements)
                .take(1 + num_instance_vars)
                .collect::<Vec<E>>();

        // Evaluate all the output MLEs at the the challenge point
        let wires_out_evals = witness_out_ref
            .iter()
            .map(|mle| PointAndEval::new(output_point.clone(), mle.evaluate(&output_point)))
            .collect::<Vec<PointAndEval<E>>>();

        // make the GKR proof
        let (gkr_proof, _) = IOPProverState::prove_parallel(
            circuit,
            circuit_witness,
            vec![],
            wires_out_evals,
            1 << num_instance_vars,
            t,
        );

        // Group the claims so that we know what our initial sumcheck eval should be at the next step
        let last_step_message = gkr_proof.sumcheck_proofs.last().unwrap();
        let point = &last_step_message.sumcheck_proof.point;
        let witness_in_vars = witness_in[0].num_vars() - num_instance_vars;
        let claims = witness_in
            .iter()
            .flat_map(|w_in| {
                w_in.get_base_field_vec()
                    .chunks(1 << witness_in_vars)
                    .map(|mle_evals| {
                        let mle = DenseMultilinearExtension::from_evaluations_slice(
                            witness_in_vars,
                            mle_evals,
                        );
                        Claim::new(
                            point[..witness_in_vars].to_vec(),
                            mle.evaluate(&point[..witness_in_vars]),
                        )
                    })
                    .collect::<Vec<Claim<E>>>()
            })
            .collect::<Vec<Claim<E>>>();

        Ok(Proof {
            commitment: batch_commitment.clone(),
            claims,
            gkr_proof,
            numerators,
            denominators,
            challenges: challenges.clone(),
            instance_num_vars: num_instance_vars,
        })
    }

    // lookups has dimension (N,N) in case of two columns
    // with N lookup "op".
    // we must pad lookups MLEs to same dim than table
    // table can come from context
    // e.g table[i].num_vars() == lookups[i].num_vars()
    fn prove_table<T: Transcript<E>>(
        circuit: &Circuit<E>,
        prover_info: &LookupProverInfo<E>,
        t: &mut T,
    ) -> anyhow::Result<Proof<E>> {
        // Get all the witness info from the context
        let LookupProverInfo {
            lookup_type,
            batch_commitment,
            circuit_witness,
            challenges,
            ..
        } = prover_info;
        // Get the circuit based on the lookup type

        // Get the witness out and use this to calculate a challenge, we shall supply this to the verifier as well
        let witness_out_ref = circuit_witness.witness_out_ref();
        let witness_in = circuit_witness.witness_in_ref();
        // Append the outputs to the transcript
        let (witness_output_vec, stuff): (Vec<Vec<E::BaseField>>, Vec<Vec<E>>) = witness_out_ref
            .iter()
            .map(|mle| {
                let evals = mle.get_base_field_vec().to_vec();
                let stuff = evals
                    .chunks(2)
                    .map(|chunk| E::from_bases(chunk))
                    .collect::<Vec<E>>();
                (evals, stuff)
            })
            .unzip();

        let witness_outputs = witness_output_vec
            .into_iter()
            .flatten()
            .collect::<Vec<E::BaseField>>();
        let numerators = stuff[0].clone();
        let denominators = stuff[1].clone();

        // If the lookup type is a table type we append the challenges to the transcript here
        if lookup_type.is_table() {
            t.append_field_element_exts(&challenges);
        }

        t.append_field_elements(&witness_outputs);
        // Work out how many instances of the same circuit we a re proving at the same time
        // we then squeeze 1 + num_instance_vars challenges from the transcript
        let num_instance_vars = circuit_witness.instance_num_vars();
        // Squeeze a challenge to be used in evaluating the output mle (this is denom_prod flattened ot basefield elements)
        let output_point =
            std::iter::repeat_with(|| t.get_and_append_challenge(b"lookup_challenge").elements)
                .take(1 + num_instance_vars)
                .collect::<Vec<E>>();

        // Evaluate all the output MLEs at the the challenge point
        let wires_out_evals = witness_out_ref
            .iter()
            .map(|mle| PointAndEval::new(output_point.clone(), mle.evaluate(&output_point)))
            .collect::<Vec<PointAndEval<E>>>();

        // make the GKR proof
        let (gkr_proof, _) = IOPProverState::prove_parallel(
            circuit,
            circuit_witness,
            vec![],
            wires_out_evals,
            1 << num_instance_vars,
            t,
        );

        // Group the claims so that we know what our initial sumcheck eval should be at the next step
        let last_step_message = gkr_proof.sumcheck_proofs.last().unwrap();
        let point = &last_step_message.sumcheck_proof.point;
        let witness_in_vars = witness_in[0].num_vars() - num_instance_vars;
        let claims = witness_in
            .iter()
            .flat_map(|w_in| {
                w_in.get_base_field_vec()
                    .chunks(1 << witness_in_vars)
                    .map(|mle_evals| {
                        let mle = DenseMultilinearExtension::from_evaluations_slice(
                            witness_in_vars,
                            mle_evals,
                        );
                        Claim::new(
                            point[..witness_in_vars].to_vec(),
                            mle.evaluate(&point[..witness_in_vars]),
                        )
                    })
                    .collect::<Vec<Claim<E>>>()
            })
            .collect::<Vec<Claim<E>>>();

        Ok(Proof {
            commitment: batch_commitment.clone(),
            claims,
            gkr_proof,
            numerators,
            denominators,
            challenges: challenges.clone(),
            instance_num_vars: num_instance_vars,
        })
    }

    // commitments to the lookups, one commitment per "column"
    fn verify<T: Transcript<E>>(
        lookup_ctx: &Context<E>,
        challenges: &[E],
        step: usize,
        proof: Proof<E>,
        t: &mut T,
    ) -> anyhow::Result<VerifierClaims<E>> {
        // Get the circuit by the lookup type
        let (lookup_type, circuit) = lookup_ctx.get_circuit_and_type(step)?;

        // Split the proof into parts
        let Proof {
            commitment,
            gkr_proof,
            numerators,
            denominators,
            instance_num_vars,
            claims,
            ..
        } = proof;
        // Compute the expectted output values as the prover should have

        let output_values = numerators
            .iter()
            .chain(denominators.iter())
            .flat_map(|val| val.as_bases().to_vec())
            .collect::<Vec<E::BaseField>>();
        let numerator_mle = DenseMultilinearExtension::from_evaluations_vec(
            1 + instance_num_vars,
            numerators
                .iter()
                .flat_map(|val| val.as_bases().to_vec())
                .collect::<Vec<E::BaseField>>(),
        );
        let denominator_mle = DenseMultilinearExtension::from_evaluations_vec(
            1 + instance_num_vars,
            denominators
                .iter()
                .flat_map(|val| val.as_bases().to_vec())
                .collect::<Vec<E::BaseField>>(),
        );

        // If the lookup type is a table append the challenges to the transcript
        if lookup_type.is_table() {
            t.append_field_element_exts(&challenges);
        }

        t.append_field_elements(&output_values);
        // Squeeze the challenge
        let output_point =
            std::iter::repeat_with(|| t.get_and_append_challenge(b"lookup_challenge").elements)
                .take(1 + instance_num_vars)
                .collect::<Vec<E>>();

        // We directly evaluate as all the output MLEs
        let witness_out_evals = vec![
            PointAndEval::<E>::new(output_point.clone(), numerator_mle.evaluate(&output_point)),
            PointAndEval::<E>::new(
                output_point.clone(),
                denominator_mle.evaluate(&output_point),
            ),
        ];
        // Run the GKR verification
        let _gkr_claims = IOPVerifierState::verify_parallel(
            circuit,
            challenges,
            vec![],
            witness_out_evals,
            gkr_proof,
            instance_num_vars,
            t,
        )
        .map_err(|e| anyhow!("Error when verifying GKR {{ inner: {:?}}}", e))?;

        // // Convert to our `Claim` type
        // let claims = gkr_claims
        //     .point_and_evals
        //     .iter()
        //     .map(Claim::from)
        //     .collect::<Vec<Claim<E>>>();

        Ok(VerifierClaims {
            claims: claims.clone(),
            commitment,
            numerators,
            denominators,
        })
    }

    // commitments to the lookups, one commitment per "column"
    fn verify_table<T: Transcript<E>>(
        challenges: &[E],
        lookup_type: &LookupType,
        circuit: &Circuit<E>,
        proof: Proof<E>,
        t: &mut T,
    ) -> anyhow::Result<VerifierClaims<E>> {
        // Split the proof into parts
        let Proof {
            commitment,
            gkr_proof,
            numerators,
            denominators,
            instance_num_vars,
            claims,
            ..
        } = proof;
        // Compute the expected output values as the prover should have

        let output_values = numerators
            .iter()
            .chain(denominators.iter())
            .flat_map(|val| val.as_bases().to_vec())
            .collect::<Vec<E::BaseField>>();
        let numerator_mle = DenseMultilinearExtension::from_evaluations_vec(
            1 + instance_num_vars,
            numerators
                .iter()
                .flat_map(|val| val.as_bases().to_vec())
                .collect::<Vec<E::BaseField>>(),
        );
        let denominator_mle = DenseMultilinearExtension::from_evaluations_vec(
            1 + instance_num_vars,
            denominators
                .iter()
                .flat_map(|val| val.as_bases().to_vec())
                .collect::<Vec<E::BaseField>>(),
        );

        // If the lookup type is a table append the challenges to the transcript
        if lookup_type.is_table() {
            t.append_field_element_exts(&challenges);
        }

        t.append_field_elements(&output_values);
        // Squeeze the challenge
        let output_point =
            std::iter::repeat_with(|| t.get_and_append_challenge(b"lookup_challenge").elements)
                .take(1 + instance_num_vars)
                .collect::<Vec<E>>();

        // We directly evaluate as all the output MLEs
        let witness_out_evals = vec![
            PointAndEval::<E>::new(output_point.clone(), numerator_mle.evaluate(&output_point)),
            PointAndEval::<E>::new(
                output_point.clone(),
                denominator_mle.evaluate(&output_point),
            ),
        ];
        // Run the GKR verification
        let _gkr_claims = IOPVerifierState::verify_parallel(
            circuit,
            challenges,
            vec![],
            witness_out_evals,
            gkr_proof,
            instance_num_vars,
            t,
        )
        .map_err(|e| anyhow!("Error when verifying GKR {{ inner: {:?}}}", e))?;

        // // Convert to our `Claim` type
        // let claims = gkr_claims
        //     .point_and_evals
        //     .iter()
        //     .map(Claim::from)
        //     .collect::<Vec<Claim<E>>>();

        Ok(VerifierClaims {
            claims: claims.clone(),
            commitment,
            numerators,
            denominators,
        })
    }
}

#[cfg(test)]
mod tests {
    use crate::{default_transcript, init_test_logging, model::Model};

    use super::*;

    type F = GoldilocksExt2;
    use goldilocks::GoldilocksExt2;

    use tracing_subscriber;

    #[test]
    fn test_prover_steps() -> anyhow::Result<()> {
        init_test_logging();
        let (model, input) = Model::random(4);
        model.describe();
        let trace = model.run(input);

        let ctx = crate::iop::Context::generate(&model).expect("unable to generate context");

        let mut prover_transcript = default_transcript();
        ctx.write_to_transcript(&mut prover_transcript)?;
        let (witness_context, _) = WitnessContext::<F>::initialise_witness_ctx(
            &ctx.lookup,
            &trace,
            &mut prover_transcript,
        )
        .unwrap();

        let lookup_proofs = witness_context
            .lookup_witnesses
            .iter()
            .map(|prover_info| LogUp::prove(&ctx.lookup, prover_info, &mut prover_transcript))
            .collect::<Result<Vec<Proof<F>>, _>>()
            .unwrap();

        let mut numerators = vec![];
        let mut denominators = vec![];
        lookup_proofs.iter().for_each(|proof| {
            numerators.extend_from_slice(proof.numerators.as_slice());
            denominators.extend_from_slice(proof.denominators.as_slice());
        });

        let table_proofs = witness_context
            .table_witnesses
            .iter()
            .zip(ctx.lookup.table_circuits.iter())
            .map(|(prover_info, table_info)| {
                LogUp::prove_table(&table_info.circuit, prover_info, &mut prover_transcript)
            })
            .collect::<Result<Vec<Proof<F>>, _>>()
            .unwrap();

        table_proofs.iter().for_each(|proof| {
            numerators.extend_from_slice(proof.numerators.as_slice());
            denominators.extend_from_slice(proof.denominators.as_slice());
        });

        let (num, denom) = numerators.iter().zip(denominators.iter()).fold(
            (F::ZERO, F::ONE),
            |(acc_num, acc_denom), (num_i, denom_i)| {
                (
                    acc_num * *denom_i + acc_denom * *num_i,
                    acc_denom * *denom_i,
                )
            },
        );

        assert_eq!(num, F::ZERO);
        assert_ne!(denom, F::ZERO);

        let mut verifier_transcript = default_transcript();
        ctx.write_to_transcript(&mut verifier_transcript)?;
        lookup_proofs.iter().for_each(|proof| {
            verifier_transcript.append_field_elements(proof.commitment.root().0.as_slice())
        });
        let constant_challenge = verifier_transcript
            .get_and_append_challenge(b"table_constant_challenge")
            .elements;

        let mut lookup_challenges = HashMap::<String, Vec<F>>::new();

        table_proofs
            .iter()
            .zip(ctx.lookup.table_circuits.iter())
            .for_each(|(proof, table_info)| {
                let table_type = table_info.lookup_type;
                verifier_transcript.append_field_elements(proof.get_digest().0.as_slice());
                let challenege = verifier_transcript
                    .get_and_append_challenge(b"table_challenge")
                    .elements;
                lookup_challenges.insert(table_type.name(), vec![challenege, constant_challenge]);
            });

        let mut proof_iter = lookup_proofs.into_iter();
        let (final_lookup_numerator, final_lookup_denominator) =
            ctx.steps_info.iter().rev().enumerate().try_fold(
                (F::ZERO, F::ONE),
                |(acc_num, acc_denom), (step, step_info)| {
                    if step_info.requires_lookup() {
                        let proof = proof_iter.next().unwrap();
                        let (lookup_type, _) = ctx.lookup.get_circuit_and_type(step)?;
                        let challenges =
                            lookup_challenges.get(&lookup_type.name()).ok_or(anyhow!(
                                "Couldn't get challenges for lookup type: {}",
                                lookup_type.name()
                            ))?;
                        let verifier_claim = LogUp::verify(
                            &ctx.lookup,
                            challenges,
                            step,
                            proof.clone(),
                            &mut verifier_transcript,
                        )?;

                        let (out_num, out_denom) = verifier_claim
                            .numerators()
                            .iter()
                            .zip(verifier_claim.denominators().iter())
                            .fold(
                                (acc_num, acc_denom),
                                |(acc_num_i, acc_denom_i), (num, denom)| {
                                    (
                                        acc_num_i * *denom + acc_denom_i * *num,
                                        acc_denom_i * *denom,
                                    )
                                },
                            );
                        Result::<(F, F), anyhow::Error>::Ok((out_num, out_denom))
                    } else {
                        Result::<(F, F), anyhow::Error>::Ok((acc_num, acc_denom))
                    }
                },
            )?;

        let (final_numerator, final_denominator) = table_proofs
            .iter()
            .zip(ctx.lookup.table_circuits.iter())
            .try_fold(
                (final_lookup_numerator, final_lookup_denominator),
                |(acc_num, acc_denom), (proof, table_info)| {
                    let TableInfo {
                        circuit,
                        lookup_type,
                        ..
                    } = table_info;
                    let challenges = lookup_challenges.get(&lookup_type.name()).ok_or(anyhow!(
                        "Couldn't get challenges for lookup type: {}",
                        lookup_type.name()
                    ))?;
                    let verifier_claim = LogUp::verify_table(
                        challenges,
                        lookup_type,
                        circuit,
                        proof.clone(),
                        &mut verifier_transcript,
                    )?;

                    let (out_num, out_denom) = verifier_claim
                        .numerators()
                        .iter()
                        .zip(verifier_claim.denominators().iter())
                        .fold(
                            (acc_num, acc_denom),
                            |(acc_num_i, acc_denom_i), (num, denom)| {
                                (
                                    acc_num_i * *denom + acc_denom_i * *num,
                                    acc_denom_i * *denom,
                                )
                            },
                        );
                    Result::<(F, F), anyhow::Error>::Ok((out_num, out_denom))
                },
            )?;

        assert_eq!(final_numerator, F::ZERO);
        assert_ne!(final_denominator, F::ZERO);

        Ok(())
    }
}<|MERGE_RESOLUTION|>--- conflicted
+++ resolved
@@ -20,10 +20,7 @@
     commit::{Pcs, precommit::PolyID},
     iop::context::StepInfo,
     model::{InferenceTrace, StepIdx},
-<<<<<<< HEAD
-=======
     pooling::Maxpool2D,
->>>>>>> b6ef94a7
     quantization::{BIT_LEN, Fieldizer, Requant},
     tensor::Tensor,
 };
@@ -42,7 +39,7 @@
 
 type MLE<E> = DenseMultilinearExtension<E>;
 fn max_poly_size() -> usize {
-    (*BIT_LEN*2) + 1
+    (*BIT_LEN * 2) + 1
 }
 /// Proof from a GKR based lookup.
 /// The commitment is a batch commitment to all of the witness wires.
@@ -261,7 +258,7 @@
             }
             // Maxpool update
             LookupType::Maxpool2DTable(..) => {
-                let mle = (0..1u64 << BIT_LEN)
+                let mle = (0..1u64 << (*BIT_LEN))
                     .map(|i| E::BaseField::from(i))
                     .collect::<Vec<E::BaseField>>();
                 Some(vec![mle])
@@ -531,8 +528,8 @@
                     step_index_map.insert(idx, vec_position);
                     lookup_circuits.push((lookup_type, circuit));
 
-                    if tables_used.insert(LookupType::Maxpool2DTable(BIT_LEN)) {
-                        let lookup_type = LookupType::Maxpool2DTable(BIT_LEN);
+                    if tables_used.insert(LookupType::Maxpool2DTable(*BIT_LEN)) {
+                        let lookup_type = LookupType::Maxpool2DTable(*BIT_LEN);
                         let circuit = lookup_type.make_circuit::<E>();
                         let mles = lookup_type
                             .get_mles::<E>()
@@ -543,16 +540,16 @@
                             .into_iter()
                             .map(|evaluations| {
                                 DenseMultilinearExtension::<E>::from_evaluations_vec(
-                                    BIT_LEN,
+                                    *BIT_LEN,
                                     evaluations,
                                 )
                             })
                             .collect::<Vec<DenseMultilinearExtension<E>>>();
-                        let (pp, _) = Pcs::<E>::trim(params.clone(), 1 << BIT_LEN)?;
+                        let (pp, _) = Pcs::<E>::trim(params.clone(), 1 << (*BIT_LEN))?;
                         let commit = Pcs::<E>::batch_commit(&pp, &mles)?.to_commitment();
                         let table_info = TableInfo {
                             poly_id: table_poly_id,
-                            num_vars: BIT_LEN,
+                            num_vars: *BIT_LEN,
                             table_commitment: commit,
                             circuit,
                             lookup_type,
