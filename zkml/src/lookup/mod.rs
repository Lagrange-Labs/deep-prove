--- conflicted
+++ resolved
@@ -10,14 +10,8 @@
     util::ceil_log2,
 };
 
-<<<<<<< HEAD
-use mpcs::{BasefoldCommitment, PolynomialCommitmentScheme};
-use poseidon::digest::Digest;
-=======
 use mpcs::PolynomialCommitmentScheme;
-
 use rayon::prelude::*;
->>>>>>> 02f55add
 use std::collections::{HashMap, HashSet};
 use utils::compute_multiplicity_poly;
 
@@ -607,22 +601,6 @@
                 let step_idx = step.id;
 
                 if let Ok((lookup_type, _)) = ctx.get_circuit_and_type(step_idx) {
-<<<<<<< HEAD
-                    let mut mle_evals = lookup_type.prep_lookup_polys::<E>(step_input);
-                    let num_vars = mle_evals
-                        .first()
-                        .and_then(|evals| Some(ceil_log2(evals.len())))?;
-                    let padded_len = mle_evals.len().next_power_of_two();
-                    mle_evals.resize(padded_len, vec![E::BaseField::ZERO; 1 << num_vars]);
-
-                    let mles = mle_evals
-                        .iter()
-                        .map(|val| DenseMultilinearExtension::from_evaluations_slice(num_vars, val))
-                        .collect::<Vec<MLE<E>>>();
-                    let (pp, _) = Pcs::<E>::trim(params.clone(), 1 << num_vars).ok()?;
-                    let batch_commit = Pcs::<E>::batch_commit(&pp, &mles).ok()?.to_commitment();
-                    t.append_field_elements(batch_commit.root().0.as_slice());
-=======
                     let unpadded_mle_evals = lookup_type.prep_lookup_polys::<E>(step_input);
                     let num_vars = unpadded_mle_evals
                         .first()
@@ -630,7 +608,6 @@
                     let padded_len = (unpadded_mle_evals.len()
                         / lookup_type.num_columns_per_instance())
                     .next_power_of_two();
->>>>>>> 02f55add
 
                     // Compute a temporary merged eval to make the multiplicity polys
                     let challenge = tmp_challenges.get(&lookup_type.name())?;
@@ -839,13 +816,8 @@
             .into_iter()
             .flatten()
             .collect::<Vec<E::BaseField>>();
-<<<<<<< HEAD
-        let numerators = stuff[0].clone();
-        let denominators = stuff[1].clone();
-=======
         let numerators = num_or_denom[0].clone();
         let denominators = num_or_denom[1].clone();
->>>>>>> 02f55add
 
         t.append_field_elements(&witness_outputs);
         // Work out how many instances of the same circuit we a re proving at the same time
@@ -920,11 +892,7 @@
     ) -> anyhow::Result<Proof<E>> {
         // Get all the witness info from the context
         let LookupProverInfo {
-<<<<<<< HEAD
-            batch_commitment,
-=======
             lookup_type,
->>>>>>> 02f55add
             circuit_witness,
         } = prover_info;
 
@@ -1035,7 +1003,7 @@
         t: &mut T,
     ) -> anyhow::Result<VerifierClaims<E>> {
         // Get the circuit by the lookup type
-        let (_, circuit) = lookup_ctx.get_circuit_and_type(step)?;
+        let (lookup_type, circuit) = lookup_ctx.get_circuit_and_type(step)?;
 
         // Split the proof into parts
         let Proof {
@@ -1074,19 +1042,8 @@
                 .iter()
                 .flat_map(|val| val.as_bases().to_vec())
                 .collect::<Vec<E::BaseField>>(),
-<<<<<<< HEAD
-        );
-
-        t.append_field_elements(&output_values);
-        // Squeeze the challenge
-        let output_point =
-            std::iter::repeat_with(|| t.get_and_append_challenge(b"lookup_challenge").elements)
-                .take(1 + instance_num_vars)
-                .collect::<Vec<E>>();
-=======
         )
         .evaluate(&output_point);
->>>>>>> 02f55add
 
         // We directly evaluate as all the output MLEs
         let witness_out_evals = vec![
@@ -1142,12 +1099,8 @@
 
     // commitments to the lookups, one commitment per "column"
     fn verify_table<T: Transcript<E>>(
-<<<<<<< HEAD
-        challenges: &[E],
-=======
         constant_challenge: E,
         column_separation_challenges: &[E],
->>>>>>> 02f55add
         circuit: &Circuit<E>,
         proof: Proof<E>,
         t: &mut T,
@@ -1191,19 +1144,8 @@
                 .iter()
                 .flat_map(|val| val.as_bases().to_vec())
                 .collect::<Vec<E::BaseField>>(),
-<<<<<<< HEAD
-        );
-
-        t.append_field_elements(&output_values);
-        // Squeeze the challenge
-        let output_point =
-            std::iter::repeat_with(|| t.get_and_append_challenge(b"lookup_challenge").elements)
-                .take(1 + instance_num_vars)
-                .collect::<Vec<E>>();
-=======
         )
         .evaluate(&output_point);
->>>>>>> 02f55add
 
         // We directly evaluate as all the output MLEs
         let witness_out_evals = vec![
@@ -1448,12 +1390,8 @@
                             lookup_type.name()
                         ))?;
                     let verifier_claim = LogUp::verify_table(
-<<<<<<< HEAD
-                        challenges,
-=======
                         constant_challenge,
                         column_separator_challenges,
->>>>>>> 02f55add
                         circuit,
                         proof.clone(),
                         &mut verifier_transcript,
