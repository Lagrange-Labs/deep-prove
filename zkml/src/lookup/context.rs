//! File containg code for lookup witness generation.

use std::collections::{BTreeSet, HashMap};

use ff::Field;
use ff_ext::ExtensionField;
use serde::{Deserialize, Serialize, de::DeserializeOwned};
use tracing::{debug, warn};
use transcript::Transcript;

use crate::{
    Element,
    commit::precommit::Context,
    iop::ChallengeStorage,
    layers::{
        activation::Relu,
        provable::{NodeId, ProvableOp},
    },
    lookup::logup_gkr::structs::LogUpInput,
    model::{InferenceTrace, ModelCtx, ToIterator},
    quantization::{self, Fieldizer},
};

use super::logup_gkr::error::LogUpError;
pub const TABLE_POLY_ID_OFFSET: usize = 666;

#[derive(Debug, Clone, Copy, PartialEq, Eq, PartialOrd, Ord, Hash, Serialize, Deserialize)]
pub enum TableType {
    Relu,
    Range,
}

impl TableType {
    fn get_merged_table_column<E: ExtensionField>(
        &self,
        column_separator: Element,
    ) -> (Vec<Element>, Vec<Vec<E::BaseField>>) {
        match self {
            TableType::Relu => {
                let (comb, field): (Vec<Element>, Vec<(E::BaseField, E::BaseField)>) =
                    (*quantization::MIN - 1..=*quantization::MAX)
                        .map(|i| {
                            let out = Relu::apply(i);
                            let i_field: E = i.to_field();
                            let out_field: E = out.to_field();
                            (
                                i + out * column_separator,
                                (i_field.as_bases()[0], out_field.as_bases()[0]),
                            )
                        })
                        .unzip();
                let (col_one, col_two): (Vec<E::BaseField>, Vec<E::BaseField>) =
                    field.into_iter().unzip();
                (comb, vec![col_one, col_two])
            }
            TableType::Range => {
                let (element_out, field): (Vec<Element>, Vec<E::BaseField>) = (0..1
                    << *quantization::BIT_LEN)
                    .map(|i| {
                        let i_field: E = i.to_field();
                        (i, i_field.as_bases()[0])
                    })
                    .unzip();
                (element_out, vec![field])
            }
        }
    }

    pub fn name(&self) -> String {
        match self {
            TableType::Relu => "Relu".to_string(),
            TableType::Range => "Range".to_string(),
        }
    }

    pub fn evaluate_table_columns<E: ExtensionField>(
        &self,
        point: &[E],
    ) -> Result<Vec<E>, LogUpError> {
        match self {
            TableType::Range => {
                if point.len() != *quantization::BIT_LEN {
                    return Err(LogUpError::VerifierError(format!(
                        "Point was not the correct size to produce a range table evaluation, point size: {}, expected: {}",
                        point.len(),
                        *quantization::BIT_LEN
                    )));
                }

                Ok(vec![
                    point
                        .iter()
                        .enumerate()
                        .fold(E::ZERO, |acc, (index, p)| acc + *p * E::from(1u64 << index)),
                ])
            }
            TableType::Relu => {
                if point.len() != *quantization::BIT_LEN {
                    return Err(LogUpError::VerifierError(format!(
                        "Point was not the correct size to produce a relu table evaluation, point size: {}, expected: {}",
                        point.len(),
                        *quantization::BIT_LEN
                    )));
                }

                let first_column = point
                    .iter()
                    .enumerate()
                    .fold(E::ZERO, |acc, (index, p)| acc + *p * E::from(1u64 << index))
                    - E::from(1u64 << (*quantization::BIT_LEN - 1));

                let second_column = point
                    .iter()
                    .enumerate()
                    .take(point.len() - 1)
                    .fold(E::ZERO, |acc, (index, p)| {
                        acc + *p * E::from(1u64 << index) * point[point.len() - 1]
                    });
                Ok(vec![first_column, second_column])
            }
        }
    }

    pub fn generate_challenge<E: ExtensionField, T: Transcript<E>>(&self, transcript: &mut T) -> E {
        match self {
            TableType::Relu => transcript.get_and_append_challenge(b"Relu").elements,
            TableType::Range => {
                // Theres only one column for a range check so we don't need to generate a challenge
                E::ONE
            }
        }
    }
}

#[derive(Debug, Clone, Serialize, Deserialize)]
pub struct LookupContext {
    tables: Vec<TableType>,
}

impl LookupContext {
    pub fn new(set: &BTreeSet<TableType>) -> LookupContext {
        LookupContext {
            tables: set.iter().copied().collect(),
        }
    }

    pub fn iter(&self) -> impl Iterator<Item = &TableType> {
        self.tables.iter()
    }
}

pub struct LookupWitnessGen<E: ExtensionField> {
    pub(crate) tables: BTreeSet<TableType>,
    pub(crate) lookups: HashMap<TableType, HashMap<Element, u64>>,
    pub(crate) polys_with_id: Vec<(usize, Vec<E>)>,
    pub(crate) lookups_no_challenges: HashMap<NodeId, (Vec<Vec<E::BaseField>>, usize, TableType)>,
}

impl<E: ExtensionField> Default for LookupWitnessGen<E> {
    fn default() -> Self {
        Self::new()
    }
}

impl<E: ExtensionField> LookupWitnessGen<E> {
    pub fn new() -> Self {
        Self {
            tables: BTreeSet::new(),
            lookups: HashMap::new(),
            polys_with_id: Vec::new(),
            lookups_no_challenges: HashMap::new(),
        }
    }
}

pub(crate) const COLUMN_SEPARATOR: Element = 1i128 << 32;

pub fn generate_lookup_witnesses<'a, E, T: Transcript<E>>(
    trace: &InferenceTrace<'a, E, Element>,
    ctx: &ModelCtx<E>,
    transcript: &mut T,
) -> Result<
    (
        Option<Context<E>>,
        ChallengeStorage<E>,
        HashMap<NodeId, LogUpInput<E>>,
        Vec<LogUpInput<E>>,
    ),
    LogUpError,
>
where
    E: ExtensionField + Serialize + DeserializeOwned,
    E::BaseField: Serialize + DeserializeOwned,
{
    let mut witness_gen = LookupWitnessGen::<E>::new();

    debug!("Lookup witness generation: generating poly fields...");
    for (node_id, _) in ctx.to_forward_iterator() {
        let step = trace
            .get_step(&node_id)
            .ok_or(LogUpError::ProvingError(format!(
                "Node {node_id} not found in trace"
            )))?;
        step.op
            .gen_lookup_witness(node_id, &mut witness_gen, &step.step_data)
            .map_err(|e| {
<<<<<<< HEAD
                LogUpError::ParameterError(format!(
                    "Error generating lookup witness for node {} with error: {}",
                    node_id,
                    e.to_string()
=======
                LogUpError::ParamterError(format!(
                    "Error generating lookup witness for node {node_id} with error: {e}"
>>>>>>> baba481d
                ))
            })?;
    }

    if witness_gen.tables.is_empty() {
        warn!("Lookup witness generation: no tables found, returning empty context TEST?");
        return Ok((
            None,
            ChallengeStorage {
                constant_challenge: E::ZERO,
                challenge_map: HashMap::new(),
            },
            HashMap::new(),
            vec![],
        ));
    }

    debug!("Lookup witness generation: generating table multiplicities...");
    // calculate the table multiplicities
    let tables_no_challenges = witness_gen.tables.iter().enumerate().map(|(i,table_type)| {
        let (table_column, column_evals) = table_type.get_merged_table_column::<E>(COLUMN_SEPARATOR);

<<<<<<< HEAD
        let table_lookup_data = witness_gen.lookups.get(table_type).ok_or(LogUpError::ParameterError(format!("Tried to retrieve lookups for a table of type: {:?}, but no table of that type exists", table_type)))?;
=======
        let table_lookup_data = witness_gen.lookups.get(table_type).ok_or(LogUpError::ParamterError(format!("Tried to retrieve lookups for a table of type: {table_type:?}, but no table of that type exists")))?;
>>>>>>> baba481d

        let (multiplicities, mults_ext)  = table_column.iter().map(|table_val| {
            if let Some(lookup_count) = table_lookup_data.get(table_val) {
                (E::BaseField::from(*lookup_count), E::from(*lookup_count))
            } else {
                (E::BaseField::ZERO, E::ZERO)
            }
        }).unzip();

        witness_gen.polys_with_id.push((i + TABLE_POLY_ID_OFFSET, mults_ext));
        Ok((column_evals, multiplicities, *table_type))
    }).collect::<Result<Vec<(Vec<Vec<E::BaseField>>, Vec<E::BaseField>, TableType)>, LogUpError>>()?;

    debug!("Lookup witness generation: commit context generation...");
    let ctx = Context::generate(witness_gen.polys_with_id).map_err(|e| {
<<<<<<< HEAD
        LogUpError::ParameterError(format!(
            "Could not generate Lookup witness commit context {{ inner: {:?}}}",
            e
=======
        LogUpError::ParamterError(format!(
            "Could not generate Lookup witness commit context {{ inner: {e:?}}}"
>>>>>>> baba481d
        ))
    })?;

    ctx.write_to_transcript(transcript).map_err(|e| {
<<<<<<< HEAD
        LogUpError::ParameterError(format!(
            "Unable to write lookup witness commit context to transcript, {{ inner: {:?}}}",
            e
=======
        LogUpError::ParamterError(format!(
            "Unable to write lookup witness commit context to transcript, {{ inner: {e:?}}}"
>>>>>>> baba481d
        ))
    })?;

    debug!("Lookup witness generation: challenge storage...");
    let challenge_storage = initialise_from_table_set::<E, T>(&witness_gen.tables, transcript);

    let lookup_inputs = witness_gen
        .lookups_no_challenges
        .into_iter()
        .map(
            |(node_id, (column_evals, columns_per_instance, table_type))| {
                let (constant_challenge, column_challenge) = challenge_storage
                    .get_challenges_by_name(&table_type.name())
                    .ok_or(LogUpError::ParameterError(format!(
                        "No challegnes found for table type: {} when generating lookup witness",
                        table_type.name()
                    )))?;

                Ok((
                    node_id,
                    LogUpInput::<E>::new_lookup(
                        column_evals,
                        constant_challenge,
                        column_challenge,
                        columns_per_instance,
                    )?,
                ))
            },
        )
        .collect::<Result<HashMap<NodeId, LogUpInput<E>>, LogUpError>>()?;

    let table_inputs = tables_no_challenges
        .into_iter()
        .map(|(column_evals, multiplicities, table_type)| {
            let (constant_challenge, column_challenge) = challenge_storage
                .get_challenges_by_name(&table_type.name())
                .ok_or(LogUpError::ParameterError(format!(
                    "No challegnes found for table type: {} when generating table witness",
                    table_type.name()
                )))?;

            LogUpInput::<E>::new_table(
                column_evals,
                multiplicities,
                constant_challenge,
                column_challenge,
            )
        })
        .collect::<Result<Vec<LogUpInput<E>>, LogUpError>>()?;
    Ok((Some(ctx), challenge_storage, lookup_inputs, table_inputs))
}

fn initialise_from_table_set<E: ExtensionField, T: Transcript<E>>(
    set: &BTreeSet<TableType>,
    transcript: &mut T,
) -> ChallengeStorage<E> {
    let constant_challenge = transcript
        .get_and_append_challenge(b"table_constant")
        .elements;
    let challenge_map = set
        .iter()
        .map(|table_type| {
            let challenge = table_type.generate_challenge(transcript);

            (table_type.name(), challenge)
        })
        .collect::<HashMap<String, E>>();
    ChallengeStorage::<E> {
        constant_challenge,
        challenge_map,
    }
}<|MERGE_RESOLUTION|>--- conflicted
+++ resolved
@@ -204,15 +204,8 @@
         step.op
             .gen_lookup_witness(node_id, &mut witness_gen, &step.step_data)
             .map_err(|e| {
-<<<<<<< HEAD
                 LogUpError::ParameterError(format!(
-                    "Error generating lookup witness for node {} with error: {}",
-                    node_id,
-                    e.to_string()
-=======
-                LogUpError::ParamterError(format!(
                     "Error generating lookup witness for node {node_id} with error: {e}"
->>>>>>> baba481d
                 ))
             })?;
     }
@@ -235,11 +228,7 @@
     let tables_no_challenges = witness_gen.tables.iter().enumerate().map(|(i,table_type)| {
         let (table_column, column_evals) = table_type.get_merged_table_column::<E>(COLUMN_SEPARATOR);
 
-<<<<<<< HEAD
-        let table_lookup_data = witness_gen.lookups.get(table_type).ok_or(LogUpError::ParameterError(format!("Tried to retrieve lookups for a table of type: {:?}, but no table of that type exists", table_type)))?;
-=======
-        let table_lookup_data = witness_gen.lookups.get(table_type).ok_or(LogUpError::ParamterError(format!("Tried to retrieve lookups for a table of type: {table_type:?}, but no table of that type exists")))?;
->>>>>>> baba481d
+        let table_lookup_data = witness_gen.lookups.get(table_type).ok_or(LogUpError::ParameterError(format!("Tried to retrieve lookups for a table of type: {table_type:?}, but no table of that type exists")))?;
 
         let (multiplicities, mults_ext)  = table_column.iter().map(|table_val| {
             if let Some(lookup_count) = table_lookup_data.get(table_val) {
@@ -255,26 +244,14 @@
 
     debug!("Lookup witness generation: commit context generation...");
     let ctx = Context::generate(witness_gen.polys_with_id).map_err(|e| {
-<<<<<<< HEAD
         LogUpError::ParameterError(format!(
-            "Could not generate Lookup witness commit context {{ inner: {:?}}}",
-            e
-=======
-        LogUpError::ParamterError(format!(
             "Could not generate Lookup witness commit context {{ inner: {e:?}}}"
->>>>>>> baba481d
         ))
     })?;
 
     ctx.write_to_transcript(transcript).map_err(|e| {
-<<<<<<< HEAD
         LogUpError::ParameterError(format!(
-            "Unable to write lookup witness commit context to transcript, {{ inner: {:?}}}",
-            e
-=======
-        LogUpError::ParamterError(format!(
             "Unable to write lookup witness commit context to transcript, {{ inner: {e:?}}}"
->>>>>>> baba481d
         ))
     })?;
 
