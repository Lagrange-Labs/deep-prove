--- conflicted
+++ resolved
@@ -212,13 +212,8 @@
         let input = Tensor::random(&vec![shape[0] - 1]);
         let input = model.prepare_inputs(vec![input])?;
 
-<<<<<<< HEAD
-        let trace = model.run(input.clone()).unwrap();
-        let output = trace.final_output().clone();
-=======
         let trace = model.run(&input).unwrap();
         let output = trace.outputs()?[0];
->>>>>>> 63dede2d
         println!("[+] Run inference. Result: {:?}", output);
 
         let io = trace.to_verifier_io();
