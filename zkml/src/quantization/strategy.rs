use crate::{
    layers::{convolution::Convolution, dense::Dense, provable::{
        quantize_op, NodeId, ProvableNode, QuantizeOp,
    }}, model::{ProvableModel, ToIterator}, quantization::metadata::{MetadataBuilder, ModelMetadata}, tensor::Number
};
use std::collections::HashMap;

use crate::{
    Element, Tensor,
    quantization,
};
use anyhow::{Result, anyhow, ensure};
use ark_std::rand;
use goldilocks::GoldilocksExt2;
use itertools::Itertools;
use statrs::statistics::{Data, Max, Min, OrderStatistics};
<<<<<<< HEAD
use tracing::info;
=======
use tracing::{debug, info, warn};
>>>>>>> 4f24b364

use super::ScalingFactor;

/// Trait for quantizing a float-based model into a quantized model. The current implementation
/// simply looks at the absolute maximum value of the model and uses that as the scaling factor
/// to quantize the model, one scaling factor per layer.
pub trait ScalingStrategy: std::fmt::Debug {
    type AuxData: Sized;

    fn quantize(
        &self,
        model: ProvableModel<f32>,
    ) -> Result<(ProvableModel<Element>, ModelMetadata)>;

    fn name(&self) -> String;
}

/// Quantization strategy that observes the inference of the model with different inputs and uses the
/// min/max values of the output to determine the output scaling factor of each layer that needs
/// requantization afterwards.
#[derive(Debug)]
pub struct InferenceObserver {
    inputs: Vec<Vec<Vec<f32>>>,
}

impl InferenceObserver {
    pub fn new_with_representative_input(inputs: Vec<Vec<Vec<f32>>>) -> Self {
        Self { inputs }
    }
    pub fn new() -> Self {
        Self { inputs: vec![] }
    }
}

const INPUT_TRACKING_ID: usize = 10_000;
impl ScalingStrategy for InferenceObserver {
    type AuxData = InferenceTracker;

    fn name(&self) -> String {
        format!("inference [{},{}]", *quantization::MIN, *quantization::MAX)
    }

    fn quantize(
        &self,
        model: ProvableModel<f32>,
    ) -> Result<(ProvableModel<Element>, ModelMetadata)> {
        let mut tracker = InferenceTracker::new();
        let input_shapes = model.input_shapes();
        let input_not_padded_shapes = model.unpadded_input_shapes();
        let inputs = if self.inputs.is_empty() {
<<<<<<< HEAD
=======
            let size = input_not_padded_shape.iter().product();
            warn!("No representative inputs provided, generating random ones");
>>>>>>> 4f24b364
            (0..10)
                .map(|_| {
                    input_shapes
                        .iter()
                        .map(|shape| {
                            let size = shape.iter().product();
                            (0..size)
                                .map(|_| <f32 as Number>::random(&mut rand::thread_rng()))
                                .collect_vec()
                        })
                        .collect_vec()
                })
                .collect()
        } else {
            debug!("Using provided representative inputs");
            self.inputs.clone()
        };
        // 1. Run the inference multiple times with different inputs
        // TODO: integrate that within model.rs in a more elegant way with inference step - currently problematic
        // because of the generics and FFT requirement to take a field
        let mut nsamples = 0;
        for input in inputs.into_iter() {
            let input_tensors = input
                .into_iter()
                .zip(model.unpadded_input_shapes())
                .enumerate()
                .map(|(i, (inp, shape))| {
                    let input_tensor = Tensor::new(shape, inp);
                    tracker.track(INPUT_TRACKING_ID as NodeId, i, input_tensor.clone());
                    input_tensor
                })
                .collect_vec();
            model.run_with_tracker::<GoldilocksExt2>(&input_tensors, Some(&mut tracker))?;
            nsamples += 1;
        }
        info!("InferenceObserver: {} samples observed", nsamples);
        // 2. get the scaling factor of the input
        let num_model_inputs = input_not_padded_shapes.len();
        let input_scaling = (0..num_model_inputs)
            .map(|i| {
                let (input_min, input_max) =
                    tracker.distribution_info(INPUT_TRACKING_ID as NodeId, i);
                ScalingFactor::from_absolute_max(input_min.abs().max(input_max.abs()), None)
            })
            .collect_vec();
        quantize_model::<InferenceObserver>(model, tracker, input_scaling)
    }
}

pub struct InferenceTracker {
    /// For each output of each node in the model of interest, we track all the values of the tensor
    data: HashMap<(NodeId, usize), Vec<f64>>,
}

impl InferenceTracker {
    fn new() -> Self {
        Self {
            data: HashMap::new(),
        }
    }
    pub(crate) fn track(&mut self, node_id: NodeId, output_index: usize, output: Tensor<f32>) {
        self.data
            .entry((node_id, output_index))
            .or_insert(Vec::new())
            .extend(output.get_data().iter().map(|x| *x as f64));
    }

    /// Returns the 0.05 and 0.95 quantiles of the distribution of the output values of the layer.
    pub(crate) fn distribution_info(&self, node_id: NodeId, output_index: usize) -> (f32, f32) {
        let mut d: Data<Vec<f64>> = Data::new(
            self.data
                .get(&(node_id, output_index))
                .expect(&format!(
                    "No data for output tensor {output_index} of node {node_id}"
                ))
                .clone(),
        );
        let min = d.percentile(5) as f32;
        let max = d.percentile(95) as f32;
        assert!(min <= max);
        //(min, max)
        (d.min() as f32, d.max() as f32)
        // let mean = d.mean().unwrap();
        // let std_dev = d.std_dev().unwrap();
        // let upper_bound = mean + 3.0 * std_dev;
        // let lower_bound = mean - 3.0 * std_dev;
        //(lower_bound as f32, upper_bound as f32)
    }
}

#[derive(Debug)]
pub struct AbsoluteMax(Option<Vec<Vec<f32>>>);

impl AbsoluteMax {
    pub fn new_with_representative_input(input: Vec<Vec<f32>>) -> Self {
        Self(Some(input))
    }
    pub fn new() -> Self {
        Self(None)
    }
}

impl ScalingStrategy for AbsoluteMax {
    type AuxData = ();

    fn name(&self) -> String {
        "absolute_max".to_string()
    }

    fn quantize(
        &self,
        model: ProvableModel<f32>,
    ) -> Result<(ProvableModel<Element>, ModelMetadata)> {
        let input_scaling_factor = if let Some(ref input) = self.0 {
            let input_tensor = model.load_input_flat(input.clone())?;
            model.input_shapes().into_iter().zip(&input_tensor).try_for_each(|(shape, input)| {
                ensure!(
                shape == input.get_shape(),
                "input shape mismatch: expected {:?}, got {:?}",
                shape,
                input.get_shape()
                );
                Ok(())
            })?;
            input_tensor.into_iter().map(|input| 
                ScalingFactor::from_absolute_max(input.max_abs_output(), None)
            ).collect_vec()
        } else {
            (0..model.num_inputs()).map(|_| 
                ScalingFactor::default()
            ).collect_vec()
        };
        quantize_model::<AbsoluteMax>(model, (), input_scaling_factor)
     }
}

fn quantize_model<S: ScalingStrategy>(
    model: ProvableModel<f32>,
    data: S::AuxData,
    input_scaling: Vec<ScalingFactor>,
) -> anyhow::Result<(ProvableModel<Element>, ModelMetadata)> 
where 
    Dense<f32>: QuantizeOp<S, QuantizedOp = Dense<Element>>,
    Convolution<f32>: QuantizeOp<S, QuantizedOp = Convolution<Element>>,
{
    let input_shapes = model.input_shapes();
    let input_not_padded_shapes = model.unpadded_input_shapes();
    let mut md = MetadataBuilder::new(input_scaling);
    // 2. Create the requant layers from the infered data
    let mut requant_layers = vec![];
    let mut catch_err: Result<()> = Ok(());
    let nodes = model.into_forward_iterator().map(|(node_id, node)| {
        let input_scaling = md.compute_input_scaling(&node.inputs)?;
        let quantized_out = quantize_op::<S, _>(node.operation, &data, node_id, &input_scaling)?;
        md.set_layers_scaling(node_id, quantized_out.output_scalings, input_scaling);
        if let Some(requant) = quantized_out.requant_layer {
            requant_layers.push((node_id, requant));
        }
        let quantized_node = ProvableNode::new_with_outputs(
            node.inputs,
            quantized_out.quanzited_op,
            node.outputs,
        );
        Ok((node_id, quantized_node))
    }).map_while(|n|
        if n.is_err() {
            catch_err = Err(n.unwrap_err());
            None
        } else {
            Some(n.unwrap())
        }
    );
    let mut model =
        ProvableModel::new_from_shapes(input_not_padded_shapes, input_shapes, nodes);
    catch_err?;
    for (input_node_id, requant) in requant_layers {
        let node_id = model.add_requant_node(requant, input_node_id)?;
        // add scaling factor to `md` for requant layers: the scaling factors of the inputs correspond to
        // the scaling factors of the outputs of the previous node
        let input_scaling = md.get_output_layer_scaling(&input_node_id).ok_or(anyhow!(
            "Scaling factors not found for node {input_node_id}"
        ))?;
        let output_scaling = input_scaling.to_vec(); // output scaling factors are the same as input ones for requant
        md.set_layers_scaling(node_id, output_scaling, input_scaling.to_vec());
    }
    let out_nodes = model.output_nodes();
    let md = md.build(out_nodes)?;
    Ok((model, md))
}<|MERGE_RESOLUTION|>--- conflicted
+++ resolved
@@ -14,11 +14,7 @@
 use goldilocks::GoldilocksExt2;
 use itertools::Itertools;
 use statrs::statistics::{Data, Max, Min, OrderStatistics};
-<<<<<<< HEAD
-use tracing::info;
-=======
 use tracing::{debug, info, warn};
->>>>>>> 4f24b364
 
 use super::ScalingFactor;
 
@@ -69,11 +65,7 @@
         let input_shapes = model.input_shapes();
         let input_not_padded_shapes = model.unpadded_input_shapes();
         let inputs = if self.inputs.is_empty() {
-<<<<<<< HEAD
-=======
-            let size = input_not_padded_shape.iter().product();
             warn!("No representative inputs provided, generating random ones");
->>>>>>> 4f24b364
             (0..10)
                 .map(|_| {
                     input_shapes
