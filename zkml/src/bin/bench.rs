use std::{
    collections::HashMap,
    fs::{File, OpenOptions},
    io::BufReader,
    path::Path,
    time,
};
use timed_core::Output;
use zkml::{
    model::Model,
    quantization::{AbsoluteMax, InferenceObserver, ModelMetadata},
};

use anyhow::{Context as CC, Result, ensure};
use clap::Parser;
use csv::WriterBuilder;
use goldilocks::GoldilocksExt2;
use tracing::{debug, info};
use tracing_subscriber::{EnvFilter, fmt};
use zkml::FloatOnnxLoader;

use serde::{Deserialize, Serialize};
use zkml::{Context, Element, Prover, argmax, default_transcript, verify};

use rmp_serde::encode::to_vec_named;

type F = GoldilocksExt2;

#[derive(Parser, Debug)]
struct Args {
    /// onxx file to load
    #[arg(short, long)]
    onnx: String,
    /// input / output vector file in JSON. Format "{ input_data: [a,b,c], output_data: [c,d] }"
    #[arg(short, long)]
    io: String,
    /// File where to write the benchmarks
    #[arg(short,long,default_value_t = {"bench.csv".to_string()})]
    bench: String,
    /// Number of samples to process
    #[arg(short, long, default_value_t = 30)]
    num_samples: usize,
    /// Skip proving and verifying, only run inference and check accuracy
    #[arg(short, long, default_value_t = false)]
    skip_proving: bool,

    /// Quantization strategy to use
    #[arg(short, long, default_value_t = {"inference".to_string()})]
    quantization: String,

    /// Specific input indices to run inference on (comma-separated list)
    #[arg(long, value_delimiter = ',', value_parser = parse_usize)]
    run_indices: Option<Vec<usize>>,

    /// Specific indices to use for calibration
    #[arg(long, value_delimiter = ',', value_parser = parse_usize)]
    calibration_indices: Option<Vec<usize>>,
}

// Helper function to parse a single usize
fn parse_usize(s: &str) -> Result<usize, String> {
    s.trim()
        .parse()
        .map_err(|e| format!("Invalid index: {}", e))
}

pub fn main() -> anyhow::Result<()> {
    let subscriber = fmt::Subscriber::builder()
        .with_env_filter(EnvFilter::from_default_env())
        .finish();

    tracing::subscriber::set_global_default(subscriber).expect("Failed to set global subscriber");
    timed_core::set_output(Output::CSV("deepprove.csv".to_string()));
    let args = Args::parse();
    run(args).context("error running bench:")?;

    Ok(())
}

#[derive(Clone, Serialize, Deserialize)]
struct InputJSON {
    input_data: Vec<Vec<f32>>,
    output_data: Vec<Vec<f32>>,
    pytorch_output: Vec<Vec<f32>>,
}

impl InputJSON {
    /// Returns (input,output) from the path
    pub fn from(path: &str, num_samples: usize) -> anyhow::Result<Self> {
        let file = File::open(path)?;
        let reader = BufReader::new(file);
        let mut u: Self = serde_json::from_reader(reader)?;
        u.truncate(num_samples);
        u.validate()?;
        Ok(u)
    }

    fn filter(&self, indices: Option<&Vec<usize>>) -> Self {
        if let Some(indices) = indices {
            assert!(
                indices.iter().all(|i| *i < self.input_data.len()),
                "Index {} is out of range (max: {})",
                indices.iter().max().unwrap(),
                self.input_data.len() - 1
            );
            let input_data = indices
                .iter()
                .map(|i| self.input_data[*i].clone())
                .collect();
            let output_data = indices
                .iter()
                .map(|i| self.output_data[*i].clone())
                .collect();
            let pytorch_output = indices
                .iter()
                .map(|i| self.pytorch_output[*i].clone())
                .collect();
            Self {
                input_data,
                output_data,
                pytorch_output,
            }
        } else {
            self.clone()
        }
    }

    fn truncate(&mut self, num_samples: usize) {
        self.input_data.truncate(num_samples);
        self.output_data.truncate(num_samples);
        self.pytorch_output.truncate(num_samples);
    }
    // poor's man validation
    fn validate(&self) -> anyhow::Result<()> {
        let rrange = zkml::quantization::MIN_FLOAT..=zkml::quantization::MAX_FLOAT;
        ensure!(self.input_data.len() > 0);
        let input_isreal = self
            .input_data
            .iter()
            .all(|v| v.iter().all(|&x| rrange.contains(&x)));
        assert_eq!(self.input_data.len(), self.output_data.len());
        assert_eq!(self.input_data.len(), self.pytorch_output.len());
        ensure!(
            input_isreal,
            "can only support real model so far (input at least)"
        );
        Ok(())
    }
    fn to_elements(self, md: &ModelMetadata) -> (Vec<Vec<Element>>, Vec<Vec<Element>>) {
        let input_sf = md.input.first().unwrap();
        let inputs = self
            .input_data
            .into_iter()
            .map(|input| input.into_iter().map(|e| input_sf.quantize(&e)).collect())
            .collect();
        let output_sf = md.output_scaling_factor().first().unwrap().clone();
        let outputs = self
            .output_data
            .into_iter()
            .map(|output| output.into_iter().map(|e| output_sf.quantize(&e)).collect())
            .collect();
        (inputs, outputs)
    }

    /// Computes the accuracy of pytorch outputs against the expected outputs
    pub fn compute_pytorch_accuracy(&self) -> f32 {
        let mut accuracies = Vec::new();

        for (i, (expected, pytorch_out)) in self
            .output_data
            .iter()
            .zip(self.pytorch_output.iter())
            .enumerate()
        {
            let accuracy = argmax_compare(expected, pytorch_out);
            accuracies.push(accuracy);
            debug!(
                "PyTorch Run {}/{}: \n\t truth {:?} \n\t pytorch {:?}\n\t-> Accuracy: {}",
                i + 1,
                self.output_data.len(),
                expected,
                pytorch_out,
                if accuracy > 0 { "correct" } else { "incorrect" }
            );
        }

        let avg_accuracy = calculate_average_accuracy(&accuracies);
        avg_accuracy
    }
}

const CSV_SETUP: &str = "setup (ms)";
const CSV_INFERENCE: &str = "inference (ms)";
const CSV_PROVING: &str = "proving (ms)";
const CSV_VERIFYING: &str = "verifying (ms)";
const CSV_ACCURACY: &str = "accuracy (bool)";
const CSV_PROOF_SIZE: &str = "proof size (KB)";

/// Runs the model in float format and returns the average accuracy
fn run_float_model(raw_inputs: &InputJSON, model: &Model<f32>) -> Result<f32> {
    let mut accuracies = Vec::new();
    info!("[+] Running model in float format");

    for (i, (input, expected)) in raw_inputs
        .input_data
        .iter()
        .zip(raw_inputs.output_data.iter())
        .enumerate()
    {
        // Run the model in float mode
        let input = model.load_input_flat(vec![input.clone()])?;
        let output = &model.run_float(&input)?[0];
        let accuracy = argmax_compare(expected, &output.get_data());
        accuracies.push(accuracy);
        debug!(
            "Float Run {}/{}: Accuracy: {}",
            i + 1,
            raw_inputs.input_data.len(),
            if accuracy > 0 { "correct" } else { "incorrect" }
        );
    }

    Ok(calculate_average_accuracy(&accuracies))
}

fn read_model(args: &Args, inputs: &InputJSON) -> Result<(Model<Element>, ModelMetadata)> {
    let calibration_inputs = inputs.filter(args.calibration_indices.as_ref());
    match args.quantization.as_ref() {
        "inference" => {
            let strategy = InferenceObserver::new_with_representative_input(
                calibration_inputs
                    .input_data
                    .iter()
                    .map(|inp| vec![inp.clone()])
                    .collect(),
            );
            FloatOnnxLoader::new_with_scaling_strategy(&args.onnx, strategy)
                .with_keep_float(true)
                .build()
        }
        "maxabs" => {
            let strategy = AbsoluteMax::new();
            FloatOnnxLoader::new_with_scaling_strategy(&args.onnx, strategy)
                .with_keep_float(true)
                .build()
        }
        _ => panic!("Unsupported quantization strategy: {}", args.quantization),
    }
}

fn run(args: Args) -> anyhow::Result<()> {
    info!("[+] Reading raw input/output from {}", args.io);
    let run_inputs = InputJSON::from(&args.io, args.num_samples).context("loading input:")?;
    info!("[+] Found {} IO samples", run_inputs.input_data.len());
    let (model, md) = read_model(&args, &run_inputs)?;
    info!("[+] Model loaded");
    model.describe();

    let run_inputs = run_inputs.filter(args.run_indices.as_ref());

    // Get float accuracy if float model is available
    let float_accuracy = if let Some(ref float_model) = md.float_model {
        info!("[+] Running float model");
        run_float_model(&run_inputs, float_model)?
    } else {
        info!("[!] No float model available");
        0.0
    };

    info!("[+] Computing PyTorch accuracy");
    let num_samples = run_inputs.output_data.len();
    let pytorch_accuracy = run_inputs.compute_pytorch_accuracy();
    info!("[+] Quantizing inputs with strategy: {}", args.quantization);
    let (inputs, given_outputs) = run_inputs.to_elements(&md);

    // Generate context once and measure the time
    let now = time::Instant::now();
    let ctx = if !args.skip_proving {
        info!("[+] Generating context for proving");
        Some(Context::<F>::generate(&model, None).expect("unable to generate context"))
    } else {
        None
    };
    let setup_time = now.elapsed().as_millis();
    info!("STEP: {} took {}ms", CSV_SETUP, setup_time);

    // Collect accuracies for final average
    let mut accuracies = Vec::new();
    // Track failed inputs
    let mut failed_inputs = Vec::new();

    let input_iter = inputs
        .into_iter()
        .zip(given_outputs.into_iter())
        .enumerate();

    for (i, (input, given_output)) in input_iter {
        let mut bencher = CSVBencher::from_headers(vec![
            CSV_SETUP,
            CSV_INFERENCE,
            CSV_PROVING,
            CSV_VERIFYING,
            CSV_PROOF_SIZE,
            CSV_ACCURACY,
        ]);

        // Store the setup time in the bencher (without re-running setup)
        bencher.set(CSV_SETUP, setup_time);

        let input_tensor = model.load_input_flat(vec![input])?;
        // let input_tensor : Tensor<Element> = Tensor::new(model.input_not_padded.clone(), input);

        info!("[+] Running inference");
<<<<<<< HEAD
        let trace = bencher.r(CSV_INFERENCE, || model.run(input_tensor.clone()))?;
        let output = trace.final_output().clone();
        bencher.set(
            CSV_ACCURACY,
            compare(&given_output, &output.get_data().to_vec()),
        );
=======
        // Handle model.run failures gracefully
        let trace_result = bencher.r(CSV_INFERENCE, || model.run(&input_tensor));
>>>>>>> 63dede2d

        // If model.run fails, print the error and continue to the next input
        let trace = match trace_result {
            Ok(trace) => trace,
            Err(e) => {
                info!(
                    "[!] Error running inference for input {}/{}: {}",
                    i + 1,
                    args.num_samples,
                    e
                );
                failed_inputs.push(i);
                continue; // Skip to the next input without writing to CSV
            }
        };
        // TEST:
        //  This prints the min/max in f32 of the output of each layer for this run
        //  Useful to check consistency with pytorch for example
        //{
        //    let dequantized_trace = trace.dequantized(&md);
        //    for step in dequantized_trace.steps.iter() {
        //        println!(
        //            "DEQUANTIZED STEP {}: output min/max: {}/{}",
        //            step.id,
        //            step.output.min(),
        //            step.output.max()
        //        );
        //    }
        //}
        let output = trace.outputs()?[0];
        let accuracy = argmax_compare(&given_output, &output.get_data().to_vec());
        accuracies.push(accuracy);
        bencher.set(CSV_ACCURACY, accuracy);
        // Log per-run accuracy
        info!(
            "Run {}/{}: Accuracy: {}",
            i + 1,
            args.num_samples,
            if accuracy > 0 { "correct" } else { "incorrect" }
        );
        if args.skip_proving {
            info!("[+] Skipping proving");
            continue;
        }
        info!("[+] Running prover");
        let io = trace.to_verifier_io();
        let mut prover_transcript = default_transcript();
        let prover = Prover::<_, _>::new(ctx.as_ref().unwrap(), &mut prover_transcript);
        let proof = bencher.r(CSV_PROVING, move || {
            prover.prove(trace).expect("unable to generate proof")
        });

        // Serialize proof using MessagePack and calculate size in KB
        let proof_bytes = to_vec_named(&proof)?;
        let proof_size_kb = proof_bytes.len() as f64 / 1024.0;
        bencher.set(CSV_PROOF_SIZE, format!("{:.3}", proof_size_kb));

        info!("[+] Running verifier");
        let mut verifier_transcript = default_transcript();
        bencher.r(CSV_VERIFYING, || {
            verify::<_, _>(
                ctx.as_ref().unwrap().clone(),
                proof,
                io,
                &mut verifier_transcript,
            )
            .expect("invalid proof")
        });
        info!("[+] Verify proof: valid");

        bencher.flush(&args.bench)?;
        info!("[+] Benchmark results appended to {}", args.bench);
    }

    // Calculate and display average accuracy
    let avg_accuracy = calculate_average_accuracy(&accuracies);

    // Single final accuracy comparison
    info!("Final accuracy comparison across {} runs:", num_samples);
    info!("ZKML float model accuracy: {:.2}%", float_accuracy * 100.0);
    info!(
        "ZKML quantized model accuracy: {:.2}%",
        avg_accuracy * 100.0
    );
    info!("PyTorch accuracy: {:.2}%", pytorch_accuracy * 100.0);

    // Report failure statistics
    info!(
        "[!] Failed inputs: {}/{} = {:.2}% (indices: {:?})",
        failed_inputs.len(),
        num_samples,
        (failed_inputs.len() as f32 / num_samples as f32) * 100.0,
        failed_inputs
    );
    Ok(())
}

fn argmax_compare<A: PartialOrd, B: PartialOrd>(
    given_output: &[A],
    computed_output: &[B],
) -> usize {
    let compare_size = std::cmp::min(given_output.len(), computed_output.len());
    let a_max = argmax(&given_output[..compare_size]);
    let b_max = argmax(&computed_output[..compare_size]);
    if a_max == b_max { 1 } else { 0 }
}

struct CSVBencher {
    data: HashMap<String, String>,
    headers: Vec<String>,
}

impl CSVBencher {
    pub fn from_headers<S: IntoIterator<Item = T>, T: Into<String>>(headers: S) -> Self {
        let strings: Vec<String> = headers.into_iter().map(Into::into).collect();
        Self {
            data: Default::default(),
            headers: strings,
        }
    }

    pub fn r<A, F: FnOnce() -> A>(&mut self, column: &str, f: F) -> A {
        self.check(column);
        let now = time::Instant::now();
        let output = f();
        let elapsed = now.elapsed().as_millis();
        info!("STEP: {} took {}ms", column, elapsed);
        self.data.insert(column.to_string(), elapsed.to_string());
        output
    }

    fn check(&self, column: &str) {
        if self.data.contains_key(column) {
            panic!(
                "CSVBencher only flushes one row at a time for now (key already registered: {})",
                column
            );
        }
        if !self.headers.contains(&column.to_string()) {
            panic!("column {} non existing", column);
        }
    }

    pub fn set<I: ToString>(&mut self, column: &str, data: I) {
        self.check(column);
        self.data.insert(column.to_string(), data.to_string());
    }

    fn flush(&self, fname: &str) -> anyhow::Result<()> {
        let file_exists = Path::new(fname).exists();
        let file = OpenOptions::new()
            .create(true)
            .append(file_exists)
            .write(true)
            .open(fname)?;
        let mut writer = WriterBuilder::new()
            .has_headers(!file_exists)
            .from_writer(file);

        let values: Vec<_> = self
            .headers
            .iter()
            .map(|k| self.data[k].to_string())
            .collect();

        if !file_exists {
            writer.write_record(&self.headers)?;
        }

        writer.write_record(&values)?;
        writer.flush()?;
        Ok(())
    }
}

fn calculate_average_accuracy(accuracies: &[usize]) -> f32 {
    if accuracies.is_empty() {
        return 0.0;
    }
    let sum: usize = accuracies.iter().sum();
    sum as f32 / accuracies.len() as f32
}<|MERGE_RESOLUTION|>--- conflicted
+++ resolved
@@ -311,17 +311,8 @@
         // let input_tensor : Tensor<Element> = Tensor::new(model.input_not_padded.clone(), input);
 
         info!("[+] Running inference");
-<<<<<<< HEAD
-        let trace = bencher.r(CSV_INFERENCE, || model.run(input_tensor.clone()))?;
-        let output = trace.final_output().clone();
-        bencher.set(
-            CSV_ACCURACY,
-            compare(&given_output, &output.get_data().to_vec()),
-        );
-=======
         // Handle model.run failures gracefully
         let trace_result = bencher.r(CSV_INFERENCE, || model.run(&input_tensor));
->>>>>>> 63dede2d
 
         // If model.run fails, print the error and continue to the next input
         let trace = match trace_result {
