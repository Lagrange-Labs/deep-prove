use std::{
    collections::HashMap,
    fs::{File, OpenOptions},
    io::BufReader,
    path::Path,
    time,
};
use zkml::{
    model::Model,
    quantization::{AbsoluteMax, InferenceObserver, ModelMetadata, ScalingStrategy},
};

use anyhow::{Context as CC, ensure};
use clap::Parser;
use csv::WriterBuilder;
use goldilocks::GoldilocksExt2;
use tracing::{debug, info};
use tracing_subscriber::{EnvFilter, fmt};
use zkml::FloatOnnxLoader;

use serde::{Deserialize, Serialize};
use zkml::{
    Context, Element, IO, Prover, argmax, default_transcript, quantization::TensorFielder, verify,
};

use rmp_serde::encode::to_vec_named;

type F = GoldilocksExt2;

#[derive(Parser, Debug)]
struct Args {
    /// onxx file to load
    #[arg(short, long)]
    onnx: String,
    /// input / output vector file in JSON. Format "{ input_data: [a,b,c], output_data: [c,d] }"
    #[arg(short, long)]
    io: String,
    /// File where to write the benchmarks
    #[arg(short,long,default_value_t = {"bench.csv".to_string()})]
    bench: String,
    /// Number of samples to process
    #[arg(short, long, default_value_t = 30)]
    num_samples: usize,
    /// Skip proving and verifying, only run inference and check accuracy
    #[arg(short, long, default_value_t = false)]
    skip_proving: bool,

    /// Quantization strategy to use
    #[arg(short, long, default_value_t = {"inference".to_string()})]
    quantization: String,

    /// Specific input indices to run inference on (comma-separated list)
    #[arg(long, value_delimiter = ',', value_parser = parse_usize)]
    run_indices: Option<Vec<usize>>,

    /// Specific indices to use for calibration
    #[arg(long, value_delimiter = ',', value_parser = parse_usize)]
    calibration_indices: Option<Vec<usize>>,
}

// Helper function to parse a single usize
fn parse_usize(s: &str) -> Result<usize, String> {
    s.trim()
        .parse()
        .map_err(|e| format!("Invalid index: {}", e))
}

pub fn main() -> anyhow::Result<()> {
    let subscriber = fmt::Subscriber::builder()
        .with_env_filter(EnvFilter::from_default_env())
        .finish();

    tracing::subscriber::set_global_default(subscriber).expect("Failed to set global subscriber");
    let args = Args::parse();
    run(args).context("error running bench:")?;

    Ok(())
}

#[derive(Clone, Serialize, Deserialize)]
struct InputJSON {
    input_data: Vec<Vec<f32>>,
    output_data: Vec<Vec<f32>>,
    pytorch_output: Vec<Vec<f32>>,
}

impl InputJSON {
    /// Returns (input,output) from the path
    pub fn from(path: &str, num_samples: usize) -> anyhow::Result<Self> {
        let file = File::open(path)?;
        let reader = BufReader::new(file);
        let mut u: Self = serde_json::from_reader(reader)?;
        u.truncate(num_samples);
        u.validate()?;
        Ok(u)
    }

    fn filter(&self, indices: Option<&Vec<usize>>) -> Self {
        if let Some(indices) = indices {
            assert!(
                indices.iter().all(|i| *i < self.input_data.len()),
                "Index {} is out of range (max: {})",
                indices.iter().max().unwrap(),
                self.input_data.len() - 1
            );
            let input_data = indices
                .iter()
                .map(|i| self.input_data[*i].clone())
                .collect();
            let output_data = indices
                .iter()
                .map(|i| self.output_data[*i].clone())
                .collect();
            let pytorch_output = indices
                .iter()
                .map(|i| self.pytorch_output[*i].clone())
                .collect();
            Self {
                input_data,
                output_data,
                pytorch_output,
            }
        } else {
            self.clone()
        }
    }

    fn truncate(&mut self, num_samples: usize) {
        self.input_data.truncate(num_samples);
        self.output_data.truncate(num_samples);
        self.pytorch_output.truncate(num_samples);
    }
    // poor's man validation
    fn validate(&self) -> anyhow::Result<()> {
        let rrange = zkml::quantization::MIN_FLOAT..=zkml::quantization::MAX_FLOAT;
        ensure!(self.input_data.len() > 0);
        let input_isreal = self
            .input_data
            .iter()
            .all(|v| v.iter().all(|&x| rrange.contains(&x)));
        assert_eq!(self.input_data.len(), self.output_data.len());
        assert_eq!(self.input_data.len(), self.pytorch_output.len());
        ensure!(
            input_isreal,
            "can only support real model so far (input at least)"
        );
        Ok(())
    }
    fn to_elements(self, md: &ModelMetadata) -> (Vec<Vec<Element>>, Vec<Vec<Element>>) {
        let inputs = self
            .input_data
            .into_iter()
            .map(|input| input.into_iter().map(|e| md.input.quantize(&e)).collect())
            .collect();
        let output_sf = md.output_scaling_factor();
        let outputs = self
            .output_data
            .into_iter()
            .map(|output| output.into_iter().map(|e| output_sf.quantize(&e)).collect())
            .collect();
        (inputs, outputs)
    }

    /// Computes the accuracy of pytorch outputs against the expected outputs
    pub fn compute_pytorch_accuracy(&self) -> f32 {
        let mut accuracies = Vec::new();

        for (i, (expected, pytorch_out)) in self
            .output_data
            .iter()
            .zip(self.pytorch_output.iter())
            .enumerate()
        {
            let accuracy = argmax_compare(expected, pytorch_out);
            accuracies.push(accuracy);
            debug!(
                "PyTorch Run {}/{}: \n\t truth {:?} \n\t pytorch {:?}\n\t-> Accuracy: {}",
                i + 1,
                self.output_data.len(),
                expected,
                pytorch_out,
                if accuracy > 0 { "correct" } else { "incorrect" }
            );
        }

        let avg_accuracy = calculate_average_accuracy(&accuracies);
        avg_accuracy
    }
}

const CSV_SETUP: &str = "setup (ms)";
const CSV_INFERENCE: &str = "inference (ms)";
const CSV_PROVING: &str = "proving (ms)";
const CSV_VERIFYING: &str = "verifying (ms)";
const CSV_ACCURACY: &str = "accuracy (bool)";
const CSV_PROOF_SIZE: &str = "proof size (KB)";

/// Runs the model in float format and returns the average accuracy
fn run_float_model(raw_inputs: &InputJSON, model: &Model<f32>) -> f32 {
    let mut accuracies = Vec::new();
    info!("[+] Running model in float format");

    for (i, (input, expected)) in raw_inputs
        .input_data
        .iter()
        .zip(raw_inputs.output_data.iter())
        .enumerate()
    {
        // Run the model in float mode
        let output = model.run_float(input.clone());
        let accuracy = argmax_compare(expected, &output.get_data());
        accuracies.push(accuracy);
        debug!(
            "Float Run {}/{}: Accuracy: {}",
            i + 1,
            raw_inputs.input_data.len(),
            if accuracy > 0 { "correct" } else { "incorrect" }
        );
    }

    calculate_average_accuracy(&accuracies)
}

fn run(args: Args) -> anyhow::Result<()> {
    info!("[+] Reading raw input/output from {}", args.io);
    let run_inputs = InputJSON::from(&args.io, args.num_samples).context("loading input:")?;
    let calibration_inputs = run_inputs.filter(args.calibration_indices.as_ref());
    let run_inputs = run_inputs.filter(args.run_indices.as_ref());
    let strategy = quantization_strategy_from(&args, &calibration_inputs);
    let strat_name = strategy.name().to_string();
    info!("[+] Reading onnx model");
    let (model, md) = FloatOnnxLoader::new(&args.onnx)
        .with_scaling_strategy(strategy)
        .with_keep_float(true)
        .build()?;
    info!("[+] Model loaded");
    model.describe();

    // Get float accuracy if float model is available
    let float_accuracy = if let Some(ref float_model) = md.float_model {
        info!("[+] Running float model");
        run_float_model(&run_inputs, float_model)
    } else {
        info!("[!] No float model available");
        0.0
    };

    info!("[+] Computing PyTorch accuracy");
    let num_samples = run_inputs.output_data.len();
    let pytorch_accuracy = run_inputs.compute_pytorch_accuracy();
    info!("[+] Quantizing inputs with strategy: {}", strat_name);
    let (inputs, given_outputs) = run_inputs.to_elements(&md);

    // Generate context once and measure the time
    let now = time::Instant::now();
    let ctx = if !args.skip_proving {
        info!("[+] Generating context for proving");
        Some(Context::<F>::generate(&model, None).expect("unable to generate context"))
    } else {
        None
    };
    let setup_time = now.elapsed().as_millis();
    info!("STEP: {} took {}ms", CSV_SETUP, setup_time);

    // Collect accuracies for final average
    let mut accuracies = Vec::new();
    // Track failed inputs
    let mut failed_inputs = Vec::new();

    let input_iter = inputs
        .into_iter()
        .zip(given_outputs.into_iter())
        .enumerate();

    for (i, (input, given_output)) in input_iter {
        let mut bencher = CSVBencher::from_headers(vec![
            CSV_SETUP,
            CSV_INFERENCE,
            CSV_PROVING,
            CSV_VERIFYING,
            CSV_PROOF_SIZE,
            CSV_ACCURACY,
        ]);

        // Store the setup time in the bencher (without re-running setup)
        bencher.set(CSV_SETUP, setup_time);

        let input_tensor = model.load_input_flat(input);
        // let input_tensor : Tensor<Element> = Tensor::new(model.input_not_padded.clone(), input);

        info!("[+] Running inference");
        // Handle model.run failures gracefully
        let trace_result = bencher.r(CSV_INFERENCE, || model.run(input_tensor.clone()));

        // If model.run fails, print the error and continue to the next input
        let trace = match trace_result {
            Ok(trace) => trace,
            Err(e) => {
                info!(
                    "[!] Error running inference for input {}/{}: {}",
                    i + 1,
                    args.num_samples,
                    e
                );
                failed_inputs.push(i);
                continue; // Skip to the next input without writing to CSV
            }
        };
<<<<<<< HEAD
        // TEST:
        //  This prints the min/max in f32 of the output of each layer for this run
        //  Useful to check consistency with pytorch for example
        //{
        //    let dequantized_trace = trace.dequantized(&md);
        //    for step in dequantized_trace.steps.iter() {
        //        println!(
        //            "DEQUANTIZED STEP {}: output min/max: {}/{}",
        //            step.id,
        //            step.output.min(),
        //            step.output.max()
        //        );
        //    }
        //}
=======
        // TEST
        {
            // This prints the min/max in f32 of the output of each layer for this run
            let dequantized_trace = trace.dequantized(&md);
            for step in dequantized_trace.steps.iter() {
                println!(
                    "DEQUANTIZED STEP {}: output min/max: {}/{}",
                    step.id,
                    step.output.min_value(),
                    step.output.max_value()
                );
            }
        }
>>>>>>> 5007f4d4

        let output = trace.final_output().clone();
        let accuracy = argmax_compare(&given_output, &output.get_data().to_vec());
        accuracies.push(accuracy);
        bencher.set(CSV_ACCURACY, accuracy);
        // Log per-run accuracy
        info!(
            "Run {}/{}: Accuracy: {}",
            i + 1,
            args.num_samples,
            if accuracy > 0 { "correct" } else { "incorrect" }
        );
        if args.skip_proving {
            info!("[+] Skipping proving");
            continue;
        }
        info!("[+] Running prover");
        let mut prover_transcript = default_transcript();
        let prover = Prover::<_, _>::new(ctx.as_ref().unwrap(), &mut prover_transcript);
        let proof = bencher.r(CSV_PROVING, move || {
            prover.prove(trace).expect("unable to generate proof")
        });

        // Serialize proof using MessagePack and calculate size in KB
        let proof_bytes = to_vec_named(&proof)?;
        let proof_size_kb = proof_bytes.len() as f64 / 1024.0;
        bencher.set(CSV_PROOF_SIZE, format!("{:.3}", proof_size_kb));

        info!("[+] Running verifier");
        let mut verifier_transcript = default_transcript();
        let io = IO::new(input_tensor.to_fields(), output.to_fields());
        bencher.r(CSV_VERIFYING, || {
            verify::<_, _>(
                ctx.as_ref().unwrap().clone(),
                proof,
                io,
                &mut verifier_transcript,
            )
            .expect("invalid proof")
        });
        info!("[+] Verify proof: valid");

        bencher.flush(&args.bench)?;
        info!("[+] Benchmark results appended to {}", args.bench);
    }

    // Calculate and display average accuracy
    let avg_accuracy = calculate_average_accuracy(&accuracies);

    // Single final accuracy comparison
    info!("Final accuracy comparison across {} runs:", num_samples);
    info!("ZKML float model accuracy: {:.2}%", float_accuracy * 100.0);
    info!(
        "ZKML quantized model accuracy: {:.2}%",
        avg_accuracy * 100.0
    );
    info!("PyTorch accuracy: {:.2}%", pytorch_accuracy * 100.0);

    // Report failure statistics
    info!(
        "[!] Failed inputs: {}/{} = {:.2}% (indices: {:?})",
        failed_inputs.len(),
        num_samples,
        (failed_inputs.len() as f32 / num_samples as f32) * 100.0,
        failed_inputs
    );
    Ok(())
}

fn argmax_compare<A: PartialOrd, B: PartialOrd>(
    given_output: &[A],
    computed_output: &[B],
) -> usize {
    let compare_size = std::cmp::min(given_output.len(), computed_output.len());
    let a_max = argmax(&given_output[..compare_size]);
    let b_max = argmax(&computed_output[..compare_size]);
    if a_max == b_max { 1 } else { 0 }
}

struct CSVBencher {
    data: HashMap<String, String>,
    headers: Vec<String>,
}

impl CSVBencher {
    pub fn from_headers<S: IntoIterator<Item = T>, T: Into<String>>(headers: S) -> Self {
        let strings: Vec<String> = headers.into_iter().map(Into::into).collect();
        Self {
            data: Default::default(),
            headers: strings,
        }
    }

    pub fn r<A, F: FnOnce() -> A>(&mut self, column: &str, f: F) -> A {
        self.check(column);
        let now = time::Instant::now();
        let output = f();
        let elapsed = now.elapsed().as_millis();
        info!("STEP: {} took {}ms", column, elapsed);
        self.data.insert(column.to_string(), elapsed.to_string());
        output
    }

    fn check(&self, column: &str) {
        if self.data.contains_key(column) {
            panic!(
                "CSVBencher only flushes one row at a time for now (key already registered: {})",
                column
            );
        }
        if !self.headers.contains(&column.to_string()) {
            panic!("column {} non existing", column);
        }
    }

    pub fn set<I: ToString>(&mut self, column: &str, data: I) {
        self.check(column);
        self.data.insert(column.to_string(), data.to_string());
    }

    fn flush(&self, fname: &str) -> anyhow::Result<()> {
        let file_exists = Path::new(fname).exists();
        let file = OpenOptions::new()
            .create(true)
            .append(file_exists)
            .write(true)
            .open(fname)?;
        let mut writer = WriterBuilder::new()
            .has_headers(!file_exists)
            .from_writer(file);

        let values: Vec<_> = self
            .headers
            .iter()
            .map(|k| self.data[k].to_string())
            .collect();

        if !file_exists {
            writer.write_record(&self.headers)?;
        }

        writer.write_record(&values)?;
        writer.flush()?;
        Ok(())
    }
}

fn calculate_average_accuracy(accuracies: &[usize]) -> f32 {
    if accuracies.is_empty() {
        return 0.0;
    }
    let sum: usize = accuracies.iter().sum();
    sum as f32 / accuracies.len() as f32
}

fn quantization_strategy_from(args: &Args, inputs: &InputJSON) -> Box<dyn ScalingStrategy> {
    match args.quantization.as_ref() {
        "inference" => Box::new(InferenceObserver::new_with_representative_input(
            inputs.input_data.clone(),
        )),
        "maxabs" => Box::new(AbsoluteMax::new()),
        _ => panic!("Unsupported quantization strategy: {}", args.quantization),
    }
}<|MERGE_RESOLUTION|>--- conflicted
+++ resolved
@@ -306,7 +306,6 @@
                 continue; // Skip to the next input without writing to CSV
             }
         };
-<<<<<<< HEAD
         // TEST:
         //  This prints the min/max in f32 of the output of each layer for this run
         //  Useful to check consistency with pytorch for example
@@ -321,22 +320,6 @@
         //        );
         //    }
         //}
-=======
-        // TEST
-        {
-            // This prints the min/max in f32 of the output of each layer for this run
-            let dequantized_trace = trace.dequantized(&md);
-            for step in dequantized_trace.steps.iter() {
-                println!(
-                    "DEQUANTIZED STEP {}: output min/max: {}/{}",
-                    step.id,
-                    step.output.min_value(),
-                    step.output.max_value()
-                );
-            }
-        }
->>>>>>> 5007f4d4
-
         let output = trace.final_output().clone();
         let accuracy = argmax_compare(&given_output, &output.get_data().to_vec());
         accuracies.push(accuracy);
