--- conflicted
+++ resolved
@@ -1,18 +1,18 @@
-# ZKML Inference Proving: Deep Dive
+# 🔍 ZKML Inference Proving: Deep Dive
 
 **Welcome back to ZKML!** This document will guide you through the inner workings of ZKML, how to install it, and how to make the most of its capabilities.
 
-## Overview
+## 🌐 Overview
 
 ZKML is a framework for proving inference of neural networks using cryptographic techniques based on sumchecks and logup GKR. Thanks to these techniques, the proving time is sublinear in the size of the model, providing significant speedups compared to other inference frameworks.
 
 The framework currently supports proving inference for both Multi-Layer Perceptron (MLP) models and Convolutional Neural Networks (CNN). It supports dense layers, ReLU, maxpool, and convolutions. The framework requantizes the output after each layer into a fixed zero-centered range; by default, we use a [-128;127] quantization range.
 
-## How It Works
+## ⚙️ How It Works
 
 ZKML is built on cryptographic techniques that allow for efficient proof generation and verification of neural network inferences. It supports various layers like dense, ReLU, maxpool, and convolution, with a focus on speed and accuracy.
 
-## Installation
+## 🛠️ Installation
 
 To get started with ZKML, ensure you have the following prerequisites:
 
@@ -33,7 +33,7 @@
 pip install -r assets/scripts/requirements.txt
 ```
 
-## Customizing and Running Benchmarks
+## 🏃‍♂️ Customizing and Running Benchmarks
 
 ZKML allows you to customize Python scripts located in `zkml/assets/scripts/` to suit your needs. Once set up, you can run the `bench.py` script to test different configurations and measure performance.
 
@@ -43,233 +43,50 @@
 python bench.py --configs 5,100:7,50 --repeats 5
 ```
 
-## Input Requirements
+## 📥 Input Requirements
 
 ZKML expects an ONNX model and an input JSON file to perform inference proving. Customize these inputs to match your specific model and data requirements.
 
-## Try It Out
+## 🎈 Try It Out
 
 Feel free to tweak the Python scripts and run `bench.py` to explore the full potential of ZKML. Whether you're optimizing for speed or accuracy, ZKML provides the tools you need to succeed.
 
-Stay curious and keep experimenting!
+Stay curious and keep experimenting! 🌟
 
-## Status & Roadmap
+## 🛤️ Status & Roadmap
 
-This is a research driven project and the codebase is improving on a fast pace. Here is the current status of the project:
+This is a research-driven project and the codebase is improving at a fast pace. Here is the current status of the project:
 
 **Features**:
 
-[x] Prove inference of Dense layers
-[x] Prove inference of ReLU
-[x] Prove inference of MaxPool
-[x] Prove inference of Convolution
-[ ] Add support for more layers types (BatchNorm, Dropout, etc)
+[x] Prove inference of Dense layers  
+[x] Prove inference of ReLU  
+[x] Prove inference of MaxPool  
+[x] Prove inference of Convolution  
+[ ] Add support for more layer types (BatchNorm, Dropout, etc)
 
 **Accuracy**:
-[x] Layer-wise requantization (a single scaling factor per layer)
-[ ] Allowing BIT_LEN to grow without loosing performance (lookup related)
-[ ] Add supports for row-wise quantization for each layer to provide better accuracy
+[x] Layer-wise requantization (a single scaling factor per layer)  
+[ ] Allowing BIT_LEN to grow without losing performance (lookup related)  
+[ ] Add support for row-wise quantization for each layer to provide better accuracy
 
 **Performance**:
-[ ] Better lookup usage with more small tables 
-[ ] Implement simpler GKR for logup - no need to have a full generic GKR
-[ ] Improved parallelism for logup, gkr, sumchecks
+[ ] Better lookup usage with more small tables  
+[ ] Implement simpler GKR for logup - no need to have a full generic GKR  
+[ ] Improved parallelism for logup, GKR, sumchecks  
 [ ] GPU support
 
-## Benchmark
-
-This repo provides bench.py, a tool measuring critical metrics including:
-
-- Proof generation time
-- Verification time
-- Setup time
-- Inference time
-- Proof size
-- Output accuracy
-
-These benchmarks help quantify the trade-offs between different approaches and configurations, guiding decisions about which implementation best suits specific use cases.
-
-## Prerequisites
-
-Before running the benchmarks, ensure you have the following installed:
-
-- Python 3.6 or higher
-- [Rust and Cargo](https://www.rust-lang.org/tools/install) (latest stable)
-- [EZKL](https://github.com/zkonduit/ezkl#installation) (required only if running EZKL comparisons)
-
-### Installing Rust and Cargo
-
-If you don't have Rust and Cargo installed, follow these instructions:
-
-```bash
-# For most platforms, use rustup:
-curl --proto '=https' --tlsv1.2 -sSf https://sh.rustup.rs | sh
-
-# Follow the on-screen instructions to complete the installation
-# Then reload your shell:
-source $HOME/.cargo/env
-```
-
-Visit the [official Rust installation page](https://www.rust-lang.org/tools/install) for platform-specific instructions.
-
-### Installing EZKL
-
-If you plan to run EZKL comparisons, refer to the [EZKL documentation](https://github.com/zkonduit/ezkl#installation).
-
-### Python Dependencies
-
-Install the required Python packages:
-
-```bash
-pip install -r assets/scripts/requirements.txt
-```
-**NOTE**: If you prefer to use a separated environment, you can do first:
-```bash
-python -m venv venv
-source venv/bin/activate
-```
-
-## Building ZKML
-
-Build the ZKML project using Cargo:
-
-```bash
-cargo build --release
-```
-
-## Running Benchmarks
-
-The main benchmark script is `bench.py`, which supports various configurations and options.
-
-### Basic Usage
-
-```bash
-python bench.py [options]
-```
-
-### Available Options
-
-- `--configs`: Model configurations to test, specified as 'dense_layers,width:dense_layers,width:...'
-  - Default: "1,10:2,20"
-  - Example: "5,50:6,100" (benchmarks a 5-layer MLP with width 50 and a 6-layer MLP with width 100)
-
-- `--repeats`: Number of times to repeat each benchmark for statistical significance
-  - Default: 3
-  - Example: `--repeats 10`
-
-- `--output-dir`: Directory to store benchmark results
-  - Default: "./bench/"
-  - Example: `--output-dir my_results/`
-
-- `--verbose`: Enable detailed output during execution
-  - Example: `--verbose`
-
-- `--run-ezkl`: Run equivalent benchmarks using EZKL for comparison
-  - Example: `--run-ezkl`
-
-- `--skip-ezkl-calibration`: Skip the EZKL calibration step (faster but potentially less accurate)
-  - Example: `--skip-ezkl-calibration`
-
-- `--ezkl-check-mode`: Set EZKL check mode ('safe' or 'unsafe')
-  - Default: "safe"
-  - Example: `--ezkl-check-mode unsafe`
-
-- `--num-threads`: Limit CPU thread usage (useful for consistent results or resource management)
-  - Example: `--num-threads 4`
-
-- `--samples`: Number of input/output samples to process for both ZKML and EZKL
-  - Default: 30
-  - Example: `--samples 10`
-
-- `--model-type`: Type of model to benchmark: 'mlp' for Multi-Layer Perceptron or 'cnn' for Convolutional Neural Network
-  - Default: "mlp"
-  - Example: `--model-type cnn`
-
-### Example Commands
-
-Simple benchmark with default settings:
-```bash
-python bench.py
-```
-
-Benchmark specific MLP model configurations with multiple runs:
-```bash
-python bench.py --configs 5,100:7,50 --repeats 5
-```
-
-Benchmark a CNN model:
-```bash
-python bench.py --model-type cnn
-```
-
-Comparative benchmarking with EZKL, skipping calibration:
-```bash
-python bench.py --configs 4,128 --run-ezkl --skip-ezkl-calibration --verbose
-```
-
-Resource-constrained benchmarking with fewer samples:
-```bash
-python bench.py --num-threads 8 --configs 5,64 --samples 10
-```
-
-## Understanding Results
-
-Benchmark results are saved as CSV files in the specified output directory:
-
-- `zkml_d{dense}_w{width}.csv`: ZKML benchmark results for MLP models
-- `zkml_cnn.csv`: ZKML benchmark results for CNN models
-- `ezkl_d{dense}_w{width}.csv`: EZKL benchmark results (if enabled) for MLP models
-- `ezkl_cnn.csv`: EZKL benchmark results (if enabled) for CNN models
-
-Each CSV file contains these performance metrics for each run:
-- Setup time (ms)
-- Inference time (ms) 
-- Proving time (ms)
-- EZKL full proving time (ms) - Total time for witness generation + proving in EZKL
-- Verification time (ms)
-- Accuracy (boolean, 1=correct, 0=incorrect)
-- Proof size (KB)
-
-The script also generates a summary table showing averages across all runs for each configuration.
-
-## Caveats on EZKL comparison
-
-**Unfair comparison**: The ezkl binary does not allow to configure the exact amount of logrows used for proving.
-Therefore, it uses the fastest possible way to prove but incurring a MUCH larger time to verify.
-In production scenario, the proving time should be way higher with a much smaller verification time.
-
-The TLDR is that it is hard to get a fair apple-to-apple comparison between ZKML and EZKL.
-
-**Invalid Verification**: 
-* When not using the calibration step, EZKL verification actually fails, and proving time is much higher.
-* Calibration makes verification succeed but force to trim the KZG params at proving time, which takes a lot of time.
-So both time, proving + trimming and proving alone are included in the benchmark since both are offering different trade-offs that don't seem to be customizable from the CLI.
-
-**GPU Code**: By default on MacOS with Apple Silicon, the ezkl binary is compiled with GPU support. We currently do not  
-support GPU code. Installing the CPU version from the source code is the only way to go. 
-
-## Troubleshooting
+## 🛠️ Troubleshooting
 
 - **CPU Affinity Issues**: Thread limiting via CPU affinity is not supported on macOS. The script will proceed without restrictions and display a warning.
-
 - **EZKL Not Found**: When using `--run-ezkl`, ensure EZKL is properly installed and in your PATH.
-
 - **Memory Limitations**: Large models may require substantial memory. Consider reducing model size or using a machine with more RAM if you encounter memory errors.
-
 - **Performance Variability**: For the most consistent results, close other resource-intensive applications when running benchmarks and consider using the `--num-threads` option.
 
-
-<<<<<<< HEAD
-## LICENSE
+## 📄 LICENSE
 
 This project is licensed under the [LICENSE](LICENSE) file.
 
-## Acknowledgements
+## 🙏 Acknowledgements
 
-This project is built on top of the work from scroll-tech/ceno - it re-uses the sumcheck and gkr implementation
-from the codebase at https://github.com/scroll-tech/ceno
-=======
-## License
-
-This project is licensed as specified in the [LICENSE](LICENSE) file.
->>>>>>> a18dcb16
+This project is built on top of the work from scroll-tech/ceno - it re-uses the sumcheck and GKR implementation from the codebase at https://github.com/scroll-tech/ceno