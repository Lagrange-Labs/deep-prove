--- conflicted
+++ resolved
@@ -9,10 +9,6 @@
 - [Commitments](./commitments.md)
 - [LLMs](./LLMs.md)
     - [QKV Layer](./llms-layers/qkv.md)
-<<<<<<< HEAD
-    - [MHA Layer](./llms-layers/mha.md)
-    - [softmax](./softmax.md)
-=======
     - [Embeddings](./llms-layers/embeddings.md)
     - [MHA Layer](./llms-layers/mha.md)
->>>>>>> be6e5e2e
+    - [softmax](./softmax.md)