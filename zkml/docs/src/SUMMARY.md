--- conflicted
+++ resolved
@@ -9,9 +9,6 @@
 - [Commitments](./commitments.md)
 - [LLMs](./LLMs.md)
     - [QKV Layer](./llms-layers/qkv.md)
-<<<<<<< HEAD
     - [Positional Encoding](./llms-layers/positionals.md)
-=======
     - [Embeddings](./llms-layers/embeddings.md)
->>>>>>> be6e5e2e
     - [MHA Layer](./llms-layers/mha.md)