# Summary

- [Layers](./layers.md)
    - [Maxpool](./maxpool.md)
- [Lookup Arguments](./lookups.md)
    - [End-to-End Lookup Protocol](./end_to_end_lu.md)
    - [Relu](./relu.md)
    - [Range Checks](./range_check.md)
- [Commitments](./commitments.md)
- [LLMs](./LLMs.md)
    - [QKV Layer](./llms-layers/qkv.md)
<<<<<<< HEAD
    - [Embeddings](./llms-layers/embeddings.md)
=======
    - [MHA Layer](./llms-layers/mha.md)
>>>>>>> 48f4854e
<|MERGE_RESOLUTION|>--- conflicted
+++ resolved
@@ -9,8 +9,5 @@
 - [Commitments](./commitments.md)
 - [LLMs](./LLMs.md)
     - [QKV Layer](./llms-layers/qkv.md)
-<<<<<<< HEAD
     - [Embeddings](./llms-layers/embeddings.md)
-=======
-    - [MHA Layer](./llms-layers/mha.md)
->>>>>>> 48f4854e
+    - [MHA Layer](./llms-layers/mha.md)