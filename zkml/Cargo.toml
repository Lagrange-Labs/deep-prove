[package]
categories.workspace = true
edition.workspace = true
keywords.workspace = true
license.workspace = true
name = "zkml"
readme.workspace = true
repository.workspace = true
version.workspace = true

[dependencies]
anyhow.workspace = true
ark-std.workspace = true
burn = { version = "0.17.0", features = ["ndarray"] }
candle-core = "0.9.1"
candle-transformers = "0.9.1"
clap = { version = "4", features = ["derive"] }
code-timing-macros = { version = "0.0.6", features = ["tracing"] }
csv = "1.3.1"
derive_builder = "0.20.2"
derive_more = { version = "2.0.1", features = ["full"] }
ff.workspace = true
ff_ext = { version = "0.1.0", path = "../ff_ext" }
gguf-rs = "0.1.4"
gkr = { version = "0.1.0", path = "../gkr" }
goldilocks.workspace = true
hex = "0.4.3"
itertools.workspace = true
mpcs = { version = "0.1.0", path = "../mpcs" }
multilinear_extensions = { version = "0.1.0", path = "../multilinear_extensions", features = [
    "parallel",
] }
num-traits = "0.2.19"
once_cell = "1.20.3"
poseidon = { version = "0.1.0", path = "../poseidon" }
rayon.workspace = true
reqwest = { version = "0.12.19", features = ["blocking"] } 
rmp-serde = "1.3.0"
serde.workspace = true
serde_json.workspace = true
sha2 = "0.10.9"
simple-frontend = { path = "../simple-frontend" }
statrs = "0.18.0"
sumcheck = { version = "0.1.0", path = "../sumcheck" }
thiserror = "2.0.12"
timed = { workspace = true }
timed-core = { workspace = true }
tracing = { workspace = true }
tracing-subscriber = { workspace = true, features = ["env-filter", "fmt"] }
<<<<<<< HEAD
tract-onnx = "0.21.9"
transcript = { version = "0.1.0", path = "../transcript" }

[dev-dependencies]
ndarray = "0.16.1"
=======
tract-onnx = "^0.21"
transcript = { version = "0.1.0", path = "../transcript" }
>>>>>>> baba481d
<|MERGE_RESOLUTION|>--- conflicted
+++ resolved
@@ -47,13 +47,8 @@
 timed-core = { workspace = true }
 tracing = { workspace = true }
 tracing-subscriber = { workspace = true, features = ["env-filter", "fmt"] }
-<<<<<<< HEAD
-tract-onnx = "0.21.9"
+tract-onnx = "^0.21"
 transcript = { version = "0.1.0", path = "../transcript" }
 
 [dev-dependencies]
-ndarray = "0.16.1"
-=======
-tract-onnx = "^0.21"
-transcript = { version = "0.1.0", path = "../transcript" }
->>>>>>> baba481d
+ndarray = "0.16.1"