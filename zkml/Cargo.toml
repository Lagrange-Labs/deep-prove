[package]
categories.workspace = true
edition.workspace = true
keywords.workspace = true
license.workspace = true
name = "zkml"
description = "ZKML library"
readme.workspace = true
repository.workspace = true
version.workspace = true

[package.metadata.cargo-machete]
ignored = ["prost"]

[[bin]]
name = "bench"
path = "src/bin/bench-cnn.rs"

[[bin]]
name = "bench-llm"
path = "src/bin/bench-llm.rs"

[features]
blake = ["mpcs/blake"]
default = []
# Capture layers' quatization outputs for regression tests
capture-layers-quant = []
mem-track = ["utils/mem-track"]

[dependencies]
anyhow.workspace = true
ark-std.workspace = true
burn = { version = "0.17.0", features = ["ndarray"] }
candle-core = "0.9.1"
clap = { workspace = true, features = ["derive", "env"] }
derive_more = { workspace = true, features = ["full"] }
ff_ext = { version = "0.1.0", path = "../ff_ext" }
gguf-rs = "0.1.4"
gkr = { workspace = true }
hex = { workspace = true }
itertools.workspace = true
mpcs = { workspace = true }
multilinear_extensions = { version = "0.1.0", path = "../multilinear_extensions", features = [
  "parallel",
] }
p3-field = { workspace = true }
p3-goldilocks = { workspace = true }
poseidon = { version = "0.1.0", path = "../poseidon" }
prost = { version = "0.13.3" }
prost-tract-compat = { package = "prost", version = "0.11.9" }
rayon.workspace = true
rmp-serde = { workspace = true }
rust_tokenizers = "8.1.1"
serde.workspace = true
serde_json.workspace = true
sha2 = { version = "0.10.9"}
statrs = { workspace = true }
sumcheck = { version = "0.1.0", path = "../sumcheck" }
timed = { workspace = true }
timed-core = { workspace = true }
tracing = { workspace = true }
tracing-subscriber = { workspace = true, features = [
  "env-filter",
  "fmt",
  "json",
] }
tract-onnx = { workspace = true }
transcript = { version = "0.1.0", path = "../transcript" }
utils = { path = "../utils" }
reqwest = { version = "0.12.19", features = ["blocking"] }
tempfile.workspace = true
csv.workspace = true
url = "2.5.4"


[dev-dependencies]
criterion = { "version" = "0.6", features = ["html_reports"] }
ndarray = "0.16.1"
<<<<<<< HEAD
zstd = "0.13"
=======
reqwest = { version = "0.12.22", features = ["blocking"] }
rstest = "0.25.0"
sha2 = "0.10.9"
tempfile.workspace = true
zstd = "0.13.3"
>>>>>>> dbbaf8df

[[bench]]
harness = false
name = "prove-model"

[lints.clippy]
dbg_macro = "deny"
print_stderr = "deny"
print_stdout = "deny"<|MERGE_RESOLUTION|>--- conflicted
+++ resolved
@@ -76,15 +76,11 @@
 [dev-dependencies]
 criterion = { "version" = "0.6", features = ["html_reports"] }
 ndarray = "0.16.1"
-<<<<<<< HEAD
-zstd = "0.13"
-=======
 reqwest = { version = "0.12.22", features = ["blocking"] }
 rstest = "0.25.0"
 sha2 = "0.10.9"
 tempfile.workspace = true
 zstd = "0.13.3"
->>>>>>> dbbaf8df
 
 [[bench]]
 harness = false
